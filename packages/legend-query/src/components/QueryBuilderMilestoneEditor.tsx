/**
 * Copyright (c) 2020-present, Goldman Sachs
 *
 * Licensed under the Apache License, Version 2.0 (the "License");
 * you may not use this file except in compliance with the License.
 * You may obtain a copy of the License at
 *
 *     http://www.apache.org/licenses/LICENSE-2.0
 *
 * Unless required by applicable law or agreed to in writing, software
 * distributed under the License is distributed on an "AS IS" BASIS,
 * WITHOUT WARRANTIES OR CONDITIONS OF ANY KIND, either express or implied.
 * See the License for the specific language governing permissions and
 * limitations under the License.
 */

import { observer } from 'mobx-react-lite';
import type { QueryBuilderState } from '../stores/QueryBuilderState';
import {
  type QueryBuilderParameterDragSource,
  QUERY_BUILDER_PARAMETER_TREE_DND_TYPE,
} from '../stores/QueryParametersState';
import { useCallback } from 'react';
import {
  GenericType,
  GenericTypeExplicitReference,
  MILESTONING_STEROTYPE,
  observe_PrimitiveInstanceValue,
  PrimitiveInstanceValue,
  PRIMITIVE_TYPE,
  TYPICAL_MULTIPLICITY_TYPE,
<<<<<<< HEAD
=======
  VariableExpression,
  observe_PrimitiveInstanceValue,
>>>>>>> 4222615c
} from '@finos/legend-graph';
import { QueryBuilderValueSpecificationEditor } from './QueryBuilderValueSpecificationEditor';
import { guaranteeNonNullable } from '@finos/legend-shared';
import { type DropTargetMonitor, useDrop } from 'react-dnd';
import { VariableExpressionViewer } from './QueryBuilderParameterPanel';
import { Dialog, RefreshIcon } from '@finos/legend-art';
import { generateDefaultValueForPrimitiveType } from '../stores/QueryBuilderValueSpecificationBuilderHelper';

const MilestoningParameterEditor = observer(
  (props: {
    queryBuilderState: QueryBuilderState;
    stereotype: MILESTONING_STEROTYPE;
  }) => {
    const { queryBuilderState, stereotype } = props;
    const handleDrop = useCallback(
      (item: QueryBuilderParameterDragSource): void => {
        if (stereotype === MILESTONING_STEROTYPE.BUSINESS_TEMPORAL) {
          queryBuilderState.querySetupState.setBusinessDate(
            item.variable.parameter,
          );
        } else {
          queryBuilderState.querySetupState.setProcessingDate(
            item.variable.parameter,
          );
        }
      },
      [queryBuilderState, stereotype],
    );
    const [{ isMilestoningParameterValueDragOver }, dropConnector] = useDrop(
      () => ({
        accept: [QUERY_BUILDER_PARAMETER_TREE_DND_TYPE.VARIABLE],
        drop: (
          item: QueryBuilderParameterDragSource,
          monitor: DropTargetMonitor,
        ): void => {
          if (!monitor.didDrop()) {
            handleDrop(item);
          }
        },
        collect: (
          monitor,
        ): { isMilestoningParameterValueDragOver: boolean } => ({
          isMilestoningParameterValueDragOver: monitor.isOver({
            shallow: true,
          }),
        }),
      }),
      [handleDrop],
    );
    let milestoningParameter;
    if (stereotype === MILESTONING_STEROTYPE.BUSINESS_TEMPORAL) {
      milestoningParameter = guaranteeNonNullable(
        queryBuilderState.querySetupState._businessDate,
      );
    } else {
      milestoningParameter = guaranteeNonNullable(
        queryBuilderState.querySetupState._processingDate,
      );
    }
    const resetMilestoningParameter = (): void => {
<<<<<<< HEAD
      const parameter = observe_PrimitiveInstanceValue(
=======
      queryBuilderState.querySetupState.classMilestoningTemporalValues[
        parameterIndex
      ] = observe_PrimitiveInstanceValue(
>>>>>>> 4222615c
        new PrimitiveInstanceValue(
          GenericTypeExplicitReference.create(
            new GenericType(
              queryBuilderState.graphManagerState.graph.getPrimitiveType(
<<<<<<< HEAD
                PRIMITIVE_TYPE.STRICTDATE,
=======
                PRIMITIVE_TYPE.LATESTDATE,
>>>>>>> 4222615c
              ),
            ),
          ),
          queryBuilderState.graphManagerState.graph.getTypicalMultiplicity(
            TYPICAL_MULTIPLICITY_TYPE.ONE,
          ),
        ),
        queryBuilderState.observableContext,
<<<<<<< HEAD
=======
      );
    };
    const latestType =
      queryBuilderState.graphManagerState.graph.getPrimitiveType(
        PRIMITIVE_TYPE.LATESTDATE,
>>>>>>> 4222615c
      );
      parameter.values = [
        generateDefaultValueForPrimitiveType(PRIMITIVE_TYPE.STRICTDATE),
      ];
      if (stereotype === MILESTONING_STEROTYPE.BUSINESS_TEMPORAL) {
        queryBuilderState.querySetupState.setBusinessDate(parameter);
      } else {
        queryBuilderState.querySetupState.setProcessingDate(parameter);
      }
    };
    return (
      <div
        ref={dropConnector}
        className="query-builder__parameter-editor dnd__overlay__container"
      >
        {isMilestoningParameterValueDragOver && (
          <div className="query-builder__parameter-editor__node__dnd__overlay">
            Change Milestoning Parameter Value
          </div>
        )}
        <QueryBuilderValueSpecificationEditor
          valueSpecification={milestoningParameter}
          graph={queryBuilderState.graphManagerState.graph}
          expectedType={queryBuilderState.graphManagerState.graph.getPrimitiveType(
            PRIMITIVE_TYPE.DATE,
          )}
        />
        <button
          className="query-builder__parameter-editor__node__action"
          tabIndex={-1}
          title="Reset Milestoning Parameter Value"
          onClick={resetMilestoningParameter}
        >
          <RefreshIcon style={{ fontSize: '1.6rem' }} />
        </button>
      </div>
    );
  },
);

const BiTemporalMilestoneEditor = observer(
  (props: { queryBuilderState: QueryBuilderState }) => {
    const { queryBuilderState } = props;
    return (
      <>
        <div className="panel__content__form__section">
          <div className="panel__content__form__section__header__label">
            Processing Date
          </div>
          <MilestoningParameterEditor
            queryBuilderState={queryBuilderState}
            stereotype={MILESTONING_STEROTYPE.PROCESSING_TEMPORAL}
          />
        </div>
        <div className="panel__content__form__section">
          <div className="panel__content__form__section__header__label">
            Business Date
          </div>
          <MilestoningParameterEditor
            queryBuilderState={queryBuilderState}
            stereotype={MILESTONING_STEROTYPE.BUSINESS_TEMPORAL}
          />
        </div>
      </>
    );
  },
);

const BusinessTemporalMilestoneEditor = observer(
  (props: { queryBuilderState: QueryBuilderState }) => {
    const { queryBuilderState } = props;
    return (
      <div className="panel__content__form__section">
        <div className="panel__content__form__section__header__label">
          Business Date
        </div>
        <MilestoningParameterEditor
          key="BusinessDate"
          queryBuilderState={queryBuilderState}
          stereotype={MILESTONING_STEROTYPE.BUSINESS_TEMPORAL}
        />
      </div>
    );
  },
);

const ProcessingTemporalMilestoneEditor = observer(
  (props: { queryBuilderState: QueryBuilderState }) => {
    const { queryBuilderState } = props;
    return (
      <div className="panel__content__form__section">
        <div className="panel__content__form__section__header__label">
          Processing Date
        </div>
        <MilestoningParameterEditor
          key="BusinessDate"
          queryBuilderState={queryBuilderState}
          stereotype={MILESTONING_STEROTYPE.PROCESSING_TEMPORAL}
        />
      </div>
    );
  },
);

const TemporalMilestoneEditor: React.FC<{
  queryBuilderState: QueryBuilderState;
}> = (props) => {
  const { queryBuilderState } = props;

  if (
    queryBuilderState.querySetupState._processingDate &&
    queryBuilderState.querySetupState._businessDate
  ) {
    return <BiTemporalMilestoneEditor queryBuilderState={queryBuilderState} />;
  } else if (queryBuilderState.querySetupState._businessDate) {
    return (
      <BusinessTemporalMilestoneEditor queryBuilderState={queryBuilderState} />
    );
  } else if (queryBuilderState.querySetupState._processingDate) {
    return (
      <ProcessingTemporalMilestoneEditor
        queryBuilderState={queryBuilderState}
      />
    );
  } else {
    return null;
  }
};

export const MilestoningParametersEditor = observer(
  (props: { queryBuilderState: QueryBuilderState; close: () => void }) => {
    const { queryBuilderState, close } = props;

    return (
      <Dialog
        open={true}
        onClose={close}
        classes={{
          root: 'editor-modal__root-container',
          container: 'editor-modal__container',
          paper: 'editor-modal__content',
        }}
      >
        <div className="modal modal--dark editor-modal query-builder__parameters__modal">
          <div className="modal__header">
            <div className="modal__title">Milestoning Parameters</div>
          </div>
          <div className="modal__body query-builder__parameters__modal__body">
            <TemporalMilestoneEditor queryBuilderState={queryBuilderState} />
            <div className="panel__content__form__section__header__label">
              List of compatible milestoning parameters
            </div>
            <div className="panel__content__form__section__list__items">
              {queryBuilderState.queryParametersState.parameters
                .filter(
                  (parameter) =>
                    parameter.parameter.genericType?.value.rawType.name ===
                      PRIMITIVE_TYPE.STRICTDATE ||
                    parameter.parameter.genericType?.value.rawType.name ===
                      PRIMITIVE_TYPE.LATESTDATE ||
                    parameter.parameter.genericType?.value.rawType.name ===
                      PRIMITIVE_TYPE.DATE ||
                    parameter.parameter.genericType?.value.rawType.name ===
                      PRIMITIVE_TYPE.DATETIME,
                )
                .map((parameter) => (
                  <VariableExpressionViewer
                    key={parameter.uuid}
                    queryBuilderState={queryBuilderState}
                    variableExpressionState={parameter}
                  />
                ))}
            </div>
          </div>
          <div className="modal__footer">
            <button className="btn modal__footer__close-btn" onClick={close}>
              Close
            </button>
          </div>
        </div>
      </Dialog>
    );
  },
);<|MERGE_RESOLUTION|>--- conflicted
+++ resolved
@@ -24,16 +24,11 @@
 import {
   GenericType,
   GenericTypeExplicitReference,
-  MILESTONING_STEROTYPE,
+  MILESTONING_STEREOTYPE,
   observe_PrimitiveInstanceValue,
   PrimitiveInstanceValue,
   PRIMITIVE_TYPE,
   TYPICAL_MULTIPLICITY_TYPE,
-<<<<<<< HEAD
-=======
-  VariableExpression,
-  observe_PrimitiveInstanceValue,
->>>>>>> 4222615c
 } from '@finos/legend-graph';
 import { QueryBuilderValueSpecificationEditor } from './QueryBuilderValueSpecificationEditor';
 import { guaranteeNonNullable } from '@finos/legend-shared';
@@ -45,12 +40,12 @@
 const MilestoningParameterEditor = observer(
   (props: {
     queryBuilderState: QueryBuilderState;
-    stereotype: MILESTONING_STEROTYPE;
+    stereotype: MILESTONING_STEREOTYPE;
   }) => {
     const { queryBuilderState, stereotype } = props;
     const handleDrop = useCallback(
       (item: QueryBuilderParameterDragSource): void => {
-        if (stereotype === MILESTONING_STEROTYPE.BUSINESS_TEMPORAL) {
+        if (stereotype === MILESTONING_STEREOTYPE.BUSINESS_TEMPORAL) {
           queryBuilderState.querySetupState.setBusinessDate(
             item.variable.parameter,
           );
@@ -84,7 +79,7 @@
       [handleDrop],
     );
     let milestoningParameter;
-    if (stereotype === MILESTONING_STEROTYPE.BUSINESS_TEMPORAL) {
+    if (stereotype === MILESTONING_STEREOTYPE.BUSINESS_TEMPORAL) {
       milestoningParameter = guaranteeNonNullable(
         queryBuilderState.querySetupState._businessDate,
       );
@@ -94,22 +89,12 @@
       );
     }
     const resetMilestoningParameter = (): void => {
-<<<<<<< HEAD
       const parameter = observe_PrimitiveInstanceValue(
-=======
-      queryBuilderState.querySetupState.classMilestoningTemporalValues[
-        parameterIndex
-      ] = observe_PrimitiveInstanceValue(
->>>>>>> 4222615c
         new PrimitiveInstanceValue(
           GenericTypeExplicitReference.create(
             new GenericType(
               queryBuilderState.graphManagerState.graph.getPrimitiveType(
-<<<<<<< HEAD
                 PRIMITIVE_TYPE.STRICTDATE,
-=======
-                PRIMITIVE_TYPE.LATESTDATE,
->>>>>>> 4222615c
               ),
             ),
           ),
@@ -118,19 +103,11 @@
           ),
         ),
         queryBuilderState.observableContext,
-<<<<<<< HEAD
-=======
-      );
-    };
-    const latestType =
-      queryBuilderState.graphManagerState.graph.getPrimitiveType(
-        PRIMITIVE_TYPE.LATESTDATE,
->>>>>>> 4222615c
       );
       parameter.values = [
         generateDefaultValueForPrimitiveType(PRIMITIVE_TYPE.STRICTDATE),
       ];
-      if (stereotype === MILESTONING_STEROTYPE.BUSINESS_TEMPORAL) {
+      if (stereotype === MILESTONING_STEREOTYPE.BUSINESS_TEMPORAL) {
         queryBuilderState.querySetupState.setBusinessDate(parameter);
       } else {
         queryBuilderState.querySetupState.setProcessingDate(parameter);
@@ -177,7 +154,7 @@
           </div>
           <MilestoningParameterEditor
             queryBuilderState={queryBuilderState}
-            stereotype={MILESTONING_STEROTYPE.PROCESSING_TEMPORAL}
+            stereotype={MILESTONING_STEREOTYPE.PROCESSING_TEMPORAL}
           />
         </div>
         <div className="panel__content__form__section">
@@ -186,7 +163,7 @@
           </div>
           <MilestoningParameterEditor
             queryBuilderState={queryBuilderState}
-            stereotype={MILESTONING_STEROTYPE.BUSINESS_TEMPORAL}
+            stereotype={MILESTONING_STEREOTYPE.BUSINESS_TEMPORAL}
           />
         </div>
       </>
@@ -205,7 +182,7 @@
         <MilestoningParameterEditor
           key="BusinessDate"
           queryBuilderState={queryBuilderState}
-          stereotype={MILESTONING_STEROTYPE.BUSINESS_TEMPORAL}
+          stereotype={MILESTONING_STEREOTYPE.BUSINESS_TEMPORAL}
         />
       </div>
     );
@@ -223,7 +200,7 @@
         <MilestoningParameterEditor
           key="BusinessDate"
           queryBuilderState={queryBuilderState}
-          stereotype={MILESTONING_STEROTYPE.PROCESSING_TEMPORAL}
+          stereotype={MILESTONING_STEREOTYPE.PROCESSING_TEMPORAL}
         />
       </div>
     );
