/**
 * Copyright (c) 2020-present, Goldman Sachs
 *
 * Licensed under the Apache License, Version 2.0 (the "License");
 * you may not use this file except in compliance with the License.
 * You may obtain a copy of the License at
 *
 *     http://www.apache.org/licenses/LICENSE-2.0
 *
 * Unless required by applicable law or agreed to in writing, software
 * distributed under the License is distributed on an "AS IS" BASIS,
 * WITHOUT WARRANTIES OR CONDITIONS OF ANY KIND, either express or implied.
 * See the License for the specific language governing permissions and
 * limitations under the License.
 */

import { useCallback } from 'react';
import { clsx, Dialog, InfoCircleIcon, RefreshIcon } from '@finos/legend-art';
import { observer } from 'mobx-react-lite';
import { QueryBuilderValueSpecificationEditor } from './QueryBuilderValueSpecificationEditor';
import {
  fillDerivedPropertyArguments,
  getPropertyPath,
  type QueryBuilderDerivedPropertyExpressionState,
  type QueryBuilderPropertyExpressionState,
} from '../stores/QueryBuilderPropertyEditorState';
import { type DropTargetMonitor, useDrop } from 'react-dnd';
import {
  QUERY_BUILDER_EXPLORER_TREE_DND_TYPE,
  type QueryBuilderExplorerTreeDragSource,
  type QueryBuilderExplorerTreePropertyNodeData,
} from '../stores/QueryBuilderExplorerState';
import { QueryBuilderPropertyInfoTooltip } from './QueryBuilderPropertyInfoTooltip';
import { VariableExpressionViewer } from './QueryBuilderParameterPanel';
import {
  type QueryBuilderParameterDragSource,
  QUERY_BUILDER_PARAMETER_TREE_DND_TYPE,
} from '../stores/QueryParametersState';
import { generateDefaultValueForPrimitiveType } from '../stores/QueryBuilderValueSpecificationBuilderHelper';
import { guaranteeNonNullable } from '@finos/legend-shared';
import {
  type ValueSpecification,
  type VariableExpression,
  Class,
  Enumeration,
  PrimitiveType,
  PrimitiveInstanceValue,
  PRIMITIVE_TYPE,
} from '@finos/legend-graph';
<<<<<<< HEAD
import {
  getPropagatedDate,
  isDefaultDatePropagationSupported,
} from '../stores/QueryBuilderMilestoningHelper';
=======
import { propertyExpression_setParametersValue } from '../stores/QueryBuilderValueSpecificationModifierHelper';
>>>>>>> b5709b20

const DerivedPropertyParameterValueEditor = observer(
  (props: {
    derivedPropertyExpressionState: QueryBuilderDerivedPropertyExpressionState;
    derivedPropertyExpressionStates: QueryBuilderDerivedPropertyExpressionState[];
    variable: VariableExpression;
    idx: number;
  }) => {
    const {
      derivedPropertyExpressionState,
      derivedPropertyExpressionStates,
      variable,
      idx,
    } = props;
    const handleDrop = useCallback(
      (item: QueryBuilderParameterDragSource): void => {
        propertyExpression_setParametersValue(
          derivedPropertyExpressionState.propertyExpression,
          idx + 1,
          item.variable.parameter,
          derivedPropertyExpressionState.queryBuilderState.observableContext,
        );
      },
      [derivedPropertyExpressionState, idx],
    );
    const [{ isParameterValueDragOver }, dropConnector] = useDrop(
      () => ({
        accept: [QUERY_BUILDER_PARAMETER_TREE_DND_TYPE.VARIABLE],
        drop: (
          item: QueryBuilderParameterDragSource,
          monitor: DropTargetMonitor,
        ): void => {
          if (!monitor.didDrop()) {
            handleDrop(item);
          }
        },
        collect: (monitor): { isParameterValueDragOver: boolean } => ({
          isParameterValueDragOver: monitor.isOver({
            shallow: true,
          }),
        }),
      }),
      [handleDrop],
    );
    const resetParameterValue = (): void => {
      const genericType = guaranteeNonNullable(variable.genericType);
      const primitiveInstanceValue = new PrimitiveInstanceValue(
        genericType,
        variable.multiplicity,
      );
      if (genericType.value.rawType.name !== PRIMITIVE_TYPE.LATESTDATE) {
        primitiveInstanceValue.values = [
          generateDefaultValueForPrimitiveType(
            genericType.value.rawType.name as PRIMITIVE_TYPE,
          ),
        ];
      }
<<<<<<< HEAD
      if (
        isDefaultDatePropagationSupported(
          derivedPropertyExpressionState,
          derivedPropertyExpressionState.queryBuilderState.graphManagerState
            .graph,
        )
      ) {
        const graph =
          derivedPropertyExpressionState.queryBuilderState.graphManagerState
            .graph;
        fillDerivedPropertyArguments(
          derivedPropertyExpressionState,
          graph,
          true,
        );
      }
      derivedPropertyExpressionState.propertyExpression.parametersValues[
        idx + 1
      ] = primitiveInstanceValue;
=======
      propertyExpression_setParametersValue(
        derivedPropertyExpressionState.propertyExpression,
        idx + 1,
        primitiveInstanceValue,
        derivedPropertyExpressionState.queryBuilderState.observableContext,
      );
>>>>>>> b5709b20
    };
    // Gets the value of milestoning date that needs to be shown in DerivedPropertyEditor when date propagation is supported
    // otherwise gets the actual parameter value.
    const parameterValue = (
      isDefaultDatePropagationSupported(
        derivedPropertyExpressionState,
        derivedPropertyExpressionState.queryBuilderState.graphManagerState
          .graph,
      ) && derivedPropertyExpressionState.parameterValues.length === 0
        ? getPropagatedDate(derivedPropertyExpressionState, idx)
        : derivedPropertyExpressionState.parameterValues[idx]
    ) as ValueSpecification;

    return (
      <div key={variable.name} className="panel__content__form__section">
        <div className="panel__content__form__section__header__label">
          {variable.name}
        </div>
        <div className="panel__content__form__section__header__prompt">{`${
          variable.multiplicity.lowerBound === 0 ? 'optional' : ''
        }`}</div>
        <div
          ref={dropConnector}
          className="query-builder__parameter-editor dnd__overlay__container"
        >
          {isParameterValueDragOver && (
            <div className="query-builder__parameter-editor__node__dnd__overlay">
              Change Parameter Value
            </div>
          )}
          <QueryBuilderValueSpecificationEditor
            valueSpecification={parameterValue}
            graph={
              derivedPropertyExpressionState.queryBuilderState.graphManagerState
                .graph
            }
            expectedType={guaranteeNonNullable(
              derivedPropertyExpressionState.parameters[idx]?.genericType
                ?.ownerReference.value,
            )}
            idx={idx}
            derivedPropertyExpressionState={derivedPropertyExpressionState}
            derivedPropertyExpressionStates={derivedPropertyExpressionStates}
          />
          <button
            className="query-builder-filter-tree__node__action"
            tabIndex={-1}
            title="Reset Parameter Value"
            onClick={resetParameterValue}
          >
            <RefreshIcon style={{ fontSize: '1.6rem' }} />
          </button>
        </div>
        <div className="panel__content__form__section__list"></div>
      </div>
    );
  },
);

const DerivedPropertyExpressionEditor = observer(
  (props: {
    derivedPropertyExpressionState: QueryBuilderDerivedPropertyExpressionState;
    derivedPropertyExpressionStates: QueryBuilderDerivedPropertyExpressionState[];
  }) => {
    const { derivedPropertyExpressionState, derivedPropertyExpressionStates } =
      props;
    const parameterValues = derivedPropertyExpressionState.parameterValues;
    const parameters = derivedPropertyExpressionState.parameters;

    return (
      <div className="query-builder-property-editor__section">
        <div className="panel__content__form__section__header__label">
          {derivedPropertyExpressionState.title}
        </div>
        {(isDefaultDatePropagationSupported(
          derivedPropertyExpressionState,
          derivedPropertyExpressionState.queryBuilderState.graphManagerState
            .graph,
        )
          ? !derivedPropertyExpressionState.parameters.length
          : !parameterValues.length) && (
          <div className="query-builder-property-editor__section__content--empty">
            No parameter
          </div>
        )}
        {parameters.map((variable, idx) => (
          <DerivedPropertyParameterValueEditor
            key={variable.name}
            derivedPropertyExpressionState={derivedPropertyExpressionState}
            derivedPropertyExpressionStates={derivedPropertyExpressionStates}
            variable={variable}
            idx={idx}
          />
        ))}
      </div>
    );
  },
);

export const QueryBuilderPropertyExpressionEditor = observer(
  (props: { propertyExpressionState: QueryBuilderPropertyExpressionState }) => {
    const { propertyExpressionState } = props;
    const handleClose = (): void =>
      propertyExpressionState.setIsEditingDerivedProperty(false);

    return (
      <Dialog
        open={Boolean(
          propertyExpressionState.isEditingDerivedPropertyExpression,
        )}
        onClose={handleClose}
        classes={{
          root: 'editor-modal__root-container',
          container: 'editor-modal__container',
          paper: 'editor-modal__content',
        }}
      >
        <div className="modal modal--dark editor-modal query-builder-property-editor">
          <div className="modal__header">
            <div className="modal__title">Derived Property</div>
          </div>
          <div className="modal__body query-builder-property-editor__content">
            {propertyExpressionState.derivedPropertyExpressionStates.map(
              (pe) => (
                <DerivedPropertyExpressionEditor
                  key={pe.path}
                  derivedPropertyExpressionState={pe}
                  derivedPropertyExpressionStates={
                    propertyExpressionState.derivedPropertyExpressionStates
                  }
                />
              ),
            )}
            <div className="modal__body query-builder__parameters__modal__body">
              <div className="panel__content__form__section__header__label">
                List of available parameters
              </div>
              <div className="panel__content__form__section__list__items">
                {propertyExpressionState.queryBuilderState.queryParametersState.parameters.map(
                  (parameter) => (
                    <VariableExpressionViewer
                      key={parameter.uuid}
                      queryBuilderState={
                        propertyExpressionState.queryBuilderState
                      }
                      variableExpressionState={parameter}
                    />
                  ),
                )}
              </div>
            </div>
          </div>
          <div className="modal__footer">
            <button
              className="btn modal__footer__close-btn"
              onClick={handleClose}
            >
              Done
            </button>
          </div>
        </div>
      </Dialog>
    );
  },
);

export const QueryBuilderPropertyExpressionBadge = observer(
  (props: {
    propertyExpressionState: QueryBuilderPropertyExpressionState;
    onPropertyExpressionChange: (
      node: QueryBuilderExplorerTreePropertyNodeData,
    ) => void;
  }) => {
    const { propertyExpressionState, onPropertyExpressionChange } = props;
    const type =
      propertyExpressionState.propertyExpression.func.genericType.value.rawType;
    const hasDerivedPropertyInExpression = Boolean(
      propertyExpressionState.derivedPropertyExpressionStates.length,
    );
    const isValid = propertyExpressionState.isValid;
    const setDerivedPropertyArguments = (): void => {
      if (hasDerivedPropertyInExpression) {
        propertyExpressionState.setIsEditingDerivedProperty(true);
      }
    };
    const handleDrop = useCallback(
      (item: QueryBuilderExplorerTreeDragSource): void =>
        onPropertyExpressionChange(item.node),
      [onPropertyExpressionChange],
    );
    const [{ isPropertyDragOver }, dropConnector] = useDrop(
      () => ({
        accept: [
          QUERY_BUILDER_EXPLORER_TREE_DND_TYPE.ENUM_PROPERTY,
          QUERY_BUILDER_EXPLORER_TREE_DND_TYPE.PRIMITIVE_PROPERTY,
        ],
        drop: (
          item: QueryBuilderExplorerTreeDragSource,
          monitor: DropTargetMonitor,
        ): void => {
          if (!monitor.didDrop()) {
            handleDrop(item);
          } // prevent drop event propagation to accomondate for nested DnD
        },
        collect: (monitor): { isPropertyDragOver: boolean } => ({
          isPropertyDragOver: monitor.isOver({ shallow: true }),
        }),
      }),
      [handleDrop],
    );

    return (
      <div
        ref={dropConnector}
        className="query-builder-property-expression-badge"
      >
        {isPropertyDragOver && (
          <div className="query-builder__dnd__placeholder query-builder-property-expression-badge__dnd__placeholder">
            Change Property
          </div>
        )}
        {!isPropertyDragOver && (
          <div
            className={clsx(
              'query-builder-property-expression-badge__content',
              {
                'query-builder-property-expression-badge__content--class':
                  type instanceof Class,
                'query-builder-property-expression-badge__content--enumeration':
                  type instanceof Enumeration,
                'query-builder-property-expression-badge__content--primitive':
                  type instanceof PrimitiveType,
              },
            )}
          >
            <div
              className="query-builder-property-expression-badge__property"
              title={`${propertyExpressionState.title} - ${propertyExpressionState.path}`}
            >
              {propertyExpressionState.title}
            </div>
            {hasDerivedPropertyInExpression && (
              <button
                className={clsx(
                  'query-builder-property-expression-badge__action',
                  {
                    'query-builder-property-expression-badge__action--error':
                      !isValid,
                  },
                )}
                tabIndex={-1}
                onClick={setDerivedPropertyArguments}
                title="Set Derived Property Argument(s)..."
              >
                {!isValid && <InfoCircleIcon />} (...)
              </button>
            )}
            <QueryBuilderPropertyExpressionEditor
              propertyExpressionState={propertyExpressionState}
            />
            <QueryBuilderPropertyInfoTooltip
              property={propertyExpressionState.propertyExpression.func}
              path={getPropertyPath(propertyExpressionState.propertyExpression)}
              isMapped={true}
              placement="bottom-end"
            >
              <div className="query-builder-property-expression-badge__property__info">
                <InfoCircleIcon />
              </div>
            </QueryBuilderPropertyInfoTooltip>
          </div>
        )}
      </div>
    );
  },
);<|MERGE_RESOLUTION|>--- conflicted
+++ resolved
@@ -47,14 +47,11 @@
   PrimitiveInstanceValue,
   PRIMITIVE_TYPE,
 } from '@finos/legend-graph';
-<<<<<<< HEAD
 import {
   getPropagatedDate,
   isDefaultDatePropagationSupported,
 } from '../stores/QueryBuilderMilestoningHelper';
-=======
 import { propertyExpression_setParametersValue } from '../stores/QueryBuilderValueSpecificationModifierHelper';
->>>>>>> b5709b20
 
 const DerivedPropertyParameterValueEditor = observer(
   (props: {
@@ -112,7 +109,6 @@
           ),
         ];
       }
-<<<<<<< HEAD
       if (
         isDefaultDatePropagationSupported(
           derivedPropertyExpressionState,
@@ -129,17 +125,12 @@
           true,
         );
       }
-      derivedPropertyExpressionState.propertyExpression.parametersValues[
-        idx + 1
-      ] = primitiveInstanceValue;
-=======
       propertyExpression_setParametersValue(
         derivedPropertyExpressionState.propertyExpression,
         idx + 1,
         primitiveInstanceValue,
         derivedPropertyExpressionState.queryBuilderState.observableContext,
       );
->>>>>>> b5709b20
     };
     // Gets the value of milestoning date that needs to be shown in DerivedPropertyEditor when date propagation is supported
     // otherwise gets the actual parameter value.
