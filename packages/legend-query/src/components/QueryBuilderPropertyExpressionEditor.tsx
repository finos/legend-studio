--- conflicted
+++ resolved
@@ -21,7 +21,7 @@
 import { QueryBuilderValueSpecificationEditor } from './QueryBuilderValueSpecificationEditor';
 import {
   getPropertyPath,
-  type QueryBuilderDerivedPropertyExpressionState,
+  QueryBuilderDerivedPropertyExpressionState,
   type QueryBuilderPropertyExpressionState,
 } from '../stores/QueryBuilderPropertyEditorState';
 import { type DropTargetMonitor, useDrop } from 'react-dnd';
@@ -31,27 +31,22 @@
   type QueryBuilderExplorerTreePropertyNodeData,
 } from '../stores/QueryBuilderExplorerState';
 import { QueryBuilderPropertyInfoTooltip } from './QueryBuilderPropertyInfoTooltip';
-<<<<<<< HEAD
-import type {
-  ValueSpecification,
-  VariableExpression,
-} from '@finos/legend-graph';
-import { PrimitiveInstanceValue, PRIMITIVE_TYPE } from '@finos/legend-graph';
-import { Class, Enumeration, PrimitiveType } from '@finos/legend-graph';
 import { VariableExpressionViewer } from './QueryBuilderParameterPanel';
 import type { QueryBuilderParameterDragSource } from '../stores/QueryParametersState';
 import { QUERY_BUILDER_PARAMETER_TREE_DND_TYPE } from '../stores/QueryParametersState';
 import { MdRefresh } from 'react-icons/md';
 import { generateDefaultValueForPrimitiveType } from '../stores/QueryBuilderValueSpecificationBuilderHelper';
-import { guaranteeNonNullable } from '@finos/legend-shared';
-=======
+import { guaranteeNonNullable, guaranteeType } from '@finos/legend-shared';
 import {
   type ValueSpecification,
   Class,
   Enumeration,
+  VariableExpression,
   PrimitiveType,
+  PrimitiveInstanceValue,
+  PRIMITIVE_TYPE,
+  DerivedProperty,
 } from '@finos/legend-graph';
->>>>>>> 192e03d9
 
 const DerivedPropertyParameterEditor = observer(
   (props: {
@@ -154,10 +149,32 @@
 const DerivedPropertyExpressionEditor = observer(
   (props: {
     derivedPropertyExpressionState: QueryBuilderDerivedPropertyExpressionState;
+    // propertyExpressionState: QueryBuilderPropertyExpressionState;
+    // index: number;
   }) => {
     const { derivedPropertyExpressionState } = props;
+
     const parameterValues = derivedPropertyExpressionState.parameterValues;
     const parameters = derivedPropertyExpressionState.parameters;
+    /*const changeToAllVersionsInRange = (): void => {
+      const name = `${derivedPropertyExpressionState.derivedProperty.name}AllVersionsInRange`;
+      derivedPropertyExpressionState.derivedProperty = guaranteeType(
+        derivedPropertyExpressionState.derivedProperty.owner._generatedMilestonedProperties.find(
+          (e) => e.name === name,
+        ),
+        DerivedProperty,
+      );
+      derivedPropertyExpressionState.propertyExpression.func =
+        derivedPropertyExpressionState.derivedProperty;
+      propertyExpressionState.derivedPropertyExpressionStates[index] =
+        new QueryBuilderDerivedPropertyExpressionState(
+          derivedPropertyExpressionState.queryBuilderState,
+          derivedPropertyExpressionState.propertyExpression,
+        );
+      derivedPropertyExpressionState = guaranteeNonNullable(
+        propertyExpressionState.derivedPropertyExpressionStates[index],
+      );
+    };*/
 
     return (
       <div className="query-builder-property-editor__section">
@@ -210,6 +227,8 @@
                 <DerivedPropertyExpressionEditor
                   key={pe.path}
                   derivedPropertyExpressionState={pe}
+                  // propertyExpressionState={propertyExpressionState}
+                  // index={index}
                 />
               ),
             )}
