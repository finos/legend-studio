--- conflicted
+++ resolved
@@ -37,14 +37,9 @@
   type QueryBuilderParameterDragSource,
   QUERY_BUILDER_PARAMETER_TREE_DND_TYPE,
 } from '../stores/QueryParametersState';
-<<<<<<< HEAD
 import { MdRefresh } from 'react-icons/md';
 import { generateDefaultValueForPrimitiveType } from '../stores/QueryBuilderValueSpecificationBuilderHelper';
 import { guaranteeNonNullable, guaranteeType } from '@finos/legend-shared';
-=======
-import { generateDefaultValueForPrimitiveType } from '../stores/QueryBuilderValueSpecificationBuilderHelper';
-import { guaranteeNonNullable } from '@finos/legend-shared';
->>>>>>> 6fad4d39
 import {
   type ValueSpecification,
   type VariableExpression,
@@ -53,17 +48,13 @@
   PrimitiveType,
   PrimitiveInstanceValue,
   PRIMITIVE_TYPE,
-<<<<<<< HEAD
   getMilestoneTemporalStereotype,
   MILESTONING_STEROTYPES,
-=======
->>>>>>> 6fad4d39
 } from '@finos/legend-graph';
 
 const DerivedPropertyParameterEditor = observer(
   (props: {
     derivedPropertyExpressionState: QueryBuilderDerivedPropertyExpressionState;
-<<<<<<< HEAD
     derivedPropertyExpressionStates: QueryBuilderDerivedPropertyExpressionState[];
     variable: VariableExpression;
     idx: number;
@@ -74,12 +65,6 @@
       variable,
       idx,
     } = props;
-=======
-    variable: VariableExpression;
-    idx: number;
-  }) => {
-    const { derivedPropertyExpressionState, variable, idx } = props;
->>>>>>> 6fad4d39
     const handleDrop = useCallback(
       (item: QueryBuilderParameterDragSource): void => {
         derivedPropertyExpressionState.propertyExpression.parametersValues[
@@ -120,7 +105,6 @@
           ),
         ];
       }
-<<<<<<< HEAD
       if (
         isDatePropagationSupported(
           derivedPropertyExpressionState.derivedProperty,
@@ -146,8 +130,6 @@
           );
         }
       }
-=======
->>>>>>> 6fad4d39
       derivedPropertyExpressionState.propertyExpression.parametersValues[
         idx + 1
       ] = primitiveInstanceValue;
@@ -172,7 +154,6 @@
           )}
           <QueryBuilderValueSpecificationEditor
             valueSpecification={
-<<<<<<< HEAD
               (isDatePropagationSupported(
                 derivedPropertyExpressionState.derivedProperty,
                 derivedPropertyExpressionState.queryBuilderState
@@ -182,11 +163,6 @@
                 : derivedPropertyExpressionState.parameterValues[
                     idx
                   ]) as ValueSpecification
-=======
-              derivedPropertyExpressionState.parameterValues[
-                idx
-              ] as ValueSpecification
->>>>>>> 6fad4d39
             }
             graph={
               derivedPropertyExpressionState.queryBuilderState.graphManagerState
@@ -196,10 +172,7 @@
               derivedPropertyExpressionState.propertyExpression.func.genericType
                 .value.rawType
             }
-<<<<<<< HEAD
             derivedPropertyExpressionStates={derivedPropertyExpressionStates}
-=======
->>>>>>> 6fad4d39
           />
           <button
             className="query-builder-filter-tree__node__action"
@@ -207,11 +180,7 @@
             title="Reset Parameter Value"
             onClick={resetParameterValue}
           >
-<<<<<<< HEAD
             <MdRefresh style={{ fontSize: '1.6rem' }} />
-=======
-            <RefreshIcon style={{ fontSize: '1.6rem' }} />
->>>>>>> 6fad4d39
           </button>
         </div>
         <div className="panel__content__form__section__list"></div>
@@ -249,10 +218,7 @@
           <DerivedPropertyParameterEditor
             key={variable.name}
             derivedPropertyExpressionState={derivedPropertyExpressionState}
-<<<<<<< HEAD
             derivedPropertyExpressionStates={derivedPropertyExpressionStates}
-=======
->>>>>>> 6fad4d39
             variable={variable}
             idx={idx}
           />
