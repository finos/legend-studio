--- conflicted
+++ resolved
@@ -53,7 +53,6 @@
   fillMilestonedDerivedPropertyArguments,
   getSourceTemporalStereotype,
   isDatePropagationSupported,
-  milestoningParameters,
   removePropagatedDates,
 } from './QueryBuilderMilestoningHelper';
 
@@ -265,18 +264,6 @@
     ),
     ...propertyArguments,
   ]);
-  // if (temporalTarget === MILESTONING_STEROTYPES.PROCESSING_TEMPORAL) {
-  //   derivedPropertyExpressionState.processingDate =
-  //     derivedPropertyExpressionState.queryBuilderState.querySetupState.processingDate;
-  // } else if (temporalTarget === MILESTONING_STEROTYPES.BITEMPORAL) {
-  //   derivedPropertyExpressionState.processingDate =
-  //     derivedPropertyExpressionState.queryBuilderState.querySetupState.processingDate;
-  //   derivedPropertyExpressionState.businessDate =
-  //     derivedPropertyExpressionState.queryBuilderState.querySetupState.businessDate;
-  // } else if (temporalTarget === MILESTONING_STEROTYPES.BUSINESS_TEMPORAL) {
-  //   derivedPropertyExpressionState.businessDate =
-  //     derivedPropertyExpressionState.queryBuilderState.querySetupState.businessDate;
-  // }
 };
 
 export class QueryBuilderDerivedPropertyExpressionState {
@@ -407,25 +394,6 @@
     const result: QueryBuilderDerivedPropertyExpressionState[] = [];
     let currentExpression: ValueSpecification | undefined =
       this.propertyExpression;
-    const milestoningStereotype = getMilestoneTemporalStereotype(
-      guaranteeNonNullable(this.queryBuilderState.querySetupState._class),
-      this.queryBuilderState.graphManagerState.graph,
-    );
-    switch (milestoningStereotype) {
-      case MILESTONING_STEROTYPES.BITEMPORAL:
-        milestoningParameters.BUSINESS_TEMPORAL = true;
-        milestoningParameters.PROCESSING_TEMPORAL = true;
-        break;
-      case MILESTONING_STEROTYPES.BUSINESS_TEMPORAL:
-        milestoningParameters.BUSINESS_TEMPORAL = true;
-        milestoningParameters.PROCESSING_TEMPORAL = false;
-        break;
-      case MILESTONING_STEROTYPES.PROCESSING_TEMPORAL:
-        milestoningParameters.PROCESSING_TEMPORAL = true;
-        milestoningParameters.BUSINESS_TEMPORAL = false;
-        break;
-      default:
-    }
     while (currentExpression instanceof AbstractPropertyExpression) {
       // Check if the property chain can results in column that have multiple values
       if (
@@ -475,13 +443,9 @@
       }
     }
     this.requiresExistsHandling = requiresExistsHandling;
-<<<<<<< HEAD
-    this.derivedPropertyExpressionStates = result.reverse();
+    this.derivedPropertyExpressionStates = result.slice().reverse();
     if (this.derivedPropertyExpressionStates.length) {
       removePropagatedDates(this.derivedPropertyExpressionStates);
     }
-=======
-    this.derivedPropertyExpressionStates = result.slice().reverse();
->>>>>>> 5e430754
   }
 }