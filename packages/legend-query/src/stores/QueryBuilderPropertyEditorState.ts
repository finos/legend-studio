/**
 * Copyright (c) 2020-present, Goldman Sachs
 *
 * Licensed under the Apache License, Version 2.0 (the "License");
 * you may not use this file except in compliance with the License.
 * You may obtain a copy of the License at
 *
 *     http://www.apache.org/licenses/LICENSE-2.0
 *
 * Unless required by applicable law or agreed to in writing, software
 * distributed under the License is distributed on an "AS IS" BASIS,
 * WITHOUT WARRANTIES OR CONDITIONS OF ANY KIND, either express or implied.
 * See the License for the specific language governing permissions and
 * limitations under the License.
 */

import { action, makeAutoObservable } from 'mobx';
import {
  getNullableFirstElement,
  guaranteeNonNullable,
  guaranteeType,
  isCamelCase,
  prettyCamelCase,
  prettyCONSTName,
} from '@finos/legend-shared';
import {
  Class,
  type AbstractProperty,
  type Enum,
  type ValueSpecification,
  TYPICAL_MULTIPLICITY_TYPE,
  CollectionInstanceValue,
  AbstractPropertyExpression,
  DerivedProperty,
  Enumeration,
  EnumValueExplicitReference,
  EnumValueInstanceValue,
  InstanceValue,
  PrimitiveInstanceValue,
  PRIMITIVE_TYPE,
  VariableExpression,
  getMilestoneTemporalStereotype,
  MILESTONING_STEROTYPES,
  SimpleFunctionExpression,
  matchFunctionName,
  TYPE_CAST_TOKEN,
  observe_AbstractPropertyExpression,
} from '@finos/legend-graph';
import { generateDefaultValueForPrimitiveType } from './QueryBuilderValueSpecificationBuilderHelper';
import type { QueryBuilderState } from './QueryBuilderState';
import { SUPPORTED_FUNCTIONS } from '../QueryBuilder_Const';
<<<<<<< HEAD
import {
  fillMilestonedDerivedPropertyArguments,
  getSourceTemporalStereotype,
  isDefaultDatePropagationSupported,
  removePropagatedDates,
} from './QueryBuilderMilestoningHelper';
=======
import { functionExpression_setParametersValues } from './QueryBuilderValueSpecificationModifierHelper';
>>>>>>> b5709b20

export const prettyPropertyName = (value: string): string =>
  isCamelCase(value) ? prettyCamelCase(value) : prettyCONSTName(value);

export const getPropertyChainName = (
  propertyExpression: AbstractPropertyExpression,
  humanizePropertyName: boolean,
): string => {
  const propertyNameDecorator = humanizePropertyName
    ? prettyPropertyName
    : (val: string): string => val;
  const propertyNameChain = [
    propertyNameDecorator(propertyExpression.func.name),
  ];
  let currentExpression: ValueSpecification | undefined = propertyExpression;
  while (currentExpression instanceof AbstractPropertyExpression) {
    currentExpression = getNullableFirstElement(
      currentExpression.parametersValues,
    );
    if (currentExpression instanceof AbstractPropertyExpression) {
      propertyNameChain.unshift(
        propertyNameDecorator(currentExpression.func.name),
      );
    }
    // Take care of chains of subtype (a pattern that is not useful, but we want to support and rectify)
    // $x.employees->subType(@Person)->subType(@Staff)
    while (
      currentExpression instanceof SimpleFunctionExpression &&
      matchFunctionName(
        currentExpression.functionName,
        SUPPORTED_FUNCTIONS.SUBTYPE,
      )
    ) {
      const propertyWithSubtype = `(${TYPE_CAST_TOKEN}${propertyNameDecorator(
        currentExpression.parametersValues.filter(
          (param) => param instanceof InstanceValue,
        )[0]?.genericType?.value.rawType.name ?? '',
      )})${propertyNameDecorator(
        currentExpression.parametersValues[0] instanceof
          AbstractPropertyExpression
          ? currentExpression.parametersValues[0]?.func.name
          : '',
      )}`;
      propertyNameChain.unshift(propertyWithSubtype);
      currentExpression = getNullableFirstElement(
        currentExpression.parametersValues,
      );
    }
  }
  return propertyNameChain.join(humanizePropertyName ? '/' : '.');
};

export const getPropertyPath = (
  propertyExpression: AbstractPropertyExpression,
): string => {
  const propertyNameChain = [propertyExpression.func.name];
  let currentExpression: ValueSpecification | undefined = propertyExpression;
  while (currentExpression instanceof AbstractPropertyExpression) {
    currentExpression = getNullableFirstElement(
      currentExpression.parametersValues,
    );
    if (currentExpression instanceof AbstractPropertyExpression) {
      propertyNameChain.unshift(currentExpression.func.name);
    }
  }
  return propertyNameChain.join('.');
};

export const fillDerivedPropertyArguments = (
  derivedPropertyExpressionState: QueryBuilderDerivedPropertyExpressionState,
<<<<<<< HEAD
  graph: PureModel,
  fillMilestonedProperties?: boolean | undefined,
=======
  queryBuilderState: QueryBuilderState,
>>>>>>> b5709b20
): void => {
  let propertyArguments: ValueSpecification[] =
    derivedPropertyExpressionState.parameterValues;
  let parameterValues: ValueSpecification[] = [];
  let temporalTarget: MILESTONING_STEROTYPES | undefined;
  if (
    derivedPropertyExpressionState.propertyExpression.func.genericType.value
      .rawType instanceof Class &&
    derivedPropertyExpressionState.propertyExpression.func.owner
      ._generatedMilestonedProperties.length !== 0
  ) {
    temporalTarget = getMilestoneTemporalStereotype(
      derivedPropertyExpressionState.propertyExpression.func.genericType.value
        .rawType,
      derivedPropertyExpressionState.queryBuilderState.graphManagerState.graph,
    );
  }
  const temporalSource = getSourceTemporalStereotype(
    derivedPropertyExpressionState.derivedProperty,
    derivedPropertyExpressionState.queryBuilderState.graphManagerState.graph,
  );
  if (
    temporalSource === MILESTONING_STEROTYPES.PROCESSING_TEMPORAL &&
    temporalTarget === MILESTONING_STEROTYPES.BITEMPORAL &&
    propertyArguments.length === 1
  ) {
    parameterValues = propertyArguments;
    propertyArguments = [];
  }
  derivedPropertyExpressionState.parameters.forEach((parameter, idx) => {
    if (idx < derivedPropertyExpressionState.parameterValues.length) {
      //Helps in building the milestoningParameters state when you toggle between text mode and form mode. Gets the information
      // about the processingDate and businessDate from the getAll function. If the top level class is not temporal then
      // the processingDate and businessDate is set to default values while building the QueryBuilderState again.
      if (temporalTarget) {
        fillMilestonedDerivedPropertyArguments(
          derivedPropertyExpressionState,
          temporalTarget,
          idx,
        );
      }
      return;
    }
    if (temporalTarget) {
      if (
        !isDefaultDatePropagationSupported(
          derivedPropertyExpressionState,
          derivedPropertyExpressionState.queryBuilderState.graphManagerState
            .graph,
        ) ||
        fillMilestonedProperties
      ) {
        const milestoningParameter = fillMilestonedDerivedPropertyArguments(
          derivedPropertyExpressionState,
          temporalTarget,
          idx,
        );
        if (milestoningParameter) {
          propertyArguments.push(milestoningParameter);
        }
      }
    } else {
      let argument: ValueSpecification | undefined;
      const genericType = parameter.genericType;
      if (genericType) {
        const _type = genericType.value.rawType;
        if (
          (
            [
              PRIMITIVE_TYPE.STRING,
              PRIMITIVE_TYPE.BOOLEAN,
              PRIMITIVE_TYPE.NUMBER,
              PRIMITIVE_TYPE.FLOAT,
              PRIMITIVE_TYPE.DECIMAL,
              PRIMITIVE_TYPE.INTEGER,
              PRIMITIVE_TYPE.DATE,
              PRIMITIVE_TYPE.STRICTDATE,
              PRIMITIVE_TYPE.DATETIME,
              PRIMITIVE_TYPE.LATESTDATE,
            ] as string[]
          ).includes(_type.name)
        ) {
          const primitiveInstanceValue = new PrimitiveInstanceValue(
            genericType,
            parameter.multiplicity,
          );
          if (_type.name !== PRIMITIVE_TYPE.LATESTDATE) {
            primitiveInstanceValue.values = [
              generateDefaultValueForPrimitiveType(
                _type.name as PRIMITIVE_TYPE,
              ),
            ];
          }
          argument = primitiveInstanceValue;
        } else if (_type instanceof Enumeration) {
          const enumValueInstanceValue = new EnumValueInstanceValue(
            genericType,
            parameter.multiplicity,
          );
          if (_type.values.length) {
            const enumValueRef = EnumValueExplicitReference.create(
              _type.values[0] as Enum,
            );
            enumValueInstanceValue.values = [enumValueRef];
          }
          argument = enumValueInstanceValue;
        }
      }
      // for arguments of types we don't support, we will fill them with `[]`
      // which in Pure is equivalent to `null` in other languages
      propertyArguments.push(
        argument ??
          new CollectionInstanceValue(
            graph.getTypicalMultiplicity(TYPICAL_MULTIPLICITY_TYPE.ZERO),
          ),
      );
    }
<<<<<<< HEAD
  });
  if (
    temporalSource === MILESTONING_STEROTYPES.PROCESSING_TEMPORAL &&
    temporalTarget === MILESTONING_STEROTYPES.BITEMPORAL &&
    parameterValues.length
  ) {
    propertyArguments = [
      guaranteeNonNullable(
        derivedPropertyExpressionState.queryBuilderState.querySetupState
          .processingDate,
      ),
      guaranteeNonNullable(parameterValues[0]),
    ];
  }
  derivedPropertyExpressionState.propertyExpression.setParametersValues([
    guaranteeNonNullable(
      derivedPropertyExpressionState.propertyExpression.parametersValues[0],
    ),
    ...propertyArguments,
  ]);
=======
    // for arguments of types we don't support, we will fill them with `[]`
    // which in Pure is equivalent to `null` in other languages
    propertyArguments.push(
      argument ??
        new CollectionInstanceValue(
          queryBuilderState.graphManagerState.graph.getTypicalMultiplicity(
            TYPICAL_MULTIPLICITY_TYPE.ZERO,
          ),
        ),
    );
  });
  functionExpression_setParametersValues(
    derivedPropertyExpressionState.propertyExpression,
    [
      guaranteeNonNullable(
        derivedPropertyExpressionState.propertyExpression.parametersValues[0],
      ),
      ...propertyArguments,
    ],
    queryBuilderState.observableContext,
  );
>>>>>>> b5709b20
};

export class QueryBuilderDerivedPropertyExpressionState {
  queryBuilderState: QueryBuilderState;
  path: string;
  title: string;
<<<<<<< HEAD
  propertyExpression: AbstractPropertyExpression;
  derivedProperty: DerivedProperty;
  parameters: VariableExpression[] = [];
  processingDate: ValueSpecification | undefined;
  businessDate: ValueSpecification | undefined;
=======
  readonly derivedProperty: DerivedProperty;
  readonly propertyExpression!: AbstractPropertyExpression;
  readonly parameters: VariableExpression[] = [];
>>>>>>> b5709b20

  constructor(
    queryBuilderState: QueryBuilderState,
    propertyExpression: AbstractPropertyExpression,
  ) {
    this.path = getPropertyPath(propertyExpression);
    this.title = getPropertyChainName(propertyExpression, true);
    this.propertyExpression = observe_AbstractPropertyExpression(
      propertyExpression,
      queryBuilderState.observableContext,
    );
    this.queryBuilderState = queryBuilderState;
    this.derivedProperty = guaranteeType(
      propertyExpression.func,
      DerivedProperty,
    );
    // build the parameters of the derived properties
    if (Array.isArray(this.derivedProperty.parameters)) {
      this.parameters = this.derivedProperty.parameters.map((parameter) =>
        guaranteeType(
          this.queryBuilderState.graphManagerState.graphManager.buildValueSpecification(
            parameter,
            this.queryBuilderState.graphManagerState.graph,
          ),
          VariableExpression,
        ),
      );
    }
    fillDerivedPropertyArguments(this, queryBuilderState);
  }

  get property(): AbstractProperty {
    return this.propertyExpression.func;
  }

  get parameterValues(): ValueSpecification[] {
    return this.propertyExpression.parametersValues.slice(1);
  }

  get isValid(): boolean {
    // TODO: more type matching logic here (take into account multiplicity, type, etc.)
    return this.parameterValues.every((paramValue) => {
      if (paramValue instanceof InstanceValue) {
        const isRequired = paramValue.multiplicity.lowerBound >= 1;
        // required and no values provided
        if (
          isRequired &&
          paramValue.genericType?.value.rawType.name !==
            PRIMITIVE_TYPE.LATESTDATE &&
          !paramValue.values.length
        ) {
          return false;
        }
        // more values than allowed
        if (
          paramValue.multiplicity.upperBound &&
          paramValue.values.length > paramValue.multiplicity.upperBound
        ) {
          return false;
        }
      }
      return true;
    });
  }
}

export class QueryBuilderPropertyExpressionState {
  queryBuilderState: QueryBuilderState;
  path: string;
  title: string;
  readonly propertyExpression: AbstractPropertyExpression;

  isEditingDerivedPropertyExpression = false;
  // Since this property is a chain expression, some link of the chain can be
  // derived property, as such, we need to keep track of the derived properties state in an array
  derivedPropertyExpressionStates: QueryBuilderDerivedPropertyExpressionState[] =
    [];
  /**
   * If at least one property in the chain is of multiplicity greater than 1,
   * the property might have multiple values and can cause row explosions.
   *
   * In other words, saying `$x.b == 1` is not quite accurate if `$x.b` is multi
   * is multi. Instead, we should do something like `$x.b->exists($x1 | $x1 == 1)`
   */
  requiresExistsHandling = false;

  constructor(
    queryBuilderState: QueryBuilderState,
    propertyExpression: AbstractPropertyExpression,
  ) {
    makeAutoObservable<
      QueryBuilderPropertyExpressionState,
      'initDerivedPropertyExpressionStates'
    >(this, {
      queryBuilderState: false,
      setIsEditingDerivedProperty: action,
      initDerivedPropertyExpressionStates: action,
    });

    this.queryBuilderState = queryBuilderState;
    this.propertyExpression = observe_AbstractPropertyExpression(
      propertyExpression,
      queryBuilderState.observableContext,
    );
    this.path = getPropertyPath(propertyExpression);
    this.title = getPropertyChainName(propertyExpression, true);
    this.initDerivedPropertyExpressionStates();
  }

  get isValid(): boolean {
    return this.derivedPropertyExpressionStates.every((e) => e.isValid);
  }

  setIsEditingDerivedProperty(val: boolean): void {
    this.isEditingDerivedPropertyExpression = val;
  }

  private initDerivedPropertyExpressionStates(): void {
    let requiresExistsHandling = false;
    const result: QueryBuilderDerivedPropertyExpressionState[] = [];
    let currentExpression: ValueSpecification | undefined =
      this.propertyExpression;
    while (currentExpression instanceof AbstractPropertyExpression) {
      // Check if the property chain can results in column that have multiple values
      if (
        currentExpression.func.multiplicity.upperBound === undefined ||
        currentExpression.func.multiplicity.upperBound > 1
      ) {
        requiresExistsHandling = true;
      }
      if (
        currentExpression.func.genericType.value.rawType instanceof Class &&
        currentExpression.func.owner._generatedMilestonedProperties.length !== 0
      ) {
        const name = currentExpression.func.name;
        const func =
          currentExpression.func.owner._generatedMilestonedProperties.find(
            (e) => e.name === name,
          );
        if (func) {
          currentExpression.func = func;
        }
      }

      // Create states to hold derived properties' parameters and arguments for editing
      if (currentExpression.func instanceof DerivedProperty) {
        const derivedPropertyExpressionState =
          new QueryBuilderDerivedPropertyExpressionState(
            this.queryBuilderState,
            currentExpression,
          );
        result.push(derivedPropertyExpressionState);
      }
      currentExpression = getNullableFirstElement(
        currentExpression.parametersValues,
      );
      // Take care of chains of subtype (a pattern that is not useful, but we want to support and rectify)
      // $x.employees->subType(@Person)->subType(@Staff)
      while (
        currentExpression instanceof SimpleFunctionExpression &&
        matchFunctionName(
          currentExpression.functionName,
          SUPPORTED_FUNCTIONS.SUBTYPE,
        )
      ) {
        currentExpression = getNullableFirstElement(
          currentExpression.parametersValues,
        );
      }
    }
    this.requiresExistsHandling = requiresExistsHandling;
    this.derivedPropertyExpressionStates = result.slice().reverse();
    if (this.derivedPropertyExpressionStates.length) {
      removePropagatedDates(this.derivedPropertyExpressionStates);
    }
  }
}<|MERGE_RESOLUTION|>--- conflicted
+++ resolved
@@ -40,25 +40,23 @@
   PRIMITIVE_TYPE,
   VariableExpression,
   getMilestoneTemporalStereotype,
-  MILESTONING_STEROTYPES,
+  MILESTONING_STEROTYPE,
   SimpleFunctionExpression,
   matchFunctionName,
   TYPE_CAST_TOKEN,
   observe_AbstractPropertyExpression,
+  type PureModel,
 } from '@finos/legend-graph';
 import { generateDefaultValueForPrimitiveType } from './QueryBuilderValueSpecificationBuilderHelper';
 import type { QueryBuilderState } from './QueryBuilderState';
 import { SUPPORTED_FUNCTIONS } from '../QueryBuilder_Const';
-<<<<<<< HEAD
 import {
   fillMilestonedDerivedPropertyArguments,
   getSourceTemporalStereotype,
   isDefaultDatePropagationSupported,
   removePropagatedDates,
 } from './QueryBuilderMilestoningHelper';
-=======
 import { functionExpression_setParametersValues } from './QueryBuilderValueSpecificationModifierHelper';
->>>>>>> b5709b20
 
 export const prettyPropertyName = (value: string): string =>
   isCamelCase(value) ? prettyCamelCase(value) : prettyCONSTName(value);
@@ -129,17 +127,13 @@
 
 export const fillDerivedPropertyArguments = (
   derivedPropertyExpressionState: QueryBuilderDerivedPropertyExpressionState,
-<<<<<<< HEAD
   graph: PureModel,
   fillMilestonedProperties?: boolean | undefined,
-=======
-  queryBuilderState: QueryBuilderState,
->>>>>>> b5709b20
 ): void => {
   let propertyArguments: ValueSpecification[] =
     derivedPropertyExpressionState.parameterValues;
   let parameterValues: ValueSpecification[] = [];
-  let temporalTarget: MILESTONING_STEROTYPES | undefined;
+  let temporalTarget: MILESTONING_STEROTYPE | undefined;
   if (
     derivedPropertyExpressionState.propertyExpression.func.genericType.value
       .rawType instanceof Class &&
@@ -157,8 +151,8 @@
     derivedPropertyExpressionState.queryBuilderState.graphManagerState.graph,
   );
   if (
-    temporalSource === MILESTONING_STEROTYPES.PROCESSING_TEMPORAL &&
-    temporalTarget === MILESTONING_STEROTYPES.BITEMPORAL &&
+    temporalSource === MILESTONING_STEROTYPE.PROCESSING_TEMPORAL &&
+    temporalTarget === MILESTONING_STEROTYPE.BITEMPORAL &&
     propertyArguments.length === 1
   ) {
     parameterValues = propertyArguments;
@@ -252,11 +246,10 @@
           ),
       );
     }
-<<<<<<< HEAD
   });
   if (
-    temporalSource === MILESTONING_STEROTYPES.PROCESSING_TEMPORAL &&
-    temporalTarget === MILESTONING_STEROTYPES.BITEMPORAL &&
+    temporalSource === MILESTONING_STEROTYPE.PROCESSING_TEMPORAL &&
+    temporalTarget === MILESTONING_STEROTYPE.BITEMPORAL &&
     parameterValues.length
   ) {
     propertyArguments = [
@@ -267,24 +260,6 @@
       guaranteeNonNullable(parameterValues[0]),
     ];
   }
-  derivedPropertyExpressionState.propertyExpression.setParametersValues([
-    guaranteeNonNullable(
-      derivedPropertyExpressionState.propertyExpression.parametersValues[0],
-    ),
-    ...propertyArguments,
-  ]);
-=======
-    // for arguments of types we don't support, we will fill them with `[]`
-    // which in Pure is equivalent to `null` in other languages
-    propertyArguments.push(
-      argument ??
-        new CollectionInstanceValue(
-          queryBuilderState.graphManagerState.graph.getTypicalMultiplicity(
-            TYPICAL_MULTIPLICITY_TYPE.ZERO,
-          ),
-        ),
-    );
-  });
   functionExpression_setParametersValues(
     derivedPropertyExpressionState.propertyExpression,
     [
@@ -293,26 +268,19 @@
       ),
       ...propertyArguments,
     ],
-    queryBuilderState.observableContext,
+    derivedPropertyExpressionState.queryBuilderState.observableContext,
   );
->>>>>>> b5709b20
 };
 
 export class QueryBuilderDerivedPropertyExpressionState {
   queryBuilderState: QueryBuilderState;
   path: string;
   title: string;
-<<<<<<< HEAD
   propertyExpression: AbstractPropertyExpression;
   derivedProperty: DerivedProperty;
   parameters: VariableExpression[] = [];
   processingDate: ValueSpecification | undefined;
   businessDate: ValueSpecification | undefined;
-=======
-  readonly derivedProperty: DerivedProperty;
-  readonly propertyExpression!: AbstractPropertyExpression;
-  readonly parameters: VariableExpression[] = [];
->>>>>>> b5709b20
 
   constructor(
     queryBuilderState: QueryBuilderState,
@@ -341,7 +309,10 @@
         ),
       );
     }
-    fillDerivedPropertyArguments(this, queryBuilderState);
+    fillDerivedPropertyArguments(
+      this,
+      queryBuilderState.graphManagerState.graph,
+    );
   }
 
   get property(): AbstractProperty {
