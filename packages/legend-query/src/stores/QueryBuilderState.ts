--- conflicted
+++ resolved
@@ -58,14 +58,12 @@
   LambdaFunctionInstanceValue,
   RawLambda,
   TYPICAL_MULTIPLICITY_TYPE,
-  MILESTONING_STEROTYPES,
+  MILESTONING_STEROTYPE,
   VariableExpression,
-<<<<<<< HEAD
-  DEFAULT_MILESTONING_PARAMETERS,
-=======
+  DEFAULT_PROCESSING_DATE_MILESTONING_PARAMETER_NAME,
   observe_ValueSpecification,
   ObserverContext,
->>>>>>> b5709b20
+  DEFAULT_BUSINESS_DATE_MILESTONING_PARAMETER_NAME,
 } from '@finos/legend-graph';
 import {
   QueryBuilderFilterOperator_Equal,
@@ -451,31 +449,31 @@
 
   buildClassMilestoningTemporalValue(stereotype: string): void {
     switch (stereotype) {
-      case MILESTONING_STEROTYPES.BUSINESS_TEMPORAL: {
+      case MILESTONING_STEROTYPE.BUSINESS_TEMPORAL: {
         this.querySetupState.setBusinessDate(
           this.buildMilestoningParameter(
-            DEFAULT_MILESTONING_PARAMETERS.BUSINESS_DATE,
+            DEFAULT_BUSINESS_DATE_MILESTONING_PARAMETER_NAME,
           ),
         );
         break;
       }
-      case MILESTONING_STEROTYPES.PROCESSING_TEMPORAL: {
+      case MILESTONING_STEROTYPE.PROCESSING_TEMPORAL: {
         this.querySetupState.setProcessingDate(
           this.buildMilestoningParameter(
-            DEFAULT_MILESTONING_PARAMETERS.PROCESSING_DATE,
+            DEFAULT_PROCESSING_DATE_MILESTONING_PARAMETER_NAME,
           ),
         );
         break;
       }
-      case MILESTONING_STEROTYPES.BITEMPORAL: {
+      case MILESTONING_STEROTYPE.BITEMPORAL: {
         this.querySetupState.setProcessingDate(
           this.buildMilestoningParameter(
-            DEFAULT_MILESTONING_PARAMETERS.PROCESSING_DATE,
+            DEFAULT_PROCESSING_DATE_MILESTONING_PARAMETER_NAME,
           ),
         );
         this.querySetupState.setBusinessDate(
           this.buildMilestoningParameter(
-            DEFAULT_MILESTONING_PARAMETERS.BUSINESS_DATE,
+            DEFAULT_BUSINESS_DATE_MILESTONING_PARAMETER_NAME,
           ),
         );
         break;
