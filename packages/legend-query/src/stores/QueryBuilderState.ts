--- conflicted
+++ resolved
@@ -92,15 +92,10 @@
   type LegendApplicationConfig,
   type PackageableElementOption,
 } from '@finos/legend-application';
-<<<<<<< HEAD
-import { buildElementOption } from '@finos/legend-application';
 import {
   QueryParametersState,
   QueryParameterState,
 } from './QueryParametersState';
-=======
-import { QueryParametersState } from './QueryParametersState';
->>>>>>> 1bc5f698
 
 export abstract class QueryBuilderMode {
   abstract get isParametersDisabled(): boolean;
