--- conflicted
+++ resolved
@@ -97,13 +97,10 @@
   type LegendApplicationConfig,
   type PackageableElementOption,
 } from '@finos/legend-application';
-<<<<<<< HEAD
 import {
   QueryParametersState,
   QueryParameterState,
 } from './QueryParametersState';
-=======
-import { QueryParametersState } from './QueryParametersState';
 import { QueryBuilderPostFilterState } from './QueryBuilderPostFilterState';
 import {
   QueryBuilderPostFilterOperator_Equal,
@@ -135,7 +132,6 @@
   QueryBuilderPostFilterOperator_IsNotEmpty,
 } from './postFilterOperators/QueryBuilderPostFilterOperator_IsEmpty';
 import { QueryFunctionsExplorerState } from './QueryFunctionsExplorerState';
->>>>>>> 5e430754
 
 export abstract class QueryBuilderMode {
   abstract get isParametersDisabled(): boolean;
@@ -433,7 +429,7 @@
         this.queryParametersState,
         milestoningParameter,
       );
-      variableState.mockParameterValues();
+      variableState.mockParameterValue();
       this.queryParametersState.addParameter(variableState);
     }
     return milestoningParameter;
@@ -441,7 +437,6 @@
 
   buildClassMilestoningTemporalValue(stereotype: string): void {
     switch (stereotype) {
-<<<<<<< HEAD
       case MILESTONING_STEROTYPES.BUSINESS_TEMPORAL: {
         this.querySetupState.setBusinessDate(
           this.buildMilestoningParameter(
@@ -450,9 +445,6 @@
         );
         break;
       }
-=======
-      case MILESTONING_STEROTYPES.BUSINESS_TEMPORAL:
->>>>>>> 5e430754
       case MILESTONING_STEROTYPES.PROCESSING_TEMPORAL: {
         this.querySetupState.setProcessingDate(
           this.buildMilestoningParameter(
