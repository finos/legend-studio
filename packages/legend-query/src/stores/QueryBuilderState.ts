--- conflicted
+++ resolved
@@ -159,12 +159,8 @@
       queryUnsupportedState: observable,
       isCompiling: observable,
       backdrop: observable,
-<<<<<<< HEAD
-      config: observable,
       getAllFunctionState: observable,
-=======
       mode: observable,
->>>>>>> 9fe35dc4
       classOptions: computed,
       mappingOptions: computed,
       runtimeOptions: computed,
