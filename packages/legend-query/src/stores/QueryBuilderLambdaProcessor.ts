/**
 * Copyright (c) 2020-present, Goldman Sachs
 *
 * Licensed under the Apache License, Version 2.0 (the "License");
 * you may not use this file except in compliance with the License.
 * You may obtain a copy of the License at
 *
 *     http://www.apache.org/licenses/LICENSE-2.0
 *
 * Unless required by applicable law or agreed to in writing, software
 * distributed under the License is distributed on an "AS IS" BASIS,
 * WITHOUT WARRANTIES OR CONDITIONS OF ANY KIND, either express or implied.
 * See the License for the specific language governing permissions and
 * limitations under the License.
 */

import {
  type PlainObject,
  assertNonNullable,
  assertTrue,
  assertType,
  guaranteeNonNullable,
  guaranteeType,
  isNonNullable,
  isNumber,
  isString,
  returnUndefOnError,
  UnsupportedOperationError,
} from '@finos/legend-shared';
import type { QueryBuilderState } from './QueryBuilderState';
import {
  COLUMN_SORT_TYPE,
  SortColumnState,
} from './QueryResultSetModifierState';
import {
  type QueryBuilderFilterState,
  QueryBuilderFilterTreeGroupNodeData,
  QueryBuilderFilterTreeConditionNodeData,
} from './QueryBuilderFilterState';
import { FETCH_STRUCTURE_MODE } from './QueryBuilderFetchStructureState';
import {
  type AlloySerializationConfigInstanceValue,
  type EnumValueInstanceValue,
  type FunctionExpression,
  type MappingInstanceValue,
  type PairInstanceValue,
  type PropertyGraphFetchTreeInstanceValue,
  type PureListInstanceValue,
  type RootGraphFetchTreeInstanceValue,
  type RuntimeInstanceValue,
  type ValueSpecification,
  type ValueSpecificationVisitor,
  type InstanceValue,
  type INTERNAL__UnknownValueSpecification,
  type LambdaFunction,
  MILESTONING_STEROTYPES,
  DerivedProperty,
  RawLambda,
  matchFunctionName,
  Class,
  CollectionInstanceValue,
  GraphFetchTreeInstanceValue,
  LambdaFunctionInstanceValue,
  PrimitiveInstanceValue,
  RootGraphFetchTree,
  SimpleFunctionExpression,
  VariableExpression,
  AbstractPropertyExpression,
  V1_deserializeRawValueSpecification,
  V1_RawLambda,
  getMilestoneTemporalStereotype,
} from '@finos/legend-graph';
import {
  type QueryBuilderProjectionColumnState,
  QueryBuilderDerivationProjectionColumnState,
  QueryBuilderSimpleProjectionColumnState,
} from './QueryBuilderProjectionState';
import { SUPPORTED_FUNCTIONS } from '../QueryBuilder_Const';
import type { QueryBuilderAggregationState } from './QueryBuilderAggregationState';
import { QueryParameterState } from './QueryParametersState';
<<<<<<< HEAD
import { isValidMilestoningLambda } from './QueryBuilderMilestoningHelper';
=======
import { toGroupOperation } from './QueryBuilderOperatorsHelper';
import { processPostFilterLambda } from './QueryBuilderPostFilterProcessor';
>>>>>>> 5e430754

const getNullableStringValueFromValueSpec = (
  valueSpec: ValueSpecification,
): string | undefined => {
  if (
    valueSpec instanceof PrimitiveInstanceValue &&
    isString(valueSpec.values[0])
  ) {
    return valueSpec.values[0];
  }
  return undefined;
};

const getNullableNumberValueFromValueSpec = (
  valueSpec: ValueSpecification,
): number | undefined => {
  if (
    valueSpec instanceof PrimitiveInstanceValue &&
    isNumber(valueSpec.values[0])
  ) {
    return valueSpec.values[0];
  }
  return undefined;
};

const processFilterExpression = (
  expression: SimpleFunctionExpression,
  filterState: QueryBuilderFilterState,
  parentFilterNodeId: string | undefined,
): void => {
  const propertyExpression = expression.parametersValues[0];
  if (propertyExpression instanceof AbstractPropertyExpression) {
    const currentPropertyExpression = propertyExpression.parametersValues[0];
    if (
      currentPropertyExpression instanceof AbstractPropertyExpression &&
      currentPropertyExpression.func.genericType.value.rawType instanceof
        Class &&
      currentPropertyExpression.func.owner._generatedMilestonedProperties
        .length !== 0
    ) {
      const name = currentPropertyExpression.func.name;
      const func =
        currentPropertyExpression.func.owner._generatedMilestonedProperties.find(
          (e) => e.name === name,
        );
      if (func) {
        const targetStereotype = getMilestoneTemporalStereotype(
          currentPropertyExpression.func.genericType.value.rawType,
          filterState.queryBuilderState.graphManagerState.graph,
        );
        if (targetStereotype) {
          isValidMilestoningLambda(
            currentPropertyExpression,
            targetStereotype,
            guaranteeType(func, DerivedProperty),
            filterState.queryBuilderState.graphManagerState.graph,
          );
        }
      }
    }
  }
  const parentNode = parentFilterNodeId
    ? filterState.getNode(parentFilterNodeId)
    : undefined;
  if (
    [SUPPORTED_FUNCTIONS.AND, SUPPORTED_FUNCTIONS.OR].some((fn) =>
      matchFunctionName(expression.functionName, fn),
    )
  ) {
    const groupNode = new QueryBuilderFilterTreeGroupNodeData(
      parentFilterNodeId,
      toGroupOperation(expression.functionName),
    );
    filterState.nodes.set(groupNode.id, groupNode);
    expression.parametersValues.forEach((filterExpression) =>
      processFilterExpression(
        guaranteeType(
          filterExpression,
          SimpleFunctionExpression,
          `Can't process filter group expression: each child expression must be a function expression`,
        ),
        filterState,
        groupNode.id,
      ),
    );
    filterState.addNodeFromNode(groupNode, parentNode);
  } else {
    for (const operator of filterState.operators) {
      // NOTE: this allow plugin author to either return `undefined` or throw error
      // if there is a problem with building the lambda. Either case, the plugin is
      // considered as not supporting the lambda.
      const filterConditionState = returnUndefOnError(() =>
        operator.buildFilterConditionState(filterState, expression),
      );
      if (filterConditionState) {
        filterState.addNodeFromNode(
          new QueryBuilderFilterTreeConditionNodeData(
            undefined,
            filterConditionState,
          ),
          parentNode,
        );
        return;
      }
    }
    throw new UnsupportedOperationError(
      `Can't process filter() expression: no compatible filter operator processer available from plugins`,
    );
  }
};

const processFilterLambda = (
  filterLambda: LambdaFunctionInstanceValue,
  filterState: QueryBuilderFilterState,
): void => {
  const lambdaFunc = guaranteeNonNullable(
    filterLambda.values[0],
    `Can't process filter() lambda: filter() lambda function is missing`,
  );
  assertTrue(
    lambdaFunc.expressionSequence.length === 1,
    `Can't process filter() lambda: only support filter() lambda body with 1 expression`,
  );
  const rootExpression = guaranteeType(
    lambdaFunc.expressionSequence[0],
    SimpleFunctionExpression,
    `Can't process filter() lambda: only support filter() lambda body with 1 expression`,
  );

  assertTrue(
    lambdaFunc.functionType.parameters.length === 1,
    `Can't process filter() lambda: only support filter() lambda with 1 parameter`,
  );
  filterState.setLambdaParameterName(
    guaranteeType(
      lambdaFunc.functionType.parameters[0],
      VariableExpression,
      `Can't process filter() lambda: only support filter() lambda with 1 parameter`,
    ).name,
  );
  processFilterExpression(rootExpression, filterState, undefined);
};

const processAggregateLambda = (
  aggregateLambda: LambdaFunctionInstanceValue,
  projectionColumnState: QueryBuilderProjectionColumnState,
  aggregationState: QueryBuilderAggregationState,
): void => {
  const lambdaFunc = guaranteeNonNullable(
    aggregateLambda.values[0],
    `Can't process agg() lambda: agg() lambda function is missing`,
  );
  assertTrue(
    lambdaFunc.expressionSequence.length === 1,
    `Can't process agg() lambda: only support agg() lambda body with 1 expression`,
  );
  const expression = guaranteeType(
    lambdaFunc.expressionSequence[0],
    SimpleFunctionExpression,
    `Can't process agg() lambda: only support agg() lambda body with 1 expression`,
  );

  assertTrue(
    lambdaFunc.functionType.parameters.length === 1,
    `Can't process agg() lambda: only support agg() lambda with 1 parameter`,
  );

  const lambdaParam = guaranteeType(
    lambdaFunc.functionType.parameters[0],
    VariableExpression,
    `Can't process agg() lambda: only support agg() lambda with 1 parameter`,
  );

  for (const operator of aggregationState.operators) {
    // NOTE: this allow plugin author to either return `undefined` or throw error
    // if there is a problem with building the lambda. Either case, the plugin is
    // considered as not supporting the lambda.
    const aggregateColumnState = returnUndefOnError(() =>
      operator.buildAggregateColumnState(
        expression,
        lambdaParam,
        projectionColumnState,
      ),
    );
    if (aggregateColumnState) {
      aggregationState.addColumn(aggregateColumnState);
      return;
    }
  }
  throw new UnsupportedOperationError(
    `Can't process aggregate expression function: no compatible aggregate operator processer available from plugins`,
  );
};

/**
 * This is the expression processor for query builder.
 * Unlike expression builder which takes care of transforming the value specification
 * from `protocol` to `metamodel`, and type-inferencing, this takes care
 * of traversing the expression to populate the query builder UI state.
 *
 * NOTE: While traversing the expression, this processor also does a fair amount of
 * validations and assertsions but just so enough to populate the UI state.
 *
 * Validation and assertion should be done by both the builder and processor, but the builder
 * will do more structural checks to build the proper metamodel. The processor should never
 * modify the metamodel, just traversing it.
 */
export class QueryBuilderLambdaProcessor
  implements ValueSpecificationVisitor<void>
{
  queryBuilderState: QueryBuilderState;
  precedingExpression?: SimpleFunctionExpression | undefined;

  constructor(
    queryBuilderState: QueryBuilderState,
    precedingExpression: SimpleFunctionExpression | undefined,
  ) {
    this.queryBuilderState = queryBuilderState;
    this.precedingExpression = precedingExpression;
  }

  visit_INTERNAL__UnknownValueSpecification(
    valueSpecification: INTERNAL__UnknownValueSpecification,
  ): void {
    assertNonNullable(
      this.precedingExpression,
      `Can't process unknown value: unknown value preceding expression cannot be retrieved`,
    );
    const precedingExpressionName = this.precedingExpression.functionName;
    if (
      [
        SUPPORTED_FUNCTIONS.TDS_PROJECT,
        SUPPORTED_FUNCTIONS.TDS_GROUP_BY,
        SUPPORTED_FUNCTIONS.TDS_AGG,
      ].some((fn) => matchFunctionName(precedingExpressionName, fn))
    ) {
      const projectionState =
        this.queryBuilderState.fetchStructureState.projectionState;
      const rawLambdaProtocol = returnUndefOnError(() =>
        guaranteeType(
          V1_deserializeRawValueSpecification(
            valueSpecification.content as PlainObject<V1_RawLambda>,
          ),
          V1_RawLambda,
        ),
      );
      assertNonNullable(
        rawLambdaProtocol,
        `Can't process unknown value: only support ${precedingExpressionName}() column expression as a lambda`,
      );

      const columnState = new QueryBuilderDerivationProjectionColumnState(
        projectionState,
        new RawLambda(rawLambdaProtocol.parameters, rawLambdaProtocol.body),
      );
      projectionState.addColumn(columnState, { skipSorting: true });
      return;
    }
    throw new UnsupportedOperationError(
      `Can't process unknown value with preceding expression of function ${this.precedingExpression.functionName}()`,
    );
  }

  visit_RootGraphFetchTreeInstanceValue(
    valueSpecification: RootGraphFetchTreeInstanceValue,
  ): void {
    throw new UnsupportedOperationError();
  }

  visit_PropertyGraphFetchTreeInstanceValue(
    valueSpecification: PropertyGraphFetchTreeInstanceValue,
  ): void {
    throw new UnsupportedOperationError();
  }

  visit_AlloySerializationConfigInstanceValue(
    valueSpecification: AlloySerializationConfigInstanceValue,
  ): void {
    throw new UnsupportedOperationError();
  }

  visit_PrimitiveInstanceValue(
    valueSpecification: PrimitiveInstanceValue,
  ): void {
    throw new UnsupportedOperationError();
  }

  visit_EnumValueInstanceValue(
    valueSpecification: EnumValueInstanceValue,
  ): void {
    throw new UnsupportedOperationError();
  }

  visit_RuntimeInstanceValue(valueSpecification: RuntimeInstanceValue): void {
    throw new UnsupportedOperationError();
  }

  visit_PairInstanceValue(valueSpecification: PairInstanceValue): void {
    throw new UnsupportedOperationError();
  }

  visit_MappingInstanceValue(valueSpecification: MappingInstanceValue): void {
    throw new UnsupportedOperationError();
  }

  visit_PureListInsanceValue(valueSpecification: PureListInstanceValue): void {
    throw new UnsupportedOperationError();
  }

  visit_CollectionInstanceValue(
    valueSpecification: CollectionInstanceValue,
  ): void {
    throw new UnsupportedOperationError();
  }

  visit_FunctionExpression(valueSpecification: FunctionExpression): void {
    throw new UnsupportedOperationError();
  }

  visit_SimpleFunctionExpression(
    valueSpecification: SimpleFunctionExpression,
  ): void {
    const functionName = valueSpecification.functionName;
    if (matchFunctionName(functionName, SUPPORTED_FUNCTIONS.GET_ALL)) {
      const _class = valueSpecification.genericType?.value.rawType;
      assertType(
        _class,
        Class,
        `Can't process getAll() expression: getAll() return type is missing`,
      );
      this.queryBuilderState.querySetupState.setClass(_class, true);
      this.queryBuilderState.explorerState.refreshTreeData();
      let acceptedNoOfParameters = 1;
      const stereotype = getMilestoneTemporalStereotype(
        _class,
        this.queryBuilderState.graphManagerState.graph,
      );
      if (stereotype) {
        if (stereotype === MILESTONING_STEROTYPES.BITEMPORAL) {
          acceptedNoOfParameters = 3;
          assertTrue(
            valueSpecification.parametersValues.length ===
              acceptedNoOfParameters,
            `Can't process getAll() expression: when used with a bitemporal milestoned class getAll() expects two parameters of type 'Date'`,
          );
          this.queryBuilderState.querySetupState.setProcessingDate(
            valueSpecification.parametersValues[1],
          );
          this.queryBuilderState.querySetupState.setBusinessDate(
            valueSpecification.parametersValues[2],
          );
        } else if (stereotype === MILESTONING_STEROTYPES.PROCESSING_TEMPORAL) {
          acceptedNoOfParameters = 2;
          assertTrue(
            valueSpecification.parametersValues.length ===
              acceptedNoOfParameters,
            `Can't process getAll() expression: when used with a milestoned class getAll() expects a parameter of type 'Date'`,
          );
          this.queryBuilderState.querySetupState.setProcessingDate(
            valueSpecification.parametersValues[1],
          );
        } else {
          acceptedNoOfParameters = 2;
          assertTrue(
            valueSpecification.parametersValues.length ===
              acceptedNoOfParameters,
            `Can't process getAll() expression: when used with a milestoned class getAll() expects a parameter of type 'Date'`,
          );
          this.queryBuilderState.querySetupState.setBusinessDate(
            valueSpecification.parametersValues[1],
          );
        }
      } else {
        assertTrue(
          valueSpecification.parametersValues.length === acceptedNoOfParameters,
          `Can't process getAll() expression: getAll() expects no arguments`,
        );
      }

      return;
    } else if (
      matchFunctionName(functionName, SUPPORTED_FUNCTIONS.FILTER) ||
      matchFunctionName(functionName, SUPPORTED_FUNCTIONS.TDS_FILTER)
    ) {
      assertTrue(
        valueSpecification.parametersValues.length === 2,
        `Can't process filter() expression: filter() expects 1 argument`,
      );

      const filterState = this.queryBuilderState.filterState;
      const precedingExpression = guaranteeType(
        valueSpecification.parametersValues[0],
        SimpleFunctionExpression,
        `Can't process filter() expression: only support filter() immediately following an expression`,
      );
      precedingExpression.accept_ValueSpecificationVisitor(
        new QueryBuilderLambdaProcessor(this.queryBuilderState, undefined),
      );

      if (
        matchFunctionName(
          precedingExpression.functionName,
          SUPPORTED_FUNCTIONS.GET_ALL,
        )
      ) {
        assertTrue(
          matchFunctionName(functionName, SUPPORTED_FUNCTIONS.FILTER),
          `Can't process filter() expression: only supports ${SUPPORTED_FUNCTIONS.FILTER}() immediately following getAll() (got '${functionName}')`,
        );
        const filterLambda = valueSpecification.parametersValues[1];
        assertType(
          filterLambda,
          LambdaFunctionInstanceValue,
          `Can't process filter() expression: filter() expects argument #1 to be a lambda function`,
        );
        processFilterLambda(filterLambda, filterState);
        /**
         * NOTE: Since group operations like and/or do not take more than 2 parameters, if there are
         * more than 2 clauses in each group operations, then these clauses are converted into an
         * unbalanced tree. However, this would look quite bad for UX, as such, we simplify the tree.
         * After building the filter state.
         */
        filterState.simplifyTree();

        return;
      } else if (
        matchFunctionName(
          precedingExpression.functionName,
          SUPPORTED_FUNCTIONS.TDS_PROJECT,
        ) ||
        matchFunctionName(
          precedingExpression.functionName,
          SUPPORTED_FUNCTIONS.TDS_GROUP_BY,
        )
      ) {
        assertTrue(
          matchFunctionName(functionName, SUPPORTED_FUNCTIONS.TDS_FILTER),
          `Can't process post-filter expression: only supports ${SUPPORTED_FUNCTIONS.TDS_FILTER}() immediately following TDS project()/groupBy() (got '${functionName}')`,
        );
        const postFilterState = this.queryBuilderState.postFilterState;
        const postFilterLambda = valueSpecification.parametersValues[1];
        assertType(
          postFilterLambda,
          LambdaFunctionInstanceValue,
          `Can't process post-filter expression: expects argument #1 to be a lambda function`,
        );
        processPostFilterLambda(postFilterLambda, postFilterState);
        postFilterState.setShowPostFilterPanel(true);
        postFilterState.simplifyTree();
        return;
      } else {
        throw new UnsupportedOperationError(
          "`Can't process filter() expression: only support filter() immediately following getAll() or TDS project()/groupBy()",
        );
      }
    } else if (
      matchFunctionName(functionName, SUPPORTED_FUNCTIONS.TDS_PROJECT)
    ) {
      const params = valueSpecification.parametersValues;
      assertTrue(
        params.length === 3,
        `Can't process project() expression: project() expects 2 arguments`,
      );

      const precedingExpression = guaranteeType(
        params[0],
        SimpleFunctionExpression,
        `Can't process project() expression: only support project() immediately following an expression`,
      );
      precedingExpression.accept_ValueSpecificationVisitor(
        new QueryBuilderLambdaProcessor(this.queryBuilderState, undefined),
      );
      // check caller
      assertTrue(
        [SUPPORTED_FUNCTIONS.GET_ALL, SUPPORTED_FUNCTIONS.FILTER].some((fn) =>
          matchFunctionName(precedingExpression.functionName, fn),
        ),
        `Can't process project() expression: only support project() immediately following either getAll() or filter()`,
      );

      // columns
      const columnLambdas = params[1];
      assertType(
        columnLambdas,
        CollectionInstanceValue,
        `Can't process project() expression: project() expects argument #1 to be a collection`,
      );
      columnLambdas.values.map((value) =>
        value.accept_ValueSpecificationVisitor(
          new QueryBuilderLambdaProcessor(
            this.queryBuilderState,
            valueSpecification,
          ),
        ),
      );

      // aliases
      const columnAliases = params[2];
      assertType(
        columnAliases,
        CollectionInstanceValue,
        `Can't process project() expression: project() expects argument #2 to be a collection`,
      );
      assertTrue(
        columnLambdas.values.length === columnAliases.values.length,
        `Can't process project() expression: number of aliases does not match the number of columns`,
      );
      const aliases = columnAliases.values
        .map(getNullableStringValueFromValueSpec)
        .filter(isNonNullable);

      this.queryBuilderState.fetchStructureState.projectionState.columns.forEach(
        (e, idx) => e.setColumnName(aliases[idx] as string),
      );

      return;
    } else if (matchFunctionName(functionName, SUPPORTED_FUNCTIONS.TDS_TAKE)) {
      assertTrue(
        valueSpecification.parametersValues.length === 2,
        `Can't process take() expression: take() expects 1 argument`,
      );

      const precedingExpression = guaranteeType(
        valueSpecification.parametersValues[0],
        SimpleFunctionExpression,
        `Can't process take() expression: only support take() immediately following an expression`,
      );
      precedingExpression.accept_ValueSpecificationVisitor(
        new QueryBuilderLambdaProcessor(this.queryBuilderState, undefined),
      );

      // check caller
      assertTrue(
        [
          SUPPORTED_FUNCTIONS.TDS_TAKE,
          SUPPORTED_FUNCTIONS.TDS_DISTINCT,
          SUPPORTED_FUNCTIONS.TDS_SORT,
          SUPPORTED_FUNCTIONS.TDS_PROJECT,
          SUPPORTED_FUNCTIONS.TDS_GROUP_BY,
        ].some((fn) => matchFunctionName(precedingExpression.functionName, fn)),
        `Can't process take() expression: only support take() in TDS expression`,
      );

      const takeValue = getNullableNumberValueFromValueSpec(
        guaranteeNonNullable(valueSpecification.parametersValues[1]),
      );
      this.queryBuilderState.resultSetModifierState.setLimit(takeValue);

      return;
    } else if (
      matchFunctionName(functionName, SUPPORTED_FUNCTIONS.TDS_DISTINCT)
    ) {
      assertTrue(
        valueSpecification.parametersValues.length === 1,
        `Can't process disctinct() expression: distinct() expects no parameter`,
      );

      const precedingExpression = guaranteeType(
        valueSpecification.parametersValues[0],
        SimpleFunctionExpression,
        `Can't process distinct() expression: only support distinct() immediately following an expression`,
      );
      precedingExpression.accept_ValueSpecificationVisitor(
        new QueryBuilderLambdaProcessor(this.queryBuilderState, undefined),
      );

      // check caller
      assertTrue(
        [
          SUPPORTED_FUNCTIONS.TDS_TAKE,
          SUPPORTED_FUNCTIONS.TDS_DISTINCT,
          SUPPORTED_FUNCTIONS.TDS_SORT,
          SUPPORTED_FUNCTIONS.TDS_PROJECT,
          SUPPORTED_FUNCTIONS.TDS_GROUP_BY,
        ].some((fn) => matchFunctionName(precedingExpression.functionName, fn)),
        `Can't process distinct() expression: only support distinct() in TDS expression`,
      );

      this.queryBuilderState.resultSetModifierState.distinct = true;

      return;
    } else if (matchFunctionName(functionName, SUPPORTED_FUNCTIONS.TDS_SORT)) {
      assertTrue(
        valueSpecification.parametersValues.length === 2,
        `Can't process sort() expression: sort() expects 1 argument`,
      );

      const precedingExpression = guaranteeType(
        valueSpecification.parametersValues[0],
        SimpleFunctionExpression,
        `Can't process sort() expression: only support sort() immediately following an expression`,
      );
      precedingExpression.accept_ValueSpecificationVisitor(
        new QueryBuilderLambdaProcessor(this.queryBuilderState, undefined),
      );

      // check caller
      assertTrue(
        [
          SUPPORTED_FUNCTIONS.TDS_TAKE,
          SUPPORTED_FUNCTIONS.TDS_DISTINCT,
          SUPPORTED_FUNCTIONS.TDS_SORT,
          SUPPORTED_FUNCTIONS.TDS_PROJECT,
          SUPPORTED_FUNCTIONS.TDS_GROUP_BY,
        ].some((fn) => matchFunctionName(precedingExpression.functionName, fn)),
        `Can't process sort() expression: only support sort() in TDS expression`,
      );

      const sortParam = valueSpecification.parametersValues[1];
      assertType(
        sortParam,
        CollectionInstanceValue,
        `Can't process sort() expression: sort() argument should be a collection`,
      );
      sortParam.values.map((e) =>
        e.accept_ValueSpecificationVisitor(
          new QueryBuilderLambdaProcessor(
            this.queryBuilderState,
            valueSpecification,
          ),
        ),
      );

      return;
    } else if (
      (matchFunctionName(functionName, SUPPORTED_FUNCTIONS.TDS_ASC) ||
        matchFunctionName(functionName, SUPPORTED_FUNCTIONS.TDS_DESC)) &&
      this.precedingExpression &&
      matchFunctionName(
        this.precedingExpression.functionName,
        SUPPORTED_FUNCTIONS.TDS_SORT,
      )
    ) {
      assertTrue(
        valueSpecification.parametersValues.length === 1,
        `Can't process ${functionName}() expression: ${functionName}() expects no argument`,
      );

      const sortColumnName = getNullableStringValueFromValueSpec(
        guaranteeNonNullable(valueSpecification.parametersValues[0]),
      );
      const queryBuilderProjectionColumnState =
        this.queryBuilderState.fetchStructureState.projectionState.columns.find(
          (e) => e.columnName === sortColumnName,
        );
      if (queryBuilderProjectionColumnState) {
        const sortColumnState = new SortColumnState(
          this.queryBuilderState,
          queryBuilderProjectionColumnState,
        );
        sortColumnState.sortType = matchFunctionName(
          functionName,
          SUPPORTED_FUNCTIONS.TDS_ASC,
        )
          ? COLUMN_SORT_TYPE.ASC
          : COLUMN_SORT_TYPE.DESC;
        this.queryBuilderState.resultSetModifierState.addSortColumn(
          sortColumnState,
        );
      }

      return;
    } else if (
      matchFunctionName(functionName, SUPPORTED_FUNCTIONS.TDS_GROUP_BY)
    ) {
      assertTrue(
        valueSpecification.parametersValues.length === 4,
        `Can't process groupBy() expression: groupBy() expects 3 arguments`,
      );

      const params = valueSpecification.parametersValues;
      const precedingExpression = guaranteeType(
        params[0],
        SimpleFunctionExpression,
        `Can't process groupBy() expression: only support groupBy() immediately following an expression`,
      );
      precedingExpression.accept_ValueSpecificationVisitor(
        new QueryBuilderLambdaProcessor(this.queryBuilderState, undefined),
      );

      // check caller
      assertTrue(
        [SUPPORTED_FUNCTIONS.GET_ALL, SUPPORTED_FUNCTIONS.FILTER].some((fn) =>
          matchFunctionName(precedingExpression.functionName, fn),
        ),
        `Can't process groupBy() expression: only support groupBy() immediately following either getAll() or filter()`,
      );

      // columns
      const columnExpressions = params[1];
      assertType(
        columnExpressions,
        CollectionInstanceValue,
        `Can't process groupBy() expression: groupBy() expects argument #1 to be a collection`,
      );
      columnExpressions.values.map((e) =>
        e.accept_ValueSpecificationVisitor(
          new QueryBuilderLambdaProcessor(
            this.queryBuilderState,
            valueSpecification,
          ),
        ),
      );

      // aggregations
      const aggregationExpressions = params[2];
      assertType(
        aggregationExpressions,
        CollectionInstanceValue,
        `Can't process groupBy() expression: groupBy() expects argument #2 to be a collection`,
      );
      aggregationExpressions.values.map((e) =>
        e.accept_ValueSpecificationVisitor(
          new QueryBuilderLambdaProcessor(
            this.queryBuilderState,
            valueSpecification,
          ),
        ),
      );

      // aliases
      const columnAliases = params[3];
      assertType(
        columnAliases,
        CollectionInstanceValue,
        `Can't process groupBy() expression: groupBy() expects argument #3 to be a collection`,
      );
      assertTrue(
        columnAliases.values.length ===
          columnExpressions.values.length +
            aggregationExpressions.values.length,
        `Can't process groupBy() expression: number of aliases does not match the number of columns`,
      );
      const aliases = columnAliases.values
        .map(getNullableStringValueFromValueSpec)
        .filter(isNonNullable);
      this.queryBuilderState.fetchStructureState.projectionState.columns.forEach(
        (e, idx) => e.setColumnName(aliases[idx] as string),
      );

      return;
    } else if (matchFunctionName(functionName, SUPPORTED_FUNCTIONS.TDS_AGG)) {
      assertTrue(
        valueSpecification.parametersValues.length === 2,
        `Can't process agg() expression: agg() expects 2 arguments`,
      );

      // check caller
      assertNonNullable(this.precedingExpression);
      assertTrue(
        matchFunctionName(
          this.precedingExpression.functionName,
          SUPPORTED_FUNCTIONS.TDS_GROUP_BY,
        ),
        `Can't process agg() expression: only support agg() in aggregation`,
      );

      const columnLambdas = guaranteeNonNullable(
        valueSpecification.parametersValues[0],
      );
      columnLambdas.accept_ValueSpecificationVisitor(
        new QueryBuilderLambdaProcessor(
          this.queryBuilderState,
          valueSpecification,
        ),
      );

      const aggregateLambda = valueSpecification.parametersValues[1];
      assertType(
        aggregateLambda,
        LambdaFunctionInstanceValue,
        `Can't process agg() expression: agg() expects argument #1 to be a lambda function`,
      );

      // NOTE: since we process agg() expressions one by one, we know that the current agg()
      // always correspond to the last column projection state, based on our processing procedure
      processAggregateLambda(
        aggregateLambda,
        guaranteeNonNullable(
          this.queryBuilderState.fetchStructureState.projectionState.columns[
            this.queryBuilderState.fetchStructureState.projectionState.columns
              .length - 1
          ],
        ),
        this.queryBuilderState.fetchStructureState.projectionState
          .aggregationState,
      );

      return;
    } else if (matchFunctionName(functionName, SUPPORTED_FUNCTIONS.SERIALIZE)) {
      assertTrue(
        valueSpecification.parametersValues.length === 2,
        `Can't process serialize() expression: serialize() expects 1 argument`,
      );

      const precedingExpression = guaranteeType(
        valueSpecification.parametersValues[0],
        SimpleFunctionExpression,
        `Can't process serialize() expression: only support serialize() immediately following an expression`,
      );
      precedingExpression.accept_ValueSpecificationVisitor(
        new QueryBuilderLambdaProcessor(
          this.queryBuilderState,

          valueSpecification,
        ),
      );

      // check caller
      assertTrue(
        [
          SUPPORTED_FUNCTIONS.GRAPH_FETCH,
          SUPPORTED_FUNCTIONS.GRAPH_FETCH_CHECKED,
        ].some((fn) => matchFunctionName(precedingExpression.functionName, fn)),
        `Can't process serialize() expression: only support serialize() in graph-fetch expression`,
      );

      const serializeFunc = guaranteeType(
        valueSpecification.parametersValues[1],
        GraphFetchTreeInstanceValue,
        `Can't process serialize() expression: serialize() graph-fetch is missing`,
      );
      const value = guaranteeType(
        serializeFunc.values[0],
        RootGraphFetchTree,
        `Can't process serialize() expression: serialize() graph-fetch tree root is missing`,
      );
      this.queryBuilderState.fetchStructureState.setFetchStructureMode(
        FETCH_STRUCTURE_MODE.GRAPH_FETCH,
      );
      this.queryBuilderState.fetchStructureState.graphFetchTreeState.initialize(
        value,
      );

      return;
    } else if (
      (matchFunctionName(
        functionName,
        SUPPORTED_FUNCTIONS.GRAPH_FETCH_CHECKED,
      ) ||
        matchFunctionName(functionName, SUPPORTED_FUNCTIONS.GRAPH_FETCH)) &&
      this.precedingExpression &&
      matchFunctionName(
        this.precedingExpression.functionName,
        SUPPORTED_FUNCTIONS.SERIALIZE,
      )
    ) {
      assertTrue(
        valueSpecification.parametersValues.length === 2,
        `Can't process ${functionName}() expression: ${functionName}() expects 1 argument`,
      );

      const precedingExpression = guaranteeType(
        valueSpecification.parametersValues[0],
        SimpleFunctionExpression,
        `Can't process ${functionName}() expression: only support ${functionName}() immediately following an expression`,
      );
      precedingExpression.accept_ValueSpecificationVisitor(
        new QueryBuilderLambdaProcessor(
          this.queryBuilderState,
          valueSpecification,
        ),
      );

      // check caller
      assertTrue(
        [SUPPORTED_FUNCTIONS.FILTER, SUPPORTED_FUNCTIONS.GET_ALL].some((fn) =>
          matchFunctionName(precedingExpression.functionName, fn),
        ),
        `Can't process ${functionName}(): only support ${functionName}() immediately following either getAll() or filter()`,
      );

      this.queryBuilderState.fetchStructureState.graphFetchTreeState.setChecked(
        matchFunctionName(
          functionName,
          SUPPORTED_FUNCTIONS.GRAPH_FETCH_CHECKED,
        ),
      );

      return;
    }
    throw new UnsupportedOperationError(
      `Can't process expression of function ${functionName}()`,
    );
  }

  visit_VariableExpression(valueSpecification: VariableExpression): void {
    throw new UnsupportedOperationError();
  }

  visit_LambdaFunctionInstanceValue(
    valueSpecification: LambdaFunctionInstanceValue,
  ): void {
    valueSpecification.values.forEach((value) =>
      value.expressionSequence.forEach((expression) =>
        expression.accept_ValueSpecificationVisitor(
          new QueryBuilderLambdaProcessor(
            this.queryBuilderState,
            this.precedingExpression,
          ),
        ),
      ),
    );
  }

  visit_AbstractPropertyExpression(
    valueSpecification: AbstractPropertyExpression,
  ): void {
    assertNonNullable(
      this.precedingExpression,
      `Can't process property expression: property expression preceding expression cannot be retrieved`,
    );

    const precedingExpressionName = this.precedingExpression.functionName;
    if (
      [
        SUPPORTED_FUNCTIONS.TDS_PROJECT,
        SUPPORTED_FUNCTIONS.TDS_GROUP_BY,
        SUPPORTED_FUNCTIONS.TDS_AGG,
      ].some((fn) => matchFunctionName(precedingExpressionName, fn))
    ) {
      // NOTE: we do this before creating the projection state, as we will
      // auto-fill arguments for derived properties when missing as part of building
      // the property expression state.
      let currentPropertyExpression: ValueSpecification = valueSpecification;
      while (currentPropertyExpression instanceof AbstractPropertyExpression) {
        const propertyExpression = currentPropertyExpression;
        if (
          currentPropertyExpression.func.genericType.value.rawType instanceof
            Class &&
          currentPropertyExpression.func.owner._generatedMilestonedProperties
            .length !== 0
        ) {
          const name = currentPropertyExpression.func.name;
          const func =
            currentPropertyExpression.func.owner._generatedMilestonedProperties.find(
              (e) => e.name === name,
            );
          if (func) {
            const targetStereotype = getMilestoneTemporalStereotype(
              currentPropertyExpression.func.genericType.value.rawType,
              this.queryBuilderState.graphManagerState.graph,
            );
            if (targetStereotype) {
              isValidMilestoningLambda(
                currentPropertyExpression,
                targetStereotype,
                guaranteeType(func, DerivedProperty),
                this.queryBuilderState.graphManagerState.graph,
              );
            }
          }
        }
        currentPropertyExpression = guaranteeNonNullable(
          currentPropertyExpression.parametersValues[0],
        );
        // here we just do a simple check to ensure that if we encounter derived properties
        // the number of parameters and arguments provided match
        if (propertyExpression.func instanceof DerivedProperty) {
          assertTrue(
            (Array.isArray(propertyExpression.func.parameters)
              ? propertyExpression.func.parameters.length
              : 0) ===
              propertyExpression.parametersValues.length - 1,
            `Can't process property expression: derived property '${propertyExpression.func.name}' expects number of provided arguments to match number of parameters`,
          );
        }
        // Take care of chains of subtype (a pattern that is not useful, but we want to support and rectify)
        // $x.employees->subType(@Person)->subType(@Staff)
        while (
          currentPropertyExpression instanceof SimpleFunctionExpression &&
          matchFunctionName(
            currentPropertyExpression.functionName,
            SUPPORTED_FUNCTIONS.SUBTYPE,
          )
        ) {
          currentPropertyExpression = guaranteeNonNullable(
            currentPropertyExpression.parametersValues[0],
          );
        }
      }
      assertType(
        currentPropertyExpression,
        VariableExpression,
        `Can't process property expression: expects expression root to be a variable`,
      );

      const projectionState =
        this.queryBuilderState.fetchStructureState.projectionState;
      const columnState = new QueryBuilderSimpleProjectionColumnState(
        projectionState,
        valueSpecification,
        false,
      );

      projectionState.addColumn(columnState, { skipSorting: true });

      // NOTE: technically we should set the lambda parameter name when we process
      // the lambda, not when we process the lambda body like this, but that requires
      // some setup, so it's easier to do it here. The validation of this should have
      // already been taken care of by the builder.
      columnState.setLambdaParameterName(currentPropertyExpression.name);
      return;
    }
    throw new UnsupportedOperationError(
      `Can't process property expression with preceding expression of function ${this.precedingExpression.functionName}()`,
    );
  }

  visit_InstanceValue(valueSpecification: InstanceValue): void {
    throw new UnsupportedOperationError();
  }
}

export const processQueryParameters = (
  parameters: VariableExpression[],
  queryBuilderState: QueryBuilderState,
): void => {
  const queryParameterState = queryBuilderState.queryParametersState;
  parameters.forEach((parameter) => {
    const variableState = new QueryParameterState(
      queryParameterState,
      parameter,
    );
    variableState.mockParameterValue();
    queryParameterState.addParameter(variableState);
  });
};

export const processQueryBuilderLambdaFunction = (
  queryBuilderState: QueryBuilderState,
  lambdaFunc: LambdaFunction,
): void => {
  if (lambdaFunc.functionType.parameters.length) {
    processQueryParameters(
      lambdaFunc.functionType.parameters,
      queryBuilderState,
    );
  }
  lambdaFunc.expressionSequence.map((e) =>
    e.accept_ValueSpecificationVisitor(
      new QueryBuilderLambdaProcessor(queryBuilderState, undefined),
    ),
  );
};<|MERGE_RESOLUTION|>--- conflicted
+++ resolved
@@ -78,12 +78,9 @@
 import { SUPPORTED_FUNCTIONS } from '../QueryBuilder_Const';
 import type { QueryBuilderAggregationState } from './QueryBuilderAggregationState';
 import { QueryParameterState } from './QueryParametersState';
-<<<<<<< HEAD
 import { isValidMilestoningLambda } from './QueryBuilderMilestoningHelper';
-=======
 import { toGroupOperation } from './QueryBuilderOperatorsHelper';
 import { processPostFilterLambda } from './QueryBuilderPostFilterProcessor';
->>>>>>> 5e430754
 
 const getNullableStringValueFromValueSpec = (
   valueSpec: ValueSpecification,
@@ -117,32 +114,11 @@
   const propertyExpression = expression.parametersValues[0];
   if (propertyExpression instanceof AbstractPropertyExpression) {
     const currentPropertyExpression = propertyExpression.parametersValues[0];
-    if (
-      currentPropertyExpression instanceof AbstractPropertyExpression &&
-      currentPropertyExpression.func.genericType.value.rawType instanceof
-        Class &&
-      currentPropertyExpression.func.owner._generatedMilestonedProperties
-        .length !== 0
-    ) {
-      const name = currentPropertyExpression.func.name;
-      const func =
-        currentPropertyExpression.func.owner._generatedMilestonedProperties.find(
-          (e) => e.name === name,
-        );
-      if (func) {
-        const targetStereotype = getMilestoneTemporalStereotype(
-          currentPropertyExpression.func.genericType.value.rawType,
-          filterState.queryBuilderState.graphManagerState.graph,
-        );
-        if (targetStereotype) {
-          isValidMilestoningLambda(
-            currentPropertyExpression,
-            targetStereotype,
-            guaranteeType(func, DerivedProperty),
-            filterState.queryBuilderState.graphManagerState.graph,
-          );
-        }
-      }
+    if (currentPropertyExpression) {
+      isValidMilestoningLambda(
+        currentPropertyExpression,
+        filterState.queryBuilderState.graphManagerState.graph,
+      );
     }
   }
   const parentNode = parentFilterNodeId
@@ -1011,32 +987,10 @@
       let currentPropertyExpression: ValueSpecification = valueSpecification;
       while (currentPropertyExpression instanceof AbstractPropertyExpression) {
         const propertyExpression = currentPropertyExpression;
-        if (
-          currentPropertyExpression.func.genericType.value.rawType instanceof
-            Class &&
-          currentPropertyExpression.func.owner._generatedMilestonedProperties
-            .length !== 0
-        ) {
-          const name = currentPropertyExpression.func.name;
-          const func =
-            currentPropertyExpression.func.owner._generatedMilestonedProperties.find(
-              (e) => e.name === name,
-            );
-          if (func) {
-            const targetStereotype = getMilestoneTemporalStereotype(
-              currentPropertyExpression.func.genericType.value.rawType,
-              this.queryBuilderState.graphManagerState.graph,
-            );
-            if (targetStereotype) {
-              isValidMilestoningLambda(
-                currentPropertyExpression,
-                targetStereotype,
-                guaranteeType(func, DerivedProperty),
-                this.queryBuilderState.graphManagerState.graph,
-              );
-            }
-          }
-        }
+        isValidMilestoningLambda(
+          currentPropertyExpression,
+          this.queryBuilderState.graphManagerState.graph,
+        );
         currentPropertyExpression = guaranteeNonNullable(
           currentPropertyExpression.parametersValues[0],
         );
