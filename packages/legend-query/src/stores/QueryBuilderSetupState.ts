--- conflicted
+++ resolved
@@ -30,25 +30,24 @@
   getMilestoneTemporalStereotype,
   PackageableElementExplicitReference,
   RuntimePointer,
-<<<<<<< HEAD
   DEFAULT_BUSINESS_DATE_MILESTONING_PARAMETER_NAME,
   DEFAULT_PROCESSING_DATE_MILESTONING_PARAMETER_NAME,
-  MILESTONING_STEROTYPE,
-=======
->>>>>>> 4222615c
+  MILESTONING_STEREOTYPE,
   observe_ValueSpecification,
 } from '@finos/legend-graph';
 
 export class QueryBuilderSetupState {
   queryBuilderState: QueryBuilderState;
   _class?: Class | undefined;
-  _businessDate: ValueSpecification | undefined;
-  _processingDate: ValueSpecification | undefined;
   mapping?: Mapping | undefined;
   runtime?: Runtime | undefined;
   mappingIsReadOnly = false;
   runtimeIsReadOnly = false;
   showSetupPanel = true;
+
+  // TODO: Change this when we modify how we deal with milestoning.
+  _businessDate: ValueSpecification | undefined;
+  _processingDate: ValueSpecification | undefined;
 
   constructor(queryBuilderState: QueryBuilderState) {
     makeAutoObservable(this, {
@@ -69,7 +68,7 @@
 
   private initializeQueryMilestoningParameters(stereotype: string): void {
     switch (stereotype) {
-      case MILESTONING_STEROTYPE.BUSINESS_TEMPORAL: {
+      case MILESTONING_STEREOTYPE.BUSINESS_TEMPORAL: {
         this.setBusinessDate(
           this.queryBuilderState.buildMilestoningParameter(
             DEFAULT_BUSINESS_DATE_MILESTONING_PARAMETER_NAME,
@@ -77,7 +76,7 @@
         );
         break;
       }
-      case MILESTONING_STEROTYPE.PROCESSING_TEMPORAL: {
+      case MILESTONING_STEREOTYPE.PROCESSING_TEMPORAL: {
         this.setProcessingDate(
           this.queryBuilderState.buildMilestoningParameter(
             DEFAULT_PROCESSING_DATE_MILESTONING_PARAMETER_NAME,
@@ -85,7 +84,7 @@
         );
         break;
       }
-      case MILESTONING_STEROTYPE.BITEMPORAL: {
+      case MILESTONING_STEREOTYPE.BITEMPORAL: {
         this.setProcessingDate(
           this.queryBuilderState.buildMilestoningParameter(
             DEFAULT_PROCESSING_DATE_MILESTONING_PARAMETER_NAME,
@@ -139,16 +138,6 @@
     return false;
   }
 
-<<<<<<< HEAD
-=======
-  addClassMilestoningTemporalValues(val: ValueSpecification): void {
-    addUniqueEntry(
-      this.classMilestoningTemporalValues,
-      observe_ValueSpecification(val, this.queryBuilderState.observableContext),
-    );
-  }
-
->>>>>>> 4222615c
   setQueryBuilderState(queryBuilderState: QueryBuilderState): void {
     this.queryBuilderState = queryBuilderState;
   }
@@ -204,7 +193,6 @@
     }
   }
 
-<<<<<<< HEAD
   setProcessingDate(val: ValueSpecification | undefined): void {
     this._processingDate = val
       ? observe_ValueSpecification(
@@ -221,11 +209,5 @@
           this.queryBuilderState.observableContext,
         )
       : val;
-=======
-  setClassMilestoningTemporalValues(val: ValueSpecification[]): void {
-    this.classMilestoningTemporalValues = val.map((v) =>
-      observe_ValueSpecification(v, this.queryBuilderState.observableContext),
-    );
->>>>>>> 4222615c
   }
 }