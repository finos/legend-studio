--- conflicted
+++ resolved
@@ -486,7 +486,6 @@
   }
 
   visit_SetImplementation(setImplementation: InstanceSetImplementation): void {
-<<<<<<< HEAD
     const extraSetImplementationDecorators = this.editorStore?.pluginManager
       .getStudioPlugins()
       .flatMap(
@@ -498,10 +497,6 @@
     for (const decorator of extraSetImplementationDecorators ?? []) {
       decorator(setImplementation);
     }
-=======
-    // TODO: Implement this later https://github.com/finos/legend-studio/pull/580
-    /* @MARKER: NEW CLASS MAPPING TYPE SUPPORT --- consider adding class mapping type handler here whenever support for a new one is added to the app */
->>>>>>> 729e2486
     return;
   }
 }
@@ -596,7 +591,6 @@
   }
 
   visit_SetImplementation(setImplementation: InstanceSetImplementation): void {
-<<<<<<< HEAD
     const extraSetImplementationDecorationCleaners = this.plugins?.flatMap(
       (plugin) =>
         (
@@ -607,10 +601,6 @@
       []) {
       decorationCleaner(setImplementation);
     }
-=======
-    // TODO: Implement this later https://github.com/finos/legend-studio/pull/580
-    /* @MARKER: NEW CLASS MAPPING TYPE SUPPORT --- consider adding class mapping type handler here whenever support for a new one is added to the app */
->>>>>>> 729e2486
     return;
   }
 }