/**
 * Copyright (c) 2020-present, Goldman Sachs
 *
 * Licensed under the Apache License, Version 2.0 (the "License");
 * you may not use this file except in compliance with the License.
 * You may obtain a copy of the License at
 *
 *     http://www.apache.org/licenses/LICENSE-2.0
 *
 * Unless required by applicable law or agreed to in writing, software
 * distributed under the License is distributed on an "AS IS" BASIS,
 * WITHOUT WARRANTIES OR CONDITIONS OF ANY KIND, either express or implied.
 * See the License for the specific language governing permissions and
 * limitations under the License.
 */

import {
  type ApiTokenAuthenticationStrategy,
  type AuthenticationStrategy,
  type BigQueryDatasourceSpecification,
  type BindingTransformer,
  type DatabaseConnection,
  type DatabaseType,
  type DatabricksDatasourceSpecification,
  type DatasourceSpecification,
  type DelegatedKerberosAuthenticationStrategy,
  type EmbeddedH2DatasourceSpecification,
  type LocalH2DatasourceSpecification,
  type OAuthAuthenticationStrategy,
  type PropertyMapping,
  type RedshiftDatasourceSpecification,
  type RelationalDatabaseConnection,
  type RelationalInputData,
  type RelationalPropertyMapping,
  type RootRelationalInstanceSetImplementation,
  type SnowflakeDatasourceSpecification,
  type SnowflakePublicAuthenticationStrategy,
  type StaticDatasourceSpecification,
  type UsernamePasswordAuthenticationStrategy,
  type GCPWorkloadIdentityFederationAuthenticationStrategy,
  type ObserverContext,
<<<<<<< HEAD
  type SpannerDatasourceSpecification,
=======
  type OptionalEnumerationMappingReference,
  type TableAlias,
>>>>>>> 60e280d4
  getRelationalInputType,
  observe_DatasourceSpecification,
  observe_AuthenticationStrategy,
  observe_BindingTransformer,
  observe_PropertyMapping,
  observe_OptionalEnumerationMappingReference,
  observe_TableAlias,
} from '@finos/legend-graph';
import { action } from 'mobx';

// --------------------------------------------- DB Connection -------------------------------------

export const dBConnection_setType = action(
  (con: DatabaseConnection, val: DatabaseType): void => {
    con.type = val;
  },
);

export const dBConnection_setQuoteIdentifiers = action(
  (con: DatabaseConnection, val: boolean): void => {
    con.quoteIdentifiers = val;
  },
);

export const relationDbConnection_setDatasourceSpecification = action(
  (
    con: RelationalDatabaseConnection,
    val: DatasourceSpecification,
    context: ObserverContext,
  ): void => {
    con.datasourceSpecification = observe_DatasourceSpecification(val, context);
  },
);

export const relationDbConnection_setNewAuthenticationStrategy = action(
  (
    con: RelationalDatabaseConnection,
    val: AuthenticationStrategy,
    context: ObserverContext,
  ): void => {
    con.authenticationStrategy = observe_AuthenticationStrategy(val, context);
  },
);

// --------------------------------------------- AuthenticationStrategy -------------------------------------

export const delegatedKerberosAuthenticationStrategy_setServerPrincipal =
  action((v: DelegatedKerberosAuthenticationStrategy, val?: string): void => {
    v.serverPrincipal = val;
  });
export const apiTokenAuthenticationStrategy_setApiToken = action(
  (v: ApiTokenAuthenticationStrategy, val: string): void => {
    v.apiToken = val;
  },
);

export const oAuthAuthenticationStrategy_setOauthKey = action(
  (v: OAuthAuthenticationStrategy, val: string): void => {
    v.oauthKey = val;
  },
);

export const oAuthAuthenticationStrategy_setScopeName = action(
  (v: OAuthAuthenticationStrategy, val: string): void => {
    v.scopeName = val;
  },
);
export const snowflakePublicAuthenticationStrategy_setPrivateKeyVaultReference =
  action((v: SnowflakePublicAuthenticationStrategy, val: string): void => {
    v.privateKeyVaultReference = val;
  });

export const snowflakePublicAuthenticationStrategy_setPassPhraseVaultReference =
  action((v: SnowflakePublicAuthenticationStrategy, val: string): void => {
    v.passPhraseVaultReference = val;
  });

export const snowflakePublicAuthenticationStrategy_setPublicUserName = action(
  (v: SnowflakePublicAuthenticationStrategy, val: string): void => {
    v.publicUserName = val;
  },
);
export const usernamePasswordAuthenticationStrategy_setBaseVaultReference =
  action(
    (
      v: UsernamePasswordAuthenticationStrategy,
      val: string | undefined,
    ): void => {
      v.baseVaultReference = val;
    },
  );

export const usernamePasswordAuthenticationStrategy_setUserNameVaultReference =
  action((v: UsernamePasswordAuthenticationStrategy, val: string): void => {
    v.userNameVaultReference = val;
  });

export const usernamePasswordAuthenticationStrategy_setPasswordVaultReference =
  action((v: UsernamePasswordAuthenticationStrategy, val: string): void => {
    v.passwordVaultReference = val;
  });

export const gcpWorkloadIdentityFederationAuthenticationStrategy_setServiceAccountEmail =
  action(
    (
      v: GCPWorkloadIdentityFederationAuthenticationStrategy,
      val: string,
    ): void => {
      v.serviceAccountEmail = val;
    },
  );

export const gcpWorkloadIdentityFederationAuthenticationStrategy_setAdditionalGcpScopes =
  action(
    (
      v: GCPWorkloadIdentityFederationAuthenticationStrategy,
      val: string[],
    ): void => {
      v.additionalGcpScopes = val;
    },
  );

// --------------------------------------------- DatasourceSpecification -------------------------------------
export const staticDatasourceSpecification_setHost = action(
  (v: StaticDatasourceSpecification, val: string): void => {
    v.host = val;
  },
);

export const staticDatasourceSpecification_setPort = action(
  (v: StaticDatasourceSpecification, val: number): void => {
    v.port = val;
  },
);

export const staticDatasourceSpecification_setDatabaseName = action(
  (v: StaticDatasourceSpecification, val: string): void => {
    v.databaseName = val;
  },
);
export const databricksDatasourceSpecification_setHostName = action(
  (v: DatabricksDatasourceSpecification, val: string): void => {
    v.hostname = val;
  },
);

export const databricksDatasourceSpecification_setPort = action(
  (v: DatabricksDatasourceSpecification, val: string): void => {
    v.port = val;
  },
);

export const databricksDatasourceSpecification_setProtocol = action(
  (v: DatabricksDatasourceSpecification, val: string): void => {
    v.protocol = val;
  },
);

export const databricksDatasourceSpecification_setHttpPath = action(
  (v: DatabricksDatasourceSpecification, val: string): void => {
    v.httpPath = val;
  },
);

export const embeddedH2DatasourceSpecification_setDatabaseName = action(
  (v: EmbeddedH2DatasourceSpecification, val: string): void => {
    v.databaseName = val;
  },
);

export const embeddedH2DatasourceSpecification_setDirectory = action(
  (v: EmbeddedH2DatasourceSpecification, val: string): void => {
    v.directory = val;
  },
);

export const embeddedH2DatasourceSpecification_setAutoServerMode = action(
  (v: EmbeddedH2DatasourceSpecification, val: boolean): void => {
    v.autoServerMode = val;
  },
);
export const localH2DatasourceSpecification_setTestDataSetupSqls = action(
  (v: LocalH2DatasourceSpecification, val: string[]): void => {
    v.testDataSetupSqls = val;
  },
);

export const localH2DatasourceSpecification_setTestDataSetupCsv = action(
  (v: LocalH2DatasourceSpecification, val: string): void => {
    v.testDataSetupCsv = val;
  },
);
export const snowflakeDatasourceSpec_setAccountName = action(
  (spec: SnowflakeDatasourceSpecification, val: string): void => {
    spec.accountName = val;
  },
);

export const snowflakeDatasourceSpec_setRegion = action(
  (spec: SnowflakeDatasourceSpecification, val: string): void => {
    spec.region = val;
  },
);

export const snowflakeDatasourceSpec_setWarehouseName = action(
  (spec: SnowflakeDatasourceSpecification, val: string): void => {
    spec.warehouseName = val;
  },
);

export const snowflakeDatasourceSpec_setDatabaseName = action(
  (spec: SnowflakeDatasourceSpecification, val: string): void => {
    spec.databaseName = val;
  },
);

export const snowflakeDatasourceSpec_setCloudType = action(
  (spec: SnowflakeDatasourceSpecification, val: string | undefined): void => {
    spec.cloudType = val;
  },
);

export const snowflakeDatasourceSpec_setQuotedIdentifiersIgnoreCase = action(
  (spec: SnowflakeDatasourceSpecification, val: boolean | undefined): void => {
    spec.quotedIdentifiersIgnoreCase = val;
  },
);

export const snowflakeDatasourceSpec_setProxyHost = action(
  (spec: SnowflakeDatasourceSpecification, val: string | undefined): void => {
    spec.proxyHost = val;
  },
);

export const snowflakeDatasourceSpec_setProxyPort = action(
  (spec: SnowflakeDatasourceSpecification, val: string | undefined): void => {
    spec.proxyPort = val;
  },
);

export const snowflakeDatasourceSpec_setNonProxyHosts = action(
  (spec: SnowflakeDatasourceSpecification, val: string | undefined): void => {
    spec.nonProxyHosts = val;
  },
);

export const snowflakeDatasourceSpec_setOrganization = action(
  (spec: SnowflakeDatasourceSpecification, val: string | undefined): void => {
    spec.organization = val;
  },
);

export const snowflakeDatasourceSpec_setAccountType = action(
  (spec: SnowflakeDatasourceSpecification, val: string | undefined): void => {
    spec.accountType = val;
  },
);

export const snowflakeDatasourceSpec_setRole = action(
  (spec: SnowflakeDatasourceSpecification, val: string | undefined): void => {
    spec.role = val;
  },
);

export const redshiftDatasourceSpecification_setDatabaseName = action(
  (spec: RedshiftDatasourceSpecification, val: string): void => {
    spec.databaseName = val;
  },
);

export const redshiftDatasourceSpecification_setEndpointURL = action(
  (spec: RedshiftDatasourceSpecification, val: string): void => {
    spec.endpointURL = val;
  },
);

export const redshiftDatasourceSpecification_setPort = action(
  (spec: RedshiftDatasourceSpecification, val: number): void => {
    spec.port = val;
  },
);
export const redshiftDatasourceSpecification_setRegion = action(
  (spec: RedshiftDatasourceSpecification, val: string): void => {
    spec.region = val;
  },
);

export const redshiftDatasourceSpecification_setHost = action(
  (spec: RedshiftDatasourceSpecification, val: string): void => {
    spec.host = val;
  },
);

export const redshiftDatasourceSpecification_setClusterID = action(
  (spec: RedshiftDatasourceSpecification, val: string): void => {
    spec.clusterID = val;
  },
);
export const bigQueryDatasourceSpecification_setProjectId = action(
  (spec: BigQueryDatasourceSpecification, val: string): void => {
    spec.projectId = val;
  },
);
export const bigQueryDatasourceSpecification_setDefaultDataset = action(
  (spec: BigQueryDatasourceSpecification, val: string): void => {
    spec.defaultDataset = val;
  },
);
export const bigQueryDatasourceSpecification_setProxyHost = action(
  (spec: BigQueryDatasourceSpecification, val: string | undefined): void => {
    spec.proxyHost = val;
  },
);
export const bigQueryDatasourceSpecification_setProxyPort = action(
  (spec: BigQueryDatasourceSpecification, val: string | undefined): void => {
    spec.proxyPort = val;
  },
);
export const spannerDatasourceSpecification_setProjectId = action(
  (spec: SpannerDatasourceSpecification, val: string): void => {
    spec.projectId = val;
  },
);
export const spannerDatasourceSpecification_setInstanceId = action(
  (spec: SpannerDatasourceSpecification, val: string): void => {
    spec.instanceId = val;
  },
);
export const spannerDatasourceSpecification_setDatabaseId = action(
  (spec: SpannerDatasourceSpecification, val: string): void => {
    spec.databaseId = val;
  },
);
export const spannerDatasourceSpecification_setHost = action(
  (spec: SpannerDatasourceSpecification, val: string | undefined): void => {
    spec.proxyHost = val;
  },
);
export const spannerDatasourceSpecification_setPort = action(
  (spec: SpannerDatasourceSpecification, val: string | undefined): void => {
    spec.proxyPort = val;
  },
);
//

export const relationalInputData_setData = action(
  (input: RelationalInputData, value: string): void => {
    input.data = value;
  },
);

export const relationalInputData_setInputType = action(
  (input: RelationalInputData, value: string): void => {
    input.inputType = getRelationalInputType(value);
  },
);

export const relationalPropertyMapping_setTransformer = action(
  (
    v: RelationalPropertyMapping,
    value: OptionalEnumerationMappingReference,
  ): void => {
    v.transformer = observe_OptionalEnumerationMappingReference(value);
  },
);
export const relationalPropertyMapping_setBindingTransformer = action(
  (
    v: RelationalPropertyMapping,
    value: BindingTransformer | undefined,
  ): void => {
    v.bindingTransformer = value
      ? observe_BindingTransformer(value)
      : undefined;
  },
);

export const rootRelationalSetImp_setMainTableAlias = action(
  (v: RootRelationalInstanceSetImplementation, value: TableAlias): void => {
    v.mainTableAlias = observe_TableAlias(value);
  },
);

export const rootRelationalSetImp_setPropertyMappings = action(
  (
    v: RootRelationalInstanceSetImplementation,
    value: PropertyMapping[],
    observeContext: ObserverContext,
  ): void => {
    v.propertyMappings = value.map((pm) =>
      observe_PropertyMapping(pm, observeContext),
    );
  },
);<|MERGE_RESOLUTION|>--- conflicted
+++ resolved
@@ -39,12 +39,9 @@
   type UsernamePasswordAuthenticationStrategy,
   type GCPWorkloadIdentityFederationAuthenticationStrategy,
   type ObserverContext,
-<<<<<<< HEAD
-  type SpannerDatasourceSpecification,
-=======
   type OptionalEnumerationMappingReference,
   type TableAlias,
->>>>>>> 60e280d4
+  type SpannerDatasourceSpecification,
   getRelationalInputType,
   observe_DatasourceSpecification,
   observe_AuthenticationStrategy,
