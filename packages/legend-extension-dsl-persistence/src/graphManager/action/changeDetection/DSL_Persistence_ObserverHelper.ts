--- conflicted
+++ resolved
@@ -21,8 +21,6 @@
   observe_AtomicTest,
   observe_EmbeddedData,
   observe_TestAssertion,
-  observe_ExternalFormatData,
-  skipObserved,
   skipObservedWithContext,
 } from '@finos/legend-graph';
 import { makeObservable, observable, override, computed } from 'mobx';
@@ -30,8 +28,6 @@
 import type { PersistenceTestBatch } from '../../../graph/metamodel/pure/model/packageableElements/persistence/DSL_Persistence_PersistenceTestBatch.js';
 import type { PersistenceTestData } from '../../../graph/metamodel/pure/model/packageableElements/persistence/DSL_Persistence_PersistenceTestData.js';
 import type { ConnectionTestData } from '../../../graph/metamodel/pure/model/packageableElements/persistence/DSL_Persistence_ConnectionTestData.js';
-import type { AllRowsEquivalentToJson } from '../../../graph/metamodel/pure/model/packageableElements/persistence/DSL_Persistence_AllRowsEquivalentToJson.js';
-import type { ActiveRowsEquivalentToJson } from '../../../graph/metamodel/pure/model/packageableElements/persistence/DSL_Persistence_ActiveRowsEquivalentToJson.js';
 
 export const observe_Persistence = skipObservedWithContext(
   (metamodel: Persistence, context: ObserverContext): Persistence => {
@@ -99,49 +95,13 @@
 
     observe_TestData(metamodel.testData, context);
     metamodel.assertions.forEach((assertion) =>
-      observe_TestAssertion(assertion, context),
+      observe_TestAssertion(assertion),
     );
 
     return metamodel;
   },
 );
 
-<<<<<<< HEAD
-export const observe_AllRowsEquivalentToJson = skipObserved(
-  (metamodel: AllRowsEquivalentToJson): AllRowsEquivalentToJson => {
-    makeObservable(metamodel, {
-      id: observable,
-      expected: observable,
-      hashCode: computed,
-    });
-
-    observe_ExternalFormatData(metamodel.expected);
-
-    return metamodel;
-  },
-);
-
-export const observe_ActiveRowsEquivalentToJson = skipObserved(
-  (metamodel: ActiveRowsEquivalentToJson): ActiveRowsEquivalentToJson => {
-    makeObservable(metamodel, {
-      id: observable,
-      expected: observable,
-      hashCode: computed,
-    });
-
-    observe_ExternalFormatData(metamodel.expected);
-
-    return metamodel;
-  },
-);
-
-export function observe_TestBatch(
-  metamodel: PersistenceTestBatch,
-  context: ObserverContext,
-): TestBatch {
-  return observe_PersistenceTestBatch(metamodel, context);
-}
-=======
 export const observe_PersistenceTest = skipObservedWithContext(
   (metamodel: PersistenceTest, context: ObserverContext): PersistenceTest => {
     makeObservable(metamodel, {
@@ -157,5 +117,4 @@
 
     return metamodel;
   },
-);
->>>>>>> 1a5080f8
+);