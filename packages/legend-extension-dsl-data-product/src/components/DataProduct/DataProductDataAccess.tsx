/**
 * Copyright (c) 2020-present, Goldman Sachs
 *
 * Licensed under the Apache License, Version 2.0 (the "License");
 * you may not use this file except in compliance with the License.
 * You may obtain a copy of the License at
 *
 *     http://www.apache.org/licenses/LICENSE-2.0
 *
 * Unless required by applicable law or agreed to in writing, software
 * distributed under the License is distributed on an "AS IS" BASIS,
 * WITHOUT WARRANTIES OR CONDITIONS OF ANY KIND, either express or implied.
 * See the License for the specific language governing permissions and
 * limitations under the License.
 */

import {
  AnchorLinkIcon,
  CaretDownIcon,
  clsx,
  CubesLoadingIndicator,
  CubesLoadingIndicatorIcon,
  InfoCircleOutlineIcon,
  MarkdownTextViewer,
  QuestionCircleIcon,
  CustomSelectorInput,
  DataCubeIcon,
  PythonIcon,
  SQLIcon,
  PowerBiIcon,
} from '@finos/legend-art';
import { observer } from 'mobx-react-lite';
import { useEffect, useMemo, useRef, useState } from 'react';
import {
  type DataGridCellRendererParams,
  type DataGridColumnDefinition,
  DataGrid,
} from '@finos/legend-lego/data-grid';
import {
  type V1_LakehouseAccessPoint,
  type V1_RelationType,
  type V1_RelationTypeColumn,
  extractElementNameFromPath,
  PureClientVersion,
  V1_AdHocDeploymentDataProductOrigin,
  V1_AppliedFunction,
  V1_AppliedProperty,
  V1_CBoolean,
  V1_CByteArray,
  V1_CDateTime,
  V1_CDecimal,
  V1_CFloat,
  V1_CInteger,
  V1_CStrictDate,
  V1_CStrictTime,
  V1_CString,
  V1_EnumValue,
  V1_getGenericTypeFullPath,
  V1_LambdaReturnTypeInput,
  V1_LegendSDLC,
  V1_Protocol,
  V1_PureGraphManager,
  V1_PureModelContextPointer,
  V1_relationTypeModelSchema,
  V1_RenderStyle,
  V1_SdlcDeploymentDataProductOrigin,
  V1_serializeRawValueSpecification,
  V1_transformDataContractToLiteDatacontract,
} from '@finos/legend-graph';
import { CodeEditor } from '@finos/legend-lego/code-editor';
import {
  CODE_EDITOR_LANGUAGE,
  CODE_EDITOR_THEME,
} from '@finos/legend-code-editor';
import {
  Box,
  Button,
  ButtonGroup,
  Menu,
  MenuItem,
  Tab,
  Tabs,
  Tooltip,
} from '@mui/material';
import { useAuth } from 'react-oidc-context';
import {
  assertErrorThrown,
  guaranteeNonNullable,
  guaranteeType,
  isNonEmptyString,
} from '@finos/legend-shared';
import { resolveVersion } from '@finos/legend-server-depot';
import { deserialize } from 'serializr';
import { type DataProductDataAccessState } from '../../stores/DataProduct/DataProductDataAccessState.js';
import type { DataProductViewerState } from '../../stores/DataProduct/DataProductViewerState.js';
import {
  generateAnchorForSection,
  DATA_PRODUCT_VIEWER_SECTION,
} from '../../stores/ProductViewerNavigation.js';
import { EntitlementsDataContractViewerState } from '../../stores/DataProduct/EntitlementsDataContractViewerState.js';
import { EntitlementsDataContractCreator } from './DataContract/EntitlementsDataContractCreator.js';
import { EntitlementsDataContractViewer } from './DataContract/EntitlementsDataContractViewer.js';
import { DataProductSubscriptionViewer } from './Subscriptions/DataProductSubscriptionsViewer.js';
import {
  type DataProductAPGState,
  AccessPointGroupAccess,
} from '../../stores/DataProduct/DataProductAPGState.js';

<<<<<<< HEAD
const WORK_IN_PROGRESS = 'Work in progress';
=======
const DEFAULT_CONSUMER_WAREHOUSE = 'LAKEHOUSE_CONSUMER_DEFAULT_WH';
const LAKEHOUSE_CONSUMER_DATA_CUBE_SOURCE_TYPE = 'lakehouseConsumer';
>>>>>>> 86edd917
const MAX_GRID_AUTO_HEIGHT_ROWS = 10; // Maximum number of rows to show before switching to normal height (scrollable grid)
export const DataProductMarkdownTextViewer: React.FC<{ value: string }> = (
  props,
) => (
  <MarkdownTextViewer
    className="data-product__viewer__markdown-text-viewer"
    value={{
      value: props.value,
    }}
    components={{
      h1: 'h2',
      h2: 'h3',
      h3: 'h4',
    }}
  />
);
<<<<<<< HEAD

export const TabMessageScreen = observer((props: { message: string }) => {
  const { message } = props;
  return (
    <Box className="data-product__viewer__tab-screen">
      <span>{message}</span>
    </Box>
  );
});

export const PowerBiScreen = observer(
  (props: { dataAccessState: DataProductDataAccessState | undefined }) => {
    const { dataAccessState } = props;
    if (
      !(
        dataAccessState?.entitlementsDataProductDetails.origin instanceof
        V1_SdlcDeploymentDataProductOrigin
      ) ||
      !dataAccessState.dataProductViewerState.openPowerBi
    ) {
      return (
        <TabMessageScreen message="Adhoc data products not supported in Power BI" />
      );
    }
    const loadPowerBi = (): void => {
      if (dataAccessState.dataProductViewerState.openPowerBi) {
        dataAccessState.dataProductViewerState.openPowerBi();
      }
    };
    return (
      <div className="data-product__viewer__tab-screen">
        <button
          onClick={loadPowerBi}
          tabIndex={-1}
          className="data-product__viewer__tab-screen__btn"
          title="Open in Power BI"
        >
          Open in Power BI
        </button>
      </div>
    );
  },
);

=======
export const WorkInProgressNotice: React.FC = () => (
  <Box className="data-product__viewer__tab_screen">
    <span>Work in progress</span>
  </Box>
);

export const DataCubeScreen = observer(
  (props: {
    dataAccessState: DataProductDataAccessState | undefined;
    apgState: DataProductAPGState;
    params: DataGridCellRendererParams<V1_LakehouseAccessPoint>;
  }) => {
    const { dataAccessState, apgState, params } = props;
    if (
      !(
        dataAccessState?.entitlementsDataProductDetails.origin instanceof
        V1_SdlcDeploymentDataProductOrigin
      ) ||
      !apgState.dataProductViewerState.openDataCube
    ) {
      return <WorkInProgressNotice />;
    }
    const accessPointdata = params.data;
    const auth = useAuth();
    const [selectedEnvironment, setSelectedEnvironment] = useState<string>('');
    useEffect(() => {
      const fetchEnvironments = async (): Promise<void> => {
        await dataAccessState.fetchIngestEnvironmentDetails(
          auth.user?.access_token,
        );
      };
      // eslint-disable-next-line no-void
      void fetchEnvironments();
    }, [auth.user?.access_token, dataAccessState]);
    const loadDataCube = (): void => {
      //dpCoordinates
      const dpCoordinates =
        dataAccessState.entitlementsDataProductDetails.origin;
      //paths
      const path = apgState.dataProductViewerState.getPath();
      const accessPointName = accessPointdata?.id;
      const accessPointPath = [
        guaranteeNonNullable(path),
        guaranteeNonNullable(accessPointName),
      ];
      const sourceData = {
        _type: LAKEHOUSE_CONSUMER_DATA_CUBE_SOURCE_TYPE,
        dpCoordinates: dpCoordinates,
        warehouse: DEFAULT_CONSUMER_WAREHOUSE,
        environment: selectedEnvironment,
        paths: accessPointPath,
      };
      if (apgState.dataProductViewerState.openDataCube) {
        apgState.dataProductViewerState.openDataCube(sourceData);
      }
    };
    return (
      <div className="data-product__viewer__tab_screen">
        <CustomSelectorInput
          className="data-product__viewer__tab_screen__dropdown"
          options={dataAccessState.environmentDropDownValues.map((env) => ({
            label: env,
            value: env,
          }))}
          isLoading={dataAccessState.ingestEnvironmentFetchState.isInProgress}
          onChange={(newValue: { label: string; value: string } | null) => {
            setSelectedEnvironment(newValue?.value ?? '');
          }}
          value={
            selectedEnvironment
              ? {
                  label: selectedEnvironment,
                  value: selectedEnvironment,
                }
              : null
          }
          placeholder={`Choose an Environment`}
          isClearable={false}
          escapeClearsValue={true}
        />
        <button
          onClick={loadDataCube}
          tabIndex={-1}
          disabled={!selectedEnvironment}
          className="data-product__viewer__tab_screen__btn"
          title="Open in Datacube"
        >
          Open in Datacube
        </button>
      </div>
    );
  },
);

>>>>>>> 86edd917
const TDSColumnCellRenderer = (props: {
  params: DataGridCellRendererParams<V1_LakehouseAccessPoint>;
  apgState: DataProductAPGState;
  dataAccessState: DataProductDataAccessState | undefined;
}): React.ReactNode => {
  const { params, apgState, dataAccessState } = props;
  const dataProductViewerState = apgState.dataProductViewerState;
  const data = params.data;
  const enum DataProductTabs {
    COLUMNS = 'Columns',
    GRAMMAR = 'Grammar',
    DATACUBE = 'Datacube',
    POWER_BI = 'Power BI',
    PYTHON = 'Python',
    SQL = 'SQL',
  }
  const [selectedTab, setSelectedTab] = useState(DataProductTabs.COLUMNS);
  const handleTabChange = (
    _: React.SyntheticEvent,
    newValue: DataProductTabs,
  ) => {
    setSelectedTab(newValue);
  };
  const [accessPointGrammar, setAccessPointGrammar] =
    useState<string>('Loading ...');
  const [accessPointRelationType, setAccessPointRelationType] = useState<
    V1_RelationType | undefined
  >();
  const [loadingAccessPointDetails, setLoadingAccessPointDetails] =
    useState<boolean>(false);

  useEffect(() => {
    if (!data) {
      return;
    }
    const fetchAccessPointGrammar = async () => {
      try {
        const grammar =
          await dataProductViewerState.engineServerClient.JSONToGrammar_lambda(
            V1_serializeRawValueSpecification(data.func),
            V1_RenderStyle.PRETTY,
          );
        setAccessPointGrammar(grammar);
      } catch {
        throw new Error('Error fetching access point grammar');
      }
    };
    const fetchAccessPointRelationType = async () => {
      try {
        const projectGAV = dataProductViewerState.projectGAV;
        const entitlementsOrigin =
          dataAccessState?.entitlementsDataProductDetails.origin;
        const model =
          projectGAV !== undefined
            ? new V1_PureModelContextPointer(
                // TODO: remove as backend should handle undefined protocol input
                new V1_Protocol(
                  V1_PureGraphManager.PURE_PROTOCOL_NAME,
                  PureClientVersion.VX_X_X,
                ),
                new V1_LegendSDLC(
                  projectGAV.groupId,
                  projectGAV.artifactId,
                  resolveVersion(projectGAV.versionId),
                ),
              )
            : entitlementsOrigin instanceof
                  V1_AdHocDeploymentDataProductOrigin ||
                entitlementsOrigin === undefined
              ? guaranteeType(
                  dataProductViewerState.graphManagerState.graphManager,
                  V1_PureGraphManager,
                ).getFullGraphModelData(
                  dataProductViewerState.graphManagerState.graph,
                )
              : entitlementsOrigin instanceof V1_SdlcDeploymentDataProductOrigin
                ? new V1_PureModelContextPointer(
                    // TODO: remove as backend should handle undefined protocol input
                    new V1_Protocol(
                      V1_PureGraphManager.PURE_PROTOCOL_NAME,
                      PureClientVersion.VX_X_X,
                    ),
                    new V1_LegendSDLC(
                      entitlementsOrigin.group,
                      entitlementsOrigin.artifact,
                      resolveVersion(entitlementsOrigin.version),
                    ),
                  )
                : undefined;
        const relationTypeInput = new V1_LambdaReturnTypeInput(
          guaranteeNonNullable(
            model,
            `Unable to get model from data product origin of type ${entitlementsOrigin?.constructor.name}`,
          ),
          data.func,
        );
        const relationType = deserialize(
          V1_relationTypeModelSchema,
          await dataProductViewerState.engineServerClient.lambdaRelationType(
            V1_LambdaReturnTypeInput.serialization.toJson(relationTypeInput),
          ),
        );
        setAccessPointRelationType(relationType);
      } catch (error) {
        assertErrorThrown(error);
        throw new Error(
          `Error fetching access point relation type: ${error.message}`,
        );
      }
    };
    const fetchAccessPointDetails = async () => {
      return Promise.all([
        fetchAccessPointGrammar(),
        fetchAccessPointRelationType(),
      ]);
    };
    setLoadingAccessPointDetails(true);
    fetchAccessPointDetails()
      .catch((error) => {
        assertErrorThrown(error);
        apgState.applicationStore.notificationService.notifyError(error);
      })
      .finally(() => {
        setLoadingAccessPointDetails(false);
      });
  }, [
    apgState.applicationStore.notificationService,
    data,
    dataAccessState?.entitlementsDataProductDetails.origin,
    dataProductViewerState.engineServerClient,
    dataProductViewerState.graphManagerState.graph,
    dataProductViewerState.graphManagerState.graphManager,
    dataProductViewerState.projectGAV,
  ]);

  if (!data) {
    return null;
  }
  const relationColumnDefs: DataGridColumnDefinition<V1_RelationTypeColumn>[] =
    [
      {
        headerName: 'Column Name',
        field: 'name',
        flex: 1,
      },
      {
        headerName: 'Column Type',
        flex: 1,
        valueGetter: (_params) =>
          _params.data
            ? `${extractElementNameFromPath(
                V1_getGenericTypeFullPath(_params.data.genericType),
              )}${
                _params.data.genericType.typeVariableValues.length > 0
                  ? `(${_params.data.genericType.typeVariableValues
                      .map((valueSpec) => {
                        // TODO: Move V1_stringifyValueSpecification out of
                        // @finos/legend-query-builder so it can be used in other packages
                        if (
                          valueSpec instanceof V1_CDateTime ||
                          valueSpec instanceof V1_CStrictDate ||
                          valueSpec instanceof V1_CStrictTime ||
                          valueSpec instanceof V1_CString ||
                          valueSpec instanceof V1_CBoolean ||
                          valueSpec instanceof V1_CByteArray ||
                          valueSpec instanceof V1_CDecimal ||
                          valueSpec instanceof V1_CFloat ||
                          valueSpec instanceof V1_CFloat ||
                          valueSpec instanceof V1_CInteger ||
                          valueSpec instanceof V1_EnumValue
                        ) {
                          return valueSpec.value.toString();
                        } else if (valueSpec instanceof V1_AppliedProperty) {
                          return valueSpec.property;
                        } else if (valueSpec instanceof V1_AppliedFunction) {
                          return valueSpec.function;
                        } else {
                          return '';
                        }
                      })
                      .join(',')})`
                  : ''
              }`
            : '',
      },
    ];
  return (
    <div>
      <div className="data-product__viewer__tabs-bar">
        <Tabs
          value={selectedTab}
          onChange={handleTabChange}
          className="data-product__viewer__tabs"
        >
          <Tab
            className={clsx('data-product__viewer__tab', {
              'data-product__viewer__tab--selected':
                selectedTab === DataProductTabs.COLUMNS,
            })}
            label={<span>Column Specifications</span>}
            value={DataProductTabs.COLUMNS}
          />
          <Tab
            className={clsx('data-product__viewer__tab', {
              'data-product__viewer__tab--selected':
                selectedTab === DataProductTabs.GRAMMAR,
            })}
            label={<span>Grammar</span>}
            value={DataProductTabs.GRAMMAR}
          />
          <Tab
            className={clsx('data-product__viewer__tab', {
              'data-product__viewer__tab--selected':
                selectedTab === DataProductTabs.DATACUBE,
            })}
            label={
              <span className="label-container">
                <DataCubeIcon.Cube
                  className={clsx('data-product__viewer__tab-icon', {
                    'data-product__viewer__tab-icon--selected':
                      selectedTab === DataProductTabs.DATACUBE,
                  })}
                />
                <span>Datacube</span>
              </span>
            }
            value={DataProductTabs.DATACUBE}
          />
          <Tab
            className={clsx('data-product__viewer__tab', {
              'data-product__viewer__tab--selected':
                selectedTab === DataProductTabs.POWER_BI,
            })}
            label={
              <span className="label-container">
                <PowerBiIcon
                  className={clsx('data-product__viewer__tab-icon', {
                    'data-product__viewer__tab-icon--selected':
                      selectedTab === DataProductTabs.POWER_BI,
                  })}
                />
                <span>Power BI</span>
              </span>
            }
            value={DataProductTabs.POWER_BI}
          />
          <Tab
            className={clsx('data-product__viewer__tab', {
              'data-product__viewer__tab--selected':
                selectedTab === DataProductTabs.PYTHON,
            })}
            label={
              <span className="label-container">
                <PythonIcon
                  className={clsx('data-product__viewer__tab-icon', {
                    'data-product__viewer__tab-icon--selected':
                      selectedTab === DataProductTabs.PYTHON,
                  })}
                />
                <span>Python</span>
              </span>
            }
            value={DataProductTabs.PYTHON}
          />
          <Tab
            className={clsx('data-product__viewer__tab', {
              'data-product__viewer__tab--selected':
                selectedTab === DataProductTabs.SQL,
            })}
            label={
              <span className="label-container">
                <SQLIcon
                  className={clsx('data-product__viewer__tab-icon', {
                    'data-product__viewer__tab-icon--selected':
                      selectedTab === DataProductTabs.SQL,
                  })}
                />
                <span>SQL</span>
              </span>
            }
            value={DataProductTabs.SQL}
          />
        </Tabs>
      </div>
      <div className="access_group_gap" />
      <Box className="data-product__viewer__more-info__container">
        {loadingAccessPointDetails && (
          <Box className="data-product__viewer__more-info__loading-indicator">
            <CubesLoadingIndicator isLoading={true}>
              <CubesLoadingIndicatorIcon />
            </CubesLoadingIndicator>
          </Box>
        )}
        {!loadingAccessPointDetails && (
          <>
            {selectedTab === DataProductTabs.COLUMNS && (
              <Box
                className={clsx(
                  'data-product__viewer__more-info__columns-grid ag-theme-balham',
                  {
                    'data-product__viewer__more-info__columns-grid--auto-height':
                      (accessPointRelationType?.columns.length ?? 0) <=
                      MAX_GRID_AUTO_HEIGHT_ROWS,
                    'data-product__viewer__more-info__columns-grid--auto-height--empty':
                      (accessPointRelationType?.columns.length ?? 0) === 0,
                    'data-product__viewer__more-info__columns-grid--auto-height--non-empty':
                      (accessPointRelationType?.columns.length ?? 0) > 0 &&
                      (accessPointRelationType?.columns.length ?? 0) <=
                        MAX_GRID_AUTO_HEIGHT_ROWS,
                  },
                )}
              >
                <DataGrid
                  rowData={accessPointRelationType?.columns ?? []}
                  columnDefs={relationColumnDefs}
                  domLayout={
                    (accessPointRelationType?.columns.length ?? 0) >
                    MAX_GRID_AUTO_HEIGHT_ROWS
                      ? 'normal'
                      : 'autoHeight'
                  }
                />
              </Box>
            )}
            {selectedTab === DataProductTabs.GRAMMAR && (
              <Box className="data-product__viewer__more-info__grammar">
                <CodeEditor
                  inputValue={accessPointGrammar}
                  isReadOnly={true}
                  language={CODE_EDITOR_LANGUAGE.TEXT}
                  hideMinimap={true}
                  hideGutter={true}
                  hideActionBar={true}
                  lightTheme={CODE_EDITOR_THEME.GITHUB_LIGHT}
                  extraEditorOptions={{
                    scrollBeyondLastLine: false,
                    wordWrap: 'on',
                  }}
                />
              </Box>
            )}
            {selectedTab === DataProductTabs.DATACUBE && (
<<<<<<< HEAD
              <TabMessageScreen message={WORK_IN_PROGRESS} />
            )}
            {selectedTab === DataProductTabs.POWER_BI && (
              <PowerBiScreen dataAccessState={dataAccessState} />
            )}
            {selectedTab === DataProductTabs.PYTHON && (
              <TabMessageScreen message={WORK_IN_PROGRESS} />
=======
              <DataCubeScreen
                dataAccessState={dataAccessState}
                apgState={apgState}
                params={params}
              />
>>>>>>> 86edd917
            )}
            {selectedTab === DataProductTabs.SQL && (
              <TabMessageScreen message={WORK_IN_PROGRESS} />
            )}
          </>
        )}
      </Box>
    </div>
  );
};
export const DataProductAccessPointGroupViewer = observer(
  (props: {
    apgState: DataProductAPGState;
    dataAccessState: DataProductDataAccessState | undefined;
  }) => {
    const { apgState, dataAccessState } = props;
    const accessPoints = apgState.apg.accessPoints;

    const auth = useAuth();
    const [showSubscriptionsModal, setShowSubscriptionsModal] = useState(false);
    const [isEntitledButtonGroupMenuOpen, setIsEntitledButtonGroupMenuOpen] =
      useState(false);
    const requestAccessButtonGroupRef = useRef<HTMLDivElement | null>(null);

    const entitlementsDataContractViewerState = useMemo(() => {
      return dataAccessState?.dataContract
        ? new EntitlementsDataContractViewerState(
            V1_transformDataContractToLiteDatacontract(
              dataAccessState.dataContract,
            ),
            apgState.applicationStore,
            dataAccessState.lakehouseContractServerClient,
            apgState.dataProductViewerState.userSearchService,
          )
        : undefined;
    }, [
      apgState.applicationStore,
      apgState.dataProductViewerState.userSearchService,
      dataAccessState?.dataContract,
      dataAccessState?.lakehouseContractServerClient,
    ]);
    useEffect(() => {
      if (
        dataAccessState?.lakehouseContractServerClient &&
        apgState.access === AccessPointGroupAccess.APPROVED &&
        apgState.associatedContract &&
        apgState.fetchingSubscriptionsState.isInInitialState
      ) {
        apgState.fetchSubscriptions(
          apgState.associatedContract.guid,
          dataAccessState.lakehouseContractServerClient,
          auth.user?.access_token,
        );
      }
    }, [apgState, auth.user?.access_token, dataAccessState]);
    const handleContractsClick = (): void => {
      if (dataAccessState) {
        apgState.handleContractClick(dataAccessState);
      }
    };

    const handleSubscriptionsClick = (): void => {
      setShowSubscriptionsModal(true);
    };
    const renderAccess = (val: AccessPointGroupAccess): React.ReactNode => {
      let buttonLabel: string | undefined = undefined;
      let onClick: (() => void) | undefined = undefined;
      let buttonColor: 'info' | 'primary' | 'warning' | 'success' | undefined =
        undefined;
      switch (val) {
        case AccessPointGroupAccess.UNKNOWN:
          buttonLabel = 'UNKNOWN';
          buttonColor = 'info';
          break;
        case AccessPointGroupAccess.NO_ACCESS:
        case AccessPointGroupAccess.DENIED:
          buttonLabel = 'REQUEST ACCESS';
          onClick = handleContractsClick;
          buttonColor = 'primary';
          break;
        case AccessPointGroupAccess.PENDING_MANAGER_APPROVAL:
          buttonLabel = 'PENDING MANAGER APPROVAL';
          onClick = handleContractsClick;
          buttonColor = 'warning';
          break;
        case AccessPointGroupAccess.PENDING_DATA_OWNER_APPROVAL:
          buttonLabel = 'PENDING DATA OWNER APPROVAL';
          onClick = handleContractsClick;
          buttonColor = 'warning';
          break;
        case AccessPointGroupAccess.APPROVED:
          buttonLabel = 'ENTITLED';
          onClick = handleContractsClick;
          buttonColor = 'success';
          break;
        case AccessPointGroupAccess.ENTERPRISE:
          buttonLabel = 'ENTERPRISE ACCESS';
          buttonColor = 'success';
          break;
        default:
          buttonLabel = undefined;
      }

      if (buttonLabel === undefined) {
        return null;
      }
      const tooltipText = dataAccessState?.dataAccessPlugins
        .flatMap((plugin) => plugin.getExtraAccessPointGroupAccessInfo?.(val))
        .filter(isNonEmptyString)[0];
      return (
        <>
          <ButtonGroup
            variant="contained"
            color={buttonColor ?? 'primary'}
            ref={requestAccessButtonGroupRef}
          >
            <Button
              onClick={onClick}
              loading={
                apgState.fetchingAccessState.isInProgress ||
                apgState.handlingContractsState.isInProgress ||
                apgState.fetchingUserAccessState.isInProgress
              }
              disabled={dataAccessState === undefined}
              title={
                dataAccessState === undefined
                  ? 'Data access state not configured'
                  : undefined
              }
              sx={{ cursor: onClick === undefined ? 'default' : 'pointer' }}
            >
              {buttonLabel}
              {tooltipText !== undefined && (
                <Tooltip
                  className="data-product__viewer__access-group__item__access__tooltip__icon"
                  title={tooltipText}
                  arrow={true}
                  slotProps={{
                    tooltip: {
                      className:
                        'data-product__viewer__access-group__item__access__tooltip',
                    },
                  }}
                >
                  <InfoCircleOutlineIcon />
                </Tooltip>
              )}
            </Button>
            <Button
              size="small"
              onClick={() => setIsEntitledButtonGroupMenuOpen((prev) => !prev)}
              title={
                dataAccessState === undefined
                  ? 'Data access state not configured'
                  : 'More options'
              }
              loading={
                apgState.fetchingAccessState.isInProgress ||
                apgState.handlingContractsState.isInProgress ||
                apgState.fetchingUserAccessState.isInProgress
              }
              disabled={dataAccessState === undefined}
            >
              <CaretDownIcon />
            </Button>
          </ButtonGroup>
          <Menu
            anchorEl={requestAccessButtonGroupRef.current}
            open={isEntitledButtonGroupMenuOpen}
            onClose={() => setIsEntitledButtonGroupMenuOpen(false)}
          >
            {val !== AccessPointGroupAccess.NO_ACCESS &&
              val !== AccessPointGroupAccess.DENIED && (
                <MenuItem
                  onClick={() => {
                    dataAccessState?.setDataContractAccessPointGroup(
                      apgState.apg,
                    );
                    setIsEntitledButtonGroupMenuOpen(false);
                  }}
                >
                  Request Access for Others
                </MenuItem>
              )}
            <MenuItem
              onClick={() => {
                handleSubscriptionsClick();
                setIsEntitledButtonGroupMenuOpen(false);
              }}
            >
              Manage Subscriptions
            </MenuItem>
          </Menu>
        </>
      );
    };
    return (
      <div className="data-product__viewer__access-group__item">
        <div className="data-product__viewer__access-group__item__header">
          <div className="data-product__viewer__access-group__item__header-main">
            <div className="data-product__viewer__access-group__item__header__title">
              {apgState.apg.id}
            </div>
            <div className="data-product__viewer__access-group__item__header__type">
              LAKEHOUSE
            </div>
            <button
              className="data-product__viewer__access-group__item__header__anchor"
              tabIndex={-1}
            >
              <AnchorLinkIcon />
            </button>
          </div>
          <Box className="data-product__viewer__access-group__item__header__actions">
            {renderAccess(apgState.access)}
          </Box>
        </div>
        <div className="data-product__viewer__access-group__item__description">
          <DataProductMarkdownTextViewer
            value={apgState.apg.description ?? ''}
          />
        </div>
        <div className="data-product__viewer__access-group__item__content">
          <div className="data-product__viewer__access-group__item__content__tab__content">
            {accessPoints.map((accessPoint) => (
              <div
                key={accessPoint.id}
                className="data-product__viewer__access-point-section access_group_gap"
              >
                <div className="data-product__viewer__access-point__info">
                  <div className="data-product__viewer__access-point__name">
                    <strong>{accessPoint.id}</strong>
                  </div>
                  <div className="data-product__viewer__access-point__description">
                    {accessPoint.description?.trim() ?? (
                      <span className="data-product__viewer__grid__empty-cell">
                        No description to provide
                      </span>
                    )}
                  </div>
                </div>
                <div className="data-product__viewer__access-point__tabs">
                  <TDSColumnCellRenderer
                    params={
                      {
                        data: accessPoint,
                      } as DataGridCellRendererParams<V1_LakehouseAccessPoint>
                    }
                    apgState={apgState}
                    dataAccessState={dataAccessState}
                  />
                </div>
              </div>
            ))}
          </div>
        </div>
        {dataAccessState?.dataContractAccessPointGroup === apgState.apg && (
          <EntitlementsDataContractCreator
            open={true}
            onClose={() =>
              dataAccessState.setDataContractAccessPointGroup(undefined)
            }
            apgState={apgState}
            dataAccessState={dataAccessState}
            token={auth.user?.access_token}
          />
        )}
        {entitlementsDataContractViewerState && dataAccessState && (
          <EntitlementsDataContractViewer
            open={true}
            onClose={() => dataAccessState.setDataContract(undefined)}
            currentViewer={entitlementsDataContractViewerState}
            apgState={apgState}
            getContractTaskUrl={dataAccessState.getContractTaskUrl}
            getDataProductUrl={dataAccessState.getDataProductUrl}
          />
        )}
        {dataAccessState && apgState.associatedContract !== false && (
          <DataProductSubscriptionViewer
            open={showSubscriptionsModal}
            apgState={apgState}
            dataAccessState={dataAccessState}
            onClose={() => setShowSubscriptionsModal(false)}
          />
        )}
      </div>
    );
  },
);
export const DataProducteDataAccess = observer(
  (props: {
    dataProductViewerState: DataProductViewerState;
    dataProductDataAccessState: DataProductDataAccessState | undefined;
  }) => {
    const { dataProductViewerState, dataProductDataAccessState } = props;
    const documentationUrl = 'todo.com';
    const sectionRef = useRef<HTMLDivElement>(null);
    const anchor = generateAnchorForSection(
      DATA_PRODUCT_VIEWER_SECTION.DATA_ACCESS,
    );
    useEffect(() => {
      if (sectionRef.current) {
        dataProductViewerState.layoutState.setWikiPageAnchor(
          anchor,
          sectionRef.current,
        );
      }
      return () =>
        dataProductViewerState.layoutState.unsetWikiPageAnchor(anchor);
    }, [dataProductViewerState, anchor]);

    const seeDocumentation = (): void => {
      dataProductViewerState.applicationStore.navigationService.navigator.visitAddress(
        documentationUrl,
      );
    };

    return (
      <div ref={sectionRef} className="data-product__viewer__wiki__section">
        <div className="data-product__viewer__wiki__section__header">
          <div className="data-product__viewer__wiki__section__header__label">
            Data Access
            <button
              className="data-product__viewer__wiki__section__header__anchor"
              tabIndex={-1}
              onClick={() => dataProductViewerState.changeZone(anchor, true)}
            >
              <AnchorLinkIcon />
            </button>
          </div>
          {Boolean(documentationUrl) && (
            <button
              className="data-product__viewer__wiki__section__header__documentation"
              tabIndex={-1}
              onClick={seeDocumentation}
              title="See Documentation"
            >
              <QuestionCircleIcon />
            </button>
          )}
        </div>
        <div className="data-product__viewer__wiki__section__content">
          <div className="data-product__viewer__data-access">
            {dataProductViewerState.apgStates.map((groupState) => (
              <DataProductAccessPointGroupViewer
                key={groupState.id}
                apgState={groupState}
                dataAccessState={dataProductDataAccessState}
              />
            ))}
          </div>
        </div>
      </div>
    );
  },
);<|MERGE_RESOLUTION|>--- conflicted
+++ resolved
@@ -106,12 +106,9 @@
   AccessPointGroupAccess,
 } from '../../stores/DataProduct/DataProductAPGState.js';
 
-<<<<<<< HEAD
 const WORK_IN_PROGRESS = 'Work in progress';
-=======
 const DEFAULT_CONSUMER_WAREHOUSE = 'LAKEHOUSE_CONSUMER_DEFAULT_WH';
 const LAKEHOUSE_CONSUMER_DATA_CUBE_SOURCE_TYPE = 'lakehouseConsumer';
->>>>>>> 86edd917
 const MAX_GRID_AUTO_HEIGHT_ROWS = 10; // Maximum number of rows to show before switching to normal height (scrollable grid)
 export const DataProductMarkdownTextViewer: React.FC<{ value: string }> = (
   props,
@@ -128,7 +125,6 @@
     }}
   />
 );
-<<<<<<< HEAD
 
 export const TabMessageScreen = observer((props: { message: string }) => {
   const { message } = props;
@@ -173,13 +169,6 @@
   },
 );
 
-=======
-export const WorkInProgressNotice: React.FC = () => (
-  <Box className="data-product__viewer__tab_screen">
-    <span>Work in progress</span>
-  </Box>
-);
-
 export const DataCubeScreen = observer(
   (props: {
     dataAccessState: DataProductDataAccessState | undefined;
@@ -194,7 +183,9 @@
       ) ||
       !apgState.dataProductViewerState.openDataCube
     ) {
-      return <WorkInProgressNotice />;
+      return (
+        <TabMessageScreen message={WORK_IN_PROGRESS} />
+      );
     }
     const accessPointdata = params.data;
     const auth = useAuth();
@@ -231,9 +222,9 @@
       }
     };
     return (
-      <div className="data-product__viewer__tab_screen">
+      <div className="data-product__viewer__tab-screen">
         <CustomSelectorInput
-          className="data-product__viewer__tab_screen__dropdown"
+          className="data-product__viewer__tab-screen__dropdown"
           options={dataAccessState.environmentDropDownValues.map((env) => ({
             label: env,
             value: env,
@@ -258,7 +249,7 @@
           onClick={loadDataCube}
           tabIndex={-1}
           disabled={!selectedEnvironment}
-          className="data-product__viewer__tab_screen__btn"
+          className="data-product__viewer__tab-screen__btn"
           title="Open in Datacube"
         >
           Open in Datacube
@@ -268,7 +259,6 @@
   },
 );
 
->>>>>>> 86edd917
 const TDSColumnCellRenderer = (props: {
   params: DataGridCellRendererParams<V1_LakehouseAccessPoint>;
   apgState: DataProductAPGState;
@@ -611,21 +601,17 @@
               </Box>
             )}
             {selectedTab === DataProductTabs.DATACUBE && (
-<<<<<<< HEAD
-              <TabMessageScreen message={WORK_IN_PROGRESS} />
+              <DataCubeScreen
+                dataAccessState={dataAccessState}
+                apgState={apgState}
+                params={params}
+              />
             )}
             {selectedTab === DataProductTabs.POWER_BI && (
               <PowerBiScreen dataAccessState={dataAccessState} />
             )}
             {selectedTab === DataProductTabs.PYTHON && (
               <TabMessageScreen message={WORK_IN_PROGRESS} />
-=======
-              <DataCubeScreen
-                dataAccessState={dataAccessState}
-                apgState={apgState}
-                params={params}
-              />
->>>>>>> 86edd917
             )}
             {selectedTab === DataProductTabs.SQL && (
               <TabMessageScreen message={WORK_IN_PROGRESS} />
