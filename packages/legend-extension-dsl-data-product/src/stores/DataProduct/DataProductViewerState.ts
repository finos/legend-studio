--- conflicted
+++ resolved
@@ -69,14 +69,10 @@
   readonly userSearchService: UserSearchService | undefined;
   readonly dataProductConfig: DataProductConfig | undefined;
   readonly projectGAV: ProjectGAVCoordinates | undefined;
-<<<<<<< HEAD
   readonly dataProductSqlPlaygroundState: DataProductSqlPlaygroundPanelState;
-  readonly modelsDocumentationState: DataProductViewerModelsDocumentationState;
-=======
   readonly modelsDocumentationState:
     | DataProductViewerModelsDocumentationState
     | undefined;
->>>>>>> 2cfd73cd
   readonly diagramViewerState: DataProductViewerDiagramViewerState;
   dataProductArtifact: V1_DataProductArtifact | undefined;
 
