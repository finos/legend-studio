/**
 * Copyright (c) 2020-present, Goldman Sachs
 *
 * Licensed under the Apache License, Version 2.0 (the "License");
 * you may not use this file except in compliance with the License.
 * You may obtain a copy of the License at
 *
 *     http://www.apache.org/licenses/LICENSE-2.0
 *
 * Unless required by applicable law or agreed to in writing, software
 * distributed under the License is distributed on an "AS IS" BASIS,
 * WITHOUT WARRANTIES OR CONDITIONS OF ANY KIND, either express or implied.
 * See the License for the specific language governing permissions and
 * limitations under the License.
 */

@use 'mixins' as *;

.query-builder-filter-tree {
  &__root {
    padding: 0.5rem 0;
  }

  &__free-drop-zone {
    padding: 0 1.5rem;
  }

  &__expand-icon {
    @include flexVCenter;

    justify-content: flex-start;
    color: var(--color-light-grey-200);
    width: 1.5rem;
    min-width: 1.5rem;
    margin-right: 0.5rem;
  }

  &__expand-icon svg {
    font-size: 1rem;
  }

  &__node__container {
    height: 3.3rem;
  }

  &__node__container:hover {
    background: var(--color-dark-blue-shade-100);
  }

  &__node__container--selected,
  &__node__container--selected:hover {
    background: var(--color-blue-500);
  }

  &__node__container--selected-from-context-menu {
    background: var(--color-dark-blue-shade-100);
  }

  &__node__container--no-hover:hover {
    background: transparent !important;
  }

  &__node__content {
    @include flexVCenter;

    height: 100%;
    width: calc(100% - 3.9rem);
  }

  &__node__actions {
    @include flexVCenter;

    height: 100%;
    width: 2.8rem;
  }

  &__node__action {
    @include flexCenter;

    height: 100%;
    width: 2.8rem;

    svg {
      color: var(--color-light-grey-400);
    }

    &:hover svg {
      color: var(--color-light-grey-200);
    }
  }

  &__node__label {
    width: 100%;
    height: 3.4rem;
    line-height: 3.4rem;
    display: flex;
    min-width: 0;
    white-space: normal;
    flex: 0 0 auto;
    color: var(--color-light-grey-400);
    user-select: none;
  }

  &__node__label--expandable {
    width: calc(100% - 2rem);
  }

  &__node__label__content {
    @include flexVCenter;

    width: 100%;
    height: 100%;
  }

  &__group-node {
    @include flexVCenter;

    height: 2.2rem;
    border-radius: 0.2rem;

    &__label {
      @include flexVCenter;

      width: 4.5rem;
      min-width: 4.5rem;
      font-weight: 700;
      font-size: 1.2rem;
      padding-left: 1rem;
      text-transform: uppercase;
      color: var(--color-light-grey-50);
    }

    &__action {
      @include flexCenter;

      height: 100%;
      min-width: 2rem;
      width: 2rem;
      background: var(--color-dark-shade-200);
      padding: 0 0.2rem;

      svg {
        font-size: 1rem;
        color: var(--color-light-grey-200);
      }

      &:hover svg {
        color: var(--color-light-grey-50);
      }
    }

    &--and {
      background: var(--color-dark-grey-280);
    }

    &--or {
      background: var(--color-magenta-300);
    }
  }

  &__blank-node {
    @include flexCenter;

    margin: 0.3rem 0;
    width: 100%;
    border: 0.2rem dashed var(--color-dark-grey-100);
    font-size: 1.2rem;
    font-weight: 700;
    color: var(--color-dark-grey-300);
    height: 2.8rem;
<<<<<<< HEAD

    &--droppable {
      border: 0.2rem dashed var(--color-dark-grey-400);
      color: var(--color-dark-grey-300);

      &--tall {
        margin: 1rem;
        padding: 1rem;
        text-align: center;
        height: 70%;
        border: 0.2rem dashed var(--color-dark-grey-400);
        color: var(--color-dark-grey-400);
      }
    }
=======
>>>>>>> 3f6da2d0
  }

  &__node__container--selected &__blank-node,
  &__node__container--selected:hover &__blank-node,
  &__node__container:hover &__blank-node {
    border: 0.2rem dashed var(--color-dark-grey-300);
    color: var(--color-dark-grey-400);
  }

  &__condition-node {
    @include flexVCenter;

    width: 100%;
    height: 100%;

    &__container {
      .dnd__entry-dropzone__placeholder__content {
        border: none;
      }
    }

    &__property {
      @include flexVCenter;

      width: calc(50% - 3rem);
      height: 2.8rem;
    }

    &__operator {
      @include flexVCenter;

      margin: 0 0.5rem;
    }

    &__operator__label {
      padding: 0 0.5rem;
      font-weight: 500;
      background: var(--color-dark-grey-280);
      height: 2.2rem;
      color: var(--color-light-grey-100);
      border-radius: 0.2rem 0 0 0.2rem;
      font-size: 1.2rem;
      line-height: 2.2rem;
      white-space: nowrap;
    }

    &__operator__dropdown__trigger {
      @include flexCenter;

      padding: 0 0.3rem;
      font-weight: 500;
      background: var(--color-dark-grey-200);
      height: 2.2rem;
      border-radius: 0 0.2rem 0.2rem 0;

      & svg {
        color: var(--color-light-grey-100);
        font-size: 1.2rem;
      }
    }

    &__operator__dropdown__option {
      font-size: 1.1rem;
      height: 2.8rem;
      font-family: 'Roboto Mono', monospace;
    }

    &__value {
      @include flexCenter;

      flex-grow: 1;
      height: 2.8rem;
      border-radius: 0.2rem;
      font-size: 1.2rem;
      font-weight: 500;
    }
  }
}<|MERGE_RESOLUTION|>--- conflicted
+++ resolved
@@ -168,7 +168,6 @@
     font-weight: 700;
     color: var(--color-dark-grey-300);
     height: 2.8rem;
-<<<<<<< HEAD
 
     &--droppable {
       border: 0.2rem dashed var(--color-dark-grey-400);
@@ -177,14 +176,12 @@
       &--tall {
         margin: 1rem;
         padding: 1rem;
+        height: 70%;
         text-align: center;
-        height: 70%;
         border: 0.2rem dashed var(--color-dark-grey-400);
         color: var(--color-dark-grey-400);
       }
     }
-=======
->>>>>>> 3f6da2d0
   }
 
   &__node__container--selected &__blank-node,
