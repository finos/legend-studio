/**
 * Copyright (c) 2020-present, Goldman Sachs
 *
 * Licensed under the Apache License, Version 2.0 (the "License");
 * you may not use this file except in compliance with the License.
 * You may obtain a copy of the License at
 *
 *     http://www.apache.org/licenses/LICENSE-2.0
 *
 * Unless required by applicable law or agreed to in writing, software
 * distributed under the License is distributed on an "AS IS" BASIS,
 * WITHOUT WARRANTIES OR CONDITIONS OF ANY KIND, either express or implied.
 * See the License for the specific language governing permissions and
 * limitations under the License.
 */

@use 'mixins' as *;

.query-builder {
  height: 100%;
  width: 100%;

  &__body {
    height: calc(100% - 2.2rem);
    width: 100%;
    display: flex;
  }

  &__content {
    height: 100%;
    width: 100%;
    display: flex;
    flex-direction: column;
    background: var(--color-dark-grey-50);
  }

  &__main {
    height: calc(100% - 3.2rem);
    width: 100%;
    padding: 0.3rem;
  }

  &__header {
    @include flexVCenter;

    height: 3.2rem;
    background: var(--color-dark-grey-100);
  }

  &__header__statuses {
    @include flexVCenter;

    height: 2.2rem;
    margin-left: 0.5rem;
    padding: 0 0.2rem;
    background: var(--color-dark-grey-200);
    border-radius: 0.2rem;
  }

  &__header__status {
    @include flexCenter;

    height: 2.2rem;
    width: 2.2rem;

    svg {
      color: var(--color-dark-grey-400);
    }

    &--action:hover svg {
      color: var(--color-light-grey-400);
    }

    &__icon {
      &--calendar {
        font-size: 1.6rem;
      }
    }
  }

  &__header__actions {
    @include flexVCenter;

    justify-content: flex-end;
    flex: 1;
  }

  &__header__advanced-dropdown {
    @include flexCenter;

    height: 2.2rem;
    padding: 0 1rem;
    border-radius: 0.2rem;
    margin-right: 0.5rem;
    font-weight: 500;
    border: 0.1rem solid var(--color-dark-grey-300);

    &__label {
      font-size: 1.2rem;
      color: var(--color-dark-grey-500);
    }

    &__icon {
      margin-left: 1rem;
      color: var(--color-dark-grey-500);
    }

    svg {
      cursor: pointer;
    }
  }

  &__header__advanced-dropdown-content {
    @include flexCenter;

    svg {
      font-size: 1rem;
      margin-left: 1rem;
    }
  }

  &__sql__modal {
    overflow: auto;
  }

  .panel {
    height: 100%;
    padding: 0.3rem;

    &__header {
      height: 3.4rem;
      min-height: 3.4rem;
      padding-left: 0.5rem;
      color: var(--color-light-grey-300);
      font-weight: bold;
      background: var(--color-dark-grey-100);
      border-radius: 0.2rem 0.2rem 0 0;
      border-top: 0.1rem solid var(--color-dark-grey-200);
    }

    &__header__title__label {
      @include flexCenter;

      padding: 0.7rem;
      height: 2.2rem;
      background: var(--color-dark-grey-280);
    }

    &__header__action {
      color: var(--color-light-grey-400);
    }

    &__header__action svg {
      color: var(--color-light-grey-400);
    }

    &__header__action:hover svg {
      color: var(--color-light-grey-100);
    }

    &__header__action[disabled] svg,
    &__header__action[disabled]:hover svg {
      color: var(--color-dark-grey-300);
    }

    &__header__action--toggled svg {
      color: var(--color-blue-150);
    }

    &__header__action--toggled:hover svg {
      color: var(--color-blue-50);
    }

    &__header__action--toggled[disabled] svg,
    &__header__action--toggled[disabled]:hover svg {
      color: var(--color-blue-300);
    }

    &__content {
      height: calc(100% - 3.4rem);
      background: var(--color-dark-grey-80);
      border-radius: 0 0 0.2rem 0.2rem;
      border-bottom: 0.1rem solid var(--color-dark-grey-85);
      box-shadow: var(--color-dark-shade-280) 0 0.1rem 0.5rem 0;
    }
  }

  &__status-bar {
    @include flexVCenter;
    @include flexHSpaceBetween;

    height: 2.2rem;
    background: var(--color-blue-100);
    color: var(--color-light-grey-0);
    padding: 0 0.5rem 0 1rem;

    &__left {
      height: 100%;
      display: flex;
      align-items: center;
    }

    &__right {
      height: 100%;
      display: flex;
      align-items: center;
    }

    &__action {
      @include flexCenter;

      cursor: pointer;
      background: none;
      height: 100%;
      width: 3rem;

      &__toggler {
        color: var(--color-dark-shade-300);

        &--toggled {
          color: var(--color-light-grey-0);
        }
      }
    }

    &__view-diff-btn {
      &:not([disabled]) {
        color: var(--color-light-grey-0);
      }

      svg {
        font-size: 1.8rem;
      }
    }

    &__compile-btn {
      @include flexCenter;

      background: none;
      color: var(--color-light-grey-0);
      cursor: pointer;
      padding: 0 0.5rem;

      &[disabled] {
        color: var(--color-dark-shade-300);
      }

      &--wiggling svg {
        animation: hammer-wiggle 0.5s infinite ease;
        transform-origin: bottom left;
      }

      @keyframes hammer-wiggle {
        from {
          transform: rotate(-7deg);
        }

        to {
          transform: rotate(10deg);
        }
      }
    }
  }
}

.query-builder__diff-panel {
  height: 100%;
  width: 100%;

  &__header {
    @include flexVCenter;

    justify-content: flex-end;
    height: 3.4rem;
    background: var(--color-dark-grey-50);
    padding: 0 0.5rem;
  }

  &__content {
    height: calc(100% - 8.4rem);
    position: relative;
  }

  &__actions {
    @include flexVCenter;

    border-top: 0.1rem solid var(--color-dark-grey-100);
    height: 5rem;
    padding-right: 1rem;
    justify-content: flex-end;
    margin: 0;

    .btn {
      @include flexCenter;

      height: 3.6rem;
      border-radius: 0.2rem;
      color: var(--color-light-grey-50);
    }
  }

  &__mode {
    @include flexVCenter;

    background: var(--color-dark-grey-250);
    color: var(--color-light-grey-200);
    height: 2.2rem;
    font-size: 1.2rem;
    padding: 0.5rem 1rem;
    cursor: pointer;
  }

  &__mode--selected {
    background: var(--color-blue-200);
  }
}

<<<<<<< HEAD
.query-builder__dnd__placeholder .dnd__entry-dropzone__placeholder__content {
  border-color: var(--color-dark-grey-100);
}

=======
>>>>>>> 3f6da2d0
.query-builder__fetch__structure {
  &__modes {
    @include flexVCenter;

    height: 100%;
    padding: 0.5rem;
  }

  &__mode {
    @include flexVCenter;

    display: inline-block;
    overflow: hidden;
    text-overflow: ellipsis;
    white-space: pre;
    background: var(--color-dark-grey-250);
    color: var(--color-light-grey-200);
    height: 2.2rem;
    font-size: 1.2rem;
    padding: 0.5rem 1rem;
    cursor: pointer;
  }

  &__mode--selected {
    background: var(--color-blue-200);
  }
}

.query-builder__result {
  .panel__content {
    width: 100%;
  }

  &__analytics {
    font-size: 1.2rem;
    color: var(--color-dark-grey-400);
    margin-left: 0.5rem;
    font-family: 'Roboto Mono', monospace;
  }

  &__stale-status {
    @include flexVCenter;

    margin-left: 1rem;

    &__label {
      font-size: 1.2rem;
      color: var(--color-yellow-200);
      margin-left: 0.5rem;
      font-family: 'Roboto Mono', monospace;
    }

    &__icon {
      color: var(--color-yellow-200);
      margin-left: 0.5rem;
    }
  }

  &__limit {
    @include flexVCenter;

    height: 100%;
    padding: 0.5rem;

    &__label {
      @include flexCenter;

      background: var(--color-dark-grey-280);
      padding: 0 1rem;
      height: 2.2rem;
      border-radius: 0.2rem 0 0 0.2rem;
      font-size: 1.2rem;
      user-select: none;
    }

    &__input {
      height: 2.2rem;

      &:not(:focus) {
        border: 0.1rem solid var(--color-dark-grey-250);
      }

      &[disabled] {
        cursor: not-allowed;
      }
    }
  }

  &__values {
    padding: 0 !important;
    position: relative;
    height: 100%;

    &__table {
      width: 100%;
      height: 100%;

      .ag-cell {
        padding: 0;
      }

      &__cell {
        @include flexVCenter;

        width: 100%;
        height: 100%;
        padding: 0 7px;
        display: flex;

        &--active {
          background-color: var(--color-navy-300);
        }
      }
    }
  }

  &__tds-grid {
    height: 100%;

    // NOTE: we need to ensure the specificity here in case a later imported ag-theme-balham-dark
    // might override our theme customization here
    &.ag-theme-balham-dark {
      // Customize ag-grid theme
      // See https://www.ag-grid.com/javascript-grid-themes-customising/#customising-themes
      --ag-border-color: var(--color-dark-grey-200);
      --ag-background-color: var(--color-dark-grey-50);
      --ag-foreground-color: var(--color-light-grey-200);
      --ag-header-background-color: var(--color-dark-grey-100);
      --ag-header-foreground-color: var(--color-light-grey-50);
      --ag-balham-active-color: var(--color-blue-200);
      --ag-odd-row-background-color: var(--color-dark-grey-50);
      --ag-even-row-background-color: var(--color-dark-grey-50);
      --ag-row-hover-color: var(--color-dark-blue-shade-100);
      --ag-row-border-color: var(--color-dark-grey-200);
    }
  }

  &__header__actions {
    @include flexVCenter;
  }

  &__sql__actions {
    height: 2.2rem;
    padding: 0 0.7rem;

    svg {
      font-size: 1.8rem;
    }
  }

  &__stop-btn {
    @include flexVCenter;

    height: 100%;
    width: 12rem;
    margin: 0 0.3rem;

    &__label {
      @include flexVCenter;

      height: 2.2rem;
      width: 12rem;
      padding: 1rem;
      border-radius: 0.2rem;
      justify-content: left;
    }

    &__label__icon {
      font-size: 1.2rem;
      color: var(--color-light-grey-180);
    }

    &__label__title {
      margin-left: 0.7rem;
      color: var(--color-light-grey-180);
      font-size: 1.2rem;
      font-weight: 500;
    }

    &__label:hover &__label__icon,
    &__label:hover &__label__title {
      color: var(--color-light-grey-50);
    }
  }

  &__execute-btn {
    margin: 0 0.3rem;
  }

  &__export__dropdown[disabled],
  &__export__dropdown[disabled]:hover {
    background: var(--color-dark-grey-250);
    color: var(--color-dark-grey-500);
  }

  &__export__dropdown:hover {
    color: var(--color-light-grey-50);
  }

  &__export__dropdown {
    @include flexVCenter;

    margin: 0 0.5rem;
    height: 2.2rem;
    border: 0.1rem solid var(--color-dark-grey-250);
    background: var(--color-dark-grey-300);
    color: var(--color-light-grey-180);

    &__label {
      @include flexCenter;
      @include flexConstantDimension;

      height: 100%;
      font-weight: 500;
      font-size: 1.2rem;
      width: 5rem;
    }

    &__trigger {
      @include flexCenter;
      @include flexConstantDimension;

      height: 100%;
      width: 2.2rem;

      svg {
        color: var(--color-dark-grey-500);
      }
    }

    &__menu__item {
      @include flexCenter;

      width: 15rem;
      height: 2rem;
    }
  }
}

.query-builder__icon {
  &__edit {
    font-size: 1.2rem;
  }

  &__more-options {
    font-size: 1.6rem;
  }

  &__query-option {
    font-size: 1.8rem;
  }

  &__query-option--small {
    font-size: 1.4rem;
  }
}

.query-builder-panel-issue-count-badge {
  @include flexCenter;

  background: var(--color-red-200);
  height: 2.2rem;
  padding: 0 1rem;
  border-radius: 0.2rem;
  color: var(--color-light-grey-0);
  white-space: nowrap;

  &__icon {
    margin-right: 0.5rem;
  }

  &__text {
    @include flexVCenter;

    height: 100%;
    font-size: 1rem;
    font-weight: 700;
  }
}

.query-builder__tooltip {
  border-radius: 0.2rem !important;
  background: var(--color-dark-grey-200) !important;
  opacity: 0.9 !important;
  transition: none;
  // as this tooltip can contain long documentation, it's best we limit its dimension
  max-height: 30rem;
  overflow: auto;

  &--right {
    margin: 0 0.5rem !important;
  }

  &__arrow {
    color: var(--color-dark-grey-200) !important;
    opacity: 0.9 !important;
  }

  &__content {
    padding: 0.5rem;
  }

  &__item {
    display: flex;
    line-height: 1.6rem;
  }

  &__item__label {
    font-size: 1.3rem;
    user-select: none;
    cursor: default;
    color: var(--color-dark-grey-500);
  }

  &__item__value {
    font-size: 1.3rem;
    user-select: none;
    cursor: default;
    font-weight: 500;
    margin-left: 0.5rem;
    // as this tooltip can contain long documentation, it's best we limit its dimension
    max-width: 50rem;
    white-space: pre-line; // properly preserve newline characters
  }
}

.query-builder-property-editor {
  &__content {
    overflow-y: auto;
  }

  &__section {
    width: 100%;
    padding: 2rem;
  }

  &__section__content--empty {
    @include flexCenter;

    height: 4rem;
    width: 100%;
    margin-top: 1.5rem;
    border: 0.2rem dashed var(--color-dark-grey-200);
    color: var(--color-dark-grey-350);
    font-weight: 500;
  }
}

.query-builder-property-expression-badge {
  @include flexVCenter;

  width: 100%;
  height: 100%;

  &__content {
    @include flexVCenter;

    width: 100%;
    height: 2.2rem;
    border-radius: 0.2rem;
    color: var(--color-light-grey-0);

    &--class {
      background: var(--color-purple-200);
    }

    &--enumeration {
      background: var(--color-medium-green-450);
    }

    &--primitive {
      background: var(--color-blue-200);
    }
  }

  &__property {
    @include ellipsisTextOverflow;

    padding: 0 1rem;
    font-size: 1.2rem;
    font-weight: 700;
    width: 100%;
  }

  &__property__info {
    @include flexCenter;

    height: 2.2rem;
    width: 2.2rem;
    margin: 0.3rem;

    svg {
      font-size: 1.2rem;
      color: var(--color-dark-shade-230);
    }
  }

  &__action {
    width: 4.6rem;
    min-width: 4.6rem;
    height: 2.2rem;
    line-height: 2.2rem;
    font-weight: 700;
    font-size: 1rem;
    font-family: 'Roboto Mono', monospace;
    color: var(--color-light-grey-200);
    background: var(--color-dark-shade-230);

    &:hover {
      color: var(--color-light-grey-50);
    }
  }

  &__action--error {
    background: var(--color-red-200);
    color: var(--color-light-grey-50);
    width: 6rem;
    min-width: 6rem;

    @include flexCenter;

    svg {
      font-size: 1rem;
      margin-right: 0.3rem;
    }

    &:hover {
      color: var(--color-light-grey-0);
    }
  }
}

.query-builder__side-bar {
  display: flex;
  flex-direction: column;
  width: 100%;
  height: 100%;

  .query-builder__setup.panel {
    height: 13.1rem;
  }

  &__content {
    height: calc(100% - 13.1rem);
  }
}

.query-builder-text-mode {
  &__modal {
    &__content {
      width: 100%;
      height: 100%;
      background: var(--color-dark-grey-50);
    }
  }

  &__lambda-editor {
    height: 100% !important;
    padding-top: 1rem;

    .monaco-editor {
      .margin,
      .monaco-editor-background {
        background: var(--color-dark-grey-50) !important;
      }
    }
  }

  &__modal--has-error {
    border: 0.1rem solid var(--color-red-200) !important;

    .modal__header {
      background: var(--color-red-200);
    }

    .modal__title__error-badge {
      @include flexCenter;

      margin-right: 1rem;
      background: var(--color-red-400);
      color: var(--color-white);
      height: 2.2rem;
      border-radius: 0.2rem;
      padding: 0.5rem;
      font-size: 1.2rem;
      user-select: none;
    }
  }
}

.query-builder__sql__container {
  width: 95%;
  margin: 1% auto 0;

  &__code-editor {
    height: 35rem;
  }

  &__icon svg {
    margin-left: 0.5rem;
    color: var(--color-light-grey-400) !important;
  }

  &__icon svg:hover {
    color: var(--color-white);
  }

  &__table {
    width: 100%;
  }

  &__item {
    &__label {
      color: var(--color-light-grey-400);
    }
  }
}

.query-builder__lambda-editor {
  border: 0.1rem solid var(--color-dark-grey-280);

  &__container {
    height: 100%;
    display: flex;
    flex-direction: column;
  }

  .monaco-editor {
    .margin,
    .monaco-editor-background {
      background: var(--color-dark-grey-50) !important;
    }
  }
}

.query-builder__variable-editor {
  @include flexCenter;

  height: 2.8rem;

  &__variable {
    height: 2.8rem;
    margin: 0.7rem 0 1.2rem;
    width: 100%;
  }
}

.query-builder__parameters {
  &__value__editor {
    height: 2.8rem;

    input {
      font-size: 1.4rem !important;
    }
  }
}

.query-builder__unsupported-view {
  &__main {
    @include flexCenter;

    flex-direction: column;
  }

  &__summary {
    font-weight: 500;
    margin-bottom: 1rem;
  }

  &__to-text-mode__btn {
    height: 2.8rem;
    width: 15rem;
  }
}

.query-builder__data-access-overview {
  overflow: overlay;

  &__container {
    height: 100%;
    padding: 2rem;
  }
}

.query-builder__usage-viewer {
  &__modal {
    padding: 0;
    height: 30vh;
    width: 50vw;
    overflow: hidden;
  }

  &__body {
    height: calc(100% - 8.5rem);
  }

  &__tabs {
    @include flexVCenter;

    width: 100%;
    overflow-x: auto;
  }

  &__tab__header {
    @include flexVCenter;

    justify-content: space-between;
    height: 3.8rem;
    border-bottom: 0.1rem solid var(--color-dark-grey-280);
    border-top: 0.1rem solid var(--color-dark-grey-280);
  }

  &__tab {
    @include flexVCenter;

    padding: 0.5rem;
    color: var(--color-light-grey-300);
    user-select: none;
  }

  &__tab + &__tab {
    border-left: 0.1rem solid var(--color-dark-grey-280);
  }

  &__tab__label {
    white-space: nowrap;
    font-weight: 500;
  }

  &__tab__icon {
    &--query {
      font-size: 1.6rem;
    }
  }

  &__tab__icon + &__tab__label {
    margin-left: 0.5rem;
  }

  &__tab:hover &__tab__label {
    color: var(--color-dark-grey-400);
  }

  &__tab:hover &__tab__icon {
    svg {
      color: var(--color-dark-grey-400);
    }
  }

  &__tab--active:hover &__tab__label,
  &__tab--active &__tab__label {
    color: var(--color-blue-200);
    font-weight: 500;
  }

  &__tab--active:hover &__tab__icon,
  &__tab--active &__tab__icon {
    svg {
      color: var(--color-blue-200);
    }
  }

  &__tab__content {
    margin-top: 1rem;
    height: 30rem;
  }

  &__content {
    height: calc(100% - 3.8rem);
    border: 0.1rem solid var(--color-dark-grey-200);
    position: relative;
  }
}<|MERGE_RESOLUTION|>--- conflicted
+++ resolved
@@ -315,13 +315,10 @@
   }
 }
 
-<<<<<<< HEAD
 .query-builder__dnd__placeholder .dnd__entry-dropzone__placeholder__content {
   border-color: var(--color-dark-grey-100);
 }
 
-=======
->>>>>>> 3f6da2d0
 .query-builder__fetch__structure {
   &__modes {
     @include flexVCenter;
