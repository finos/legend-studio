/**
 * Copyright (c) 2020-present, Goldman Sachs
 *
 * Licensed under the Apache License, Version 2.0 (the "License");
 * you may not use this file except in compliance with the License.
 * You may obtain a copy of the License at
 *
 *     http://www.apache.org/licenses/LICENSE-2.0
 *
 * Unless required by applicable law or agreed to in writing, software
 * distributed under the License is distributed on an "AS IS" BASIS,
 * WITHOUT WARRANTIES OR CONDITIONS OF ANY KIND, either express or implied.
 * See the License for the specific language governing permissions and
 * limitations under the License.
 */

import { useEffect, useRef, useCallback, useState, forwardRef } from 'react';
import { observer } from 'mobx-react-lite';
import {
  clsx,
  BlankPanelPlaceholder,
  TimesIcon,
  DropdownMenu,
  MenuContent,
  MenuContentItem,
  CaretDownIcon,
  ContextMenu,
  InputWithInlineValidation,
  SigmaIcon,
  PanelDropZone,
  DragPreviewLayer,
  useDragPreviewLayer,
  OptionsIcon,
  PlusIcon,
  PanelContent,
  TrashIcon,
  PanelDnDEntry,
  PanelEntryDragHandle,
  CalendarIcon,
  CalendarClockIcon,
  CustomSelectorInput,
  PanelEntryDropZonePlaceholder,
  FunctionIcon,
} from '@finos/legend-art';
import {
  type QueryBuilderExplorerTreeDragSource,
  type QueryBuilderExplorerTreePropertyNodeData,
  buildPropertyExpressionFromExplorerTreeNodeData,
  QUERY_BUILDER_EXPLORER_TREE_DND_TYPE,
} from '../../stores/explorer/QueryBuilderExplorerState.js';
import {
  type DropTargetMonitor,
  useDrag,
  useDrop,
  useDragLayer,
} from 'react-dnd';
import {
  type QueryBuilderProjectionColumnDragSource,
  type QueryBuilderProjectionColumnState,
  QueryBuilderDerivationProjectionColumnState,
  QueryBuilderSimpleProjectionColumnState,
  QUERY_BUILDER_PROJECTION_COLUMN_DND_TYPE,
} from '../../stores/fetch-structure/tds/projection/QueryBuilderProjectionColumnState.js';
import { QueryBuilderPropertyExpressionBadge } from '../QueryBuilderPropertyExpressionEditor.js';
import { QueryResultModifierModal } from './QueryBuilderResultModifierPanel.js';
import { QUERY_BUILDER_TEST_ID } from '../../__lib__/QueryBuilderTesting.js';
import { flowResult } from 'mobx';
import { useApplicationStore } from '@finos/legend-application';
import {
  type ConcreteFunctionDefinition,
  generateFunctionCallString,
  LAMBDA_PIPE,
  VARIABLE_REFERENCE_TOKEN,
  AbstractPropertyExpression,
  PRIMITIVE_TYPE,
  Property,
  PropertyExplicitReference,
  VariableExpression,
  Multiplicity,
  type ValueSpecification,
  PrimitiveType,
  GenericType,
  GenericTypeExplicitReference,
  observe_PrimitiveInstanceValue,
  PrimitiveInstanceValue,
} from '@finos/legend-graph';
import {
  type QueryBuilderFunctionsExplorerDragSource,
  QUERY_BUILDER_FUNCTION_DND_TYPE,
} from '../../stores/explorer/QueryFunctionsExplorerState.js';
import { DEFAULT_LAMBDA_VARIABLE_NAME } from '../../stores/QueryBuilderConfig.js';
import type { QueryBuilderAggregateOperator } from '../../stores/fetch-structure/tds/aggregation/QueryBuilderAggregateOperator.js';
import type { QueryBuilderTDSState } from '../../stores/fetch-structure/tds/QueryBuilderTDSState.js';
import { InlineLambdaEditor } from '../shared/LambdaEditor.js';
import {
  type QueryBuilderVariableDragSource,
  QUERY_BUILDER_VARIABLE_DND_TYPE,
  BasicValueSpecificationEditor,
} from '../shared/BasicValueSpecificationEditor.js';
import { type QueryBuilderAggregateCalendarFunction } from '../../stores/fetch-structure/tds/aggregation/QueryBuilderAggregateCalendarFunction.js';
import {
  instanceValue_setValues,
  propertyExpression_setFunc,
} from '../../stores/shared/ValueSpecificationModifierHelper.js';
import { guaranteeNonNullable } from '@finos/legend-shared';
import { getPropertyChainName } from '../../stores/QueryBuilderPropertyEditorState.js';
import { generateDefaultValueForPrimitiveType } from '../../stores/QueryBuilderValueSpecificationHelper.js';
import { QUERY_BUILDER_CALENDAR_TYPE } from '../../graph-manager/QueryBuilderConst.js';

const QueryBuilderProjectionColumnContextMenu = observer(
  forwardRef<
    HTMLDivElement,
    {
      projectionColumnState: QueryBuilderProjectionColumnState;
    }
  >(function QueryBuilderProjectionColumnContextMenu(props, ref) {
    const { projectionColumnState } = props;
    const removeColumn = (): void =>
      projectionColumnState.tdsState.removeColumn(projectionColumnState);
    const convertToDerivation = (): void => {
      if (
        projectionColumnState instanceof QueryBuilderSimpleProjectionColumnState
      ) {
        projectionColumnState.tdsState.transformSimpleProjectionToDerivation(
          projectionColumnState,
        );
      }
    };

    return (
      <MenuContent ref={ref}>
        {projectionColumnState instanceof
          QueryBuilderSimpleProjectionColumnState && (
          <MenuContentItem onClick={convertToDerivation}>
            Convert To Derivation
          </MenuContentItem>
        )}
        <MenuContentItem onClick={removeColumn}>Remove</MenuContentItem>
      </MenuContent>
    );
  }),
);

const QueryBuilderSimpleProjectionColumnEditor = observer(
  (props: {
    projectionColumnState: QueryBuilderSimpleProjectionColumnState;
  }) => {
    const { projectionColumnState } = props;
    const onPropertyExpressionChange = (
      node: QueryBuilderExplorerTreePropertyNodeData,
    ): void =>
      projectionColumnState.changeProperty(
        node,
        projectionColumnState.tdsState.queryBuilderState.explorerState
          .humanizePropertyName,
      );

    return (
      <div className="query-builder__projection__column__value__property">
        <QueryBuilderPropertyExpressionBadge
          propertyExpressionState={
            projectionColumnState.propertyExpressionState
          }
          onPropertyExpressionChange={onPropertyExpressionChange}
        />
      </div>
    );
  },
);

const QueryBuilderDerivationProjectionColumnEditor = observer(
  (props: {
    projectionColumnState: QueryBuilderDerivationProjectionColumnState;
  }) => {
    const { projectionColumnState } = props;
    const hasParserError = projectionColumnState.tdsState.hasParserError;

    const handleDrop = useCallback(
      (
        item:
          | QueryBuilderExplorerTreeDragSource
          | QueryBuilderVariableDragSource
          | QueryBuilderFunctionsExplorerDragSource,
        type: string,
      ): void => {
        if (type === QUERY_BUILDER_VARIABLE_DND_TYPE) {
          projectionColumnState.derivationLambdaEditorState.setLambdaString(
            `${
              projectionColumnState.derivationLambdaEditorState.lambdaString
            }${VARIABLE_REFERENCE_TOKEN}${
              (item as QueryBuilderVariableDragSource).variable.name
            }`,
          );
        } else if (type === QUERY_BUILDER_FUNCTION_DND_TYPE) {
          projectionColumnState.derivationLambdaEditorState.setLambdaString(
            `${
              projectionColumnState.derivationLambdaEditorState.lambdaString
            }${`${generateFunctionCallString(
              (item as QueryBuilderFunctionsExplorerDragSource).node
                .packageableElement as ConcreteFunctionDefinition,
            )}`}`,
          );
        } else {
          projectionColumnState.derivationLambdaEditorState.setLambdaString(
            projectionColumnState.derivationLambdaEditorState.lambdaString +
              (item as QueryBuilderExplorerTreeDragSource).node.dndText,
          );
        }
      },
      [projectionColumnState],
    );
    const [, dropConnector] = useDrop<
      | QueryBuilderExplorerTreeDragSource
      | QueryBuilderVariableDragSource
      | QueryBuilderFunctionsExplorerDragSource
    >(
      () => ({
        accept: [
          QUERY_BUILDER_EXPLORER_TREE_DND_TYPE.ROOT,
          QUERY_BUILDER_EXPLORER_TREE_DND_TYPE.CLASS_PROPERTY,
          QUERY_BUILDER_EXPLORER_TREE_DND_TYPE.ENUM_PROPERTY,
          QUERY_BUILDER_EXPLORER_TREE_DND_TYPE.PRIMITIVE_PROPERTY,
          QUERY_BUILDER_VARIABLE_DND_TYPE,
          QUERY_BUILDER_FUNCTION_DND_TYPE,
        ],
        drop: (item, monitor): void => {
          if (!monitor.didDrop()) {
            handleDrop(item, monitor.getItemType() as string);
          } // prevent drop event propagation to accomondate for nested DnD
        },
      }),
      [handleDrop],
    );

    return (
      <div
        ref={dropConnector}
        className={clsx(
          'query-builder__lambda-editor__container query-builder__projection__column__derivation',
          { backdrop__element: hasParserError },
        )}
      >
        <InlineLambdaEditor
          className="query-builder__lambda-editor"
          disabled={
            projectionColumnState.tdsState.isConvertDerivationProjectionObjects
          }
          lambdaEditorState={projectionColumnState.derivationLambdaEditorState}
          forceBackdrop={hasParserError}
        />
      </div>
    );
  },
);

type CalendarFunctionOption = {
  label: string | React.ReactNode;
  value: QueryBuilderAggregateCalendarFunction;
};

const buildCalendarFunctionOption = (
  calendarFunction: QueryBuilderAggregateCalendarFunction,
): CalendarFunctionOption => ({
  label: (
    <div
      className="query-builder__projection__calendar__function__label"
      title={calendarFunction.getLabel()}
    >
      <FunctionIcon className="query-builder__projection__calendar__function__label__icon" />
      <div className="query-builder__projection__calendar__function__label__title">
        {calendarFunction.getLabel()}
      </div>
    </div>
  ),
  value: calendarFunction,
});

type CalendarFunctionDateColumnOption = {
  label: React.ReactNode;
  value: AbstractPropertyExpression;
};

const buildCalendarFunctionDateColumnOption = (
  dateColumn: Property | AbstractPropertyExpression,
  parameter: VariableExpression,
  humanizeLabel: boolean,
): CalendarFunctionDateColumnOption => {
  if (dateColumn instanceof Property) {
    const propertyExpression = new AbstractPropertyExpression('');
    propertyExpression_setFunc(
      propertyExpression,
      PropertyExplicitReference.create(guaranteeNonNullable(dateColumn)),
    );
    propertyExpression.parametersValues = [parameter];
    return {
      label: getPropertyChainName(propertyExpression, humanizeLabel),
      value: propertyExpression,
    };
  } else {
    return {
      label: getPropertyChainName(dateColumn, humanizeLabel),
      value: dateColumn,
    };
  }
};

type CalendarTypeOption = {
  label: React.ReactNode;
  value: QUERY_BUILDER_CALENDAR_TYPE;
};

const buildCalendarTypeOption = (
  val: QUERY_BUILDER_CALENDAR_TYPE,
): CalendarTypeOption => ({
  label: (
    <div className="query-builder__projection__calendar__type__option">
      <CalendarIcon className="query-builder__projection__calendar__type__option__icon" />
      <div className="query-builder__projection__calendar__type__option__title">
        {val}
      </div>
    </div>
  ),
  value: val,
});

const QueryBuilderProjectionColumnEditor = observer(
  (props: {
    projectionColumnState: QueryBuilderProjectionColumnState;
<<<<<<< HEAD
    hoveredColumn: number | undefined;
=======
    hoveredColumn: number;
>>>>>>> 3f6da2d0
  }) => {
    const handleRef = useRef<HTMLDivElement>(null);
    const applicationStore = useApplicationStore();
    const ref = useRef<HTMLDivElement>(null);
    const [isSelectedFromContextMenu, setIsSelectedFromContextMenu] =
      useState(false);
    const onContextMenuOpen = (): void => setIsSelectedFromContextMenu(true);
    const onContextMenuClose = (): void => setIsSelectedFromContextMenu(false);
    const { projectionColumnState, hoveredColumn } = props;

    const tdsState = projectionColumnState.tdsState;
    const isCalendarEnabled = tdsState.queryBuilderState.isCalendarEnabled;
    const isRemovalDisabled = tdsState.isColumnInUse(projectionColumnState);

    const removeColumn = (): void =>
      tdsState.removeColumn(projectionColumnState);

    // name
    const changeColumnName: React.ChangeEventHandler<HTMLInputElement> = (
      event,
    ) => projectionColumnState.setColumnName(event.target.value);
    const isDuplicatedColumnName =
      projectionColumnState.tdsState.isDuplicateColumn(projectionColumnState);

    // aggregation
    const aggregateColumnState = tdsState.aggregationState.columns.find(
      (column) => column.projectionColumnState === projectionColumnState,
    );
    const aggreateOperators = tdsState.aggregationState.operators.filter((op) =>
      op.isCompatibleWithColumn(projectionColumnState),
    );
    const changeOperator =
      (val: QueryBuilderAggregateOperator | undefined) => (): void =>
        tdsState.aggregationState.changeColumnAggregateOperator(
          val,
          projectionColumnState,
        );

    // calendar
    const aggregateCalendarFunctionDateColumns =
      tdsState.queryBuilderState.class?.properties.filter((p) => {
        const _type = p.genericType.value.rawType.name;
        if (
          _type === PRIMITIVE_TYPE.DATE ||
          _type === PRIMITIVE_TYPE.STRICTDATE
        ) {
          return true;
        }
        return false;
      }) ?? [];
    const calendarFunctionDateColumnOptions =
      aggregateCalendarFunctionDateColumns.map((option) =>
        buildCalendarFunctionDateColumnOption(
          option,
          new VariableExpression(
            aggregateColumnState?.calendarFunction?.lambdaParameterName ??
              DEFAULT_LAMBDA_VARIABLE_NAME,
            Multiplicity.ONE,
          ),
          tdsState.queryBuilderState.explorerState.humanizePropertyName,
        ),
      );
    const calendarTypeOptions = Object.values(QUERY_BUILDER_CALENDAR_TYPE).map(
      buildCalendarTypeOption,
    );
    const selectedCalendarTypeOption = aggregateColumnState?.calendarFunction
      ?.calendarType
      ? buildCalendarTypeOption(
          aggregateColumnState.calendarFunction.calendarType,
        )
      : null;
    const onCalendarTypeOptionChange = (option: CalendarTypeOption): void => {
      if (
        option.value !== aggregateColumnState?.calendarFunction?.calendarType
      ) {
        aggregateColumnState?.calendarFunction?.setCalendarType(option.value);
      }
    };
    const defaultEndDate = observe_PrimitiveInstanceValue(
      new PrimitiveInstanceValue(
        GenericTypeExplicitReference.create(
          new GenericType(PrimitiveType.STRICTDATE),
        ),
      ),
      tdsState.queryBuilderState.observerContext,
    );
    instanceValue_setValues(
      defaultEndDate,
      [generateDefaultValueForPrimitiveType(PRIMITIVE_TYPE.STRICTDATE)],
      tdsState.queryBuilderState.observerContext,
    );
    const resetEndDate = (): void => {
      if (aggregateColumnState?.calendarFunction) {
        aggregateColumnState.calendarFunction.setEndDate(defaultEndDate);
      }
    };
    const aggregateCalendarFunctions =
      tdsState.aggregationState.calendarFunctions.filter((cf) =>
        cf.isCompatibleWithColumn(projectionColumnState),
      );
    const calendarFunctionOptions = aggregateCalendarFunctions.map(
      buildCalendarFunctionOption,
    );
    const selectedCalendarFunctionOption =
      aggregateColumnState?.calendarFunction
        ? buildCalendarFunctionOption(aggregateColumnState.calendarFunction)
        : null;
    const onCalendarFunctionOptionChange = (
      option: CalendarFunctionOption | null,
    ): void => {
      if (option?.value !== aggregateColumnState?.calendarFunction) {
        const lambdaParameterName =
          aggregateColumnState?.calendarFunction?.lambdaParameterName;
        const dateColumn = aggregateColumnState?.calendarFunction?.dateColumn;
        const endDate = aggregateColumnState?.calendarFunction?.endDate;
        const calendarType =
          aggregateColumnState?.calendarFunction?.calendarType;
        aggregateColumnState?.setCalendarFunction(option?.value ?? undefined);
        const calendarFunction = aggregateColumnState?.calendarFunction;
        if (calendarFunction) {
          if (lambdaParameterName) {
            calendarFunction.setLambdaParameterName(lambdaParameterName);
          }
          if (dateColumn) {
            calendarFunction.setDateColumn(dateColumn);
          } else {
            if (calendarFunctionDateColumnOptions[0]) {
              calendarFunction.setDateColumn(
                guaranteeNonNullable(calendarFunctionDateColumnOptions[0])
                  .value,
              );
            } else {
              applicationStore.notificationService.notifyWarning(
                'Please provide a date attribute for the calendar function',
              );
            }
          }
          if (endDate) {
            calendarFunction.setEndDate(endDate);
          } else {
            calendarFunction.setEndDate(defaultEndDate);
          }
          if (calendarType) {
            calendarFunction.setCalendarType(calendarType);
          } else {
            calendarFunction.setCalendarType(
              guaranteeNonNullable(calendarTypeOptions[0]).value,
            );
          }
        }
      }
    };

    const handleDroppingColumn = useCallback(
      (type: string): void => {
<<<<<<< HEAD
=======
        console.log('errrrrr');
>>>>>>> 3f6da2d0
        if (
          type === QUERY_BUILDER_PROJECTION_COLUMN_DND_TYPE &&
          tdsState.draggedColumnIndex !== undefined &&
          tdsState.hoveredColumnIndex !== undefined
        ) {
          tdsState.moveColumn(
            tdsState.draggedColumnIndex,
            tdsState.hoveredColumnIndex,
          );
        }
        tdsState.setRearrangeColumnsIndex(undefined, undefined);
      },
      [tdsState],
    );

    // Drag and Drop
    const handleHover = useCallback(
      (
        item: QueryBuilderProjectionColumnDragSource,
        monitor: DropTargetMonitor,
      ): void => {
        const dragIndex = tdsState.projectionColumns.findIndex(
          (e) => e === item.columnState,
        );
        const hoverIndex = tdsState.projectionColumns.findIndex(
          (e) => e === projectionColumnState,
        );

        if (dragIndex === hoverIndex) {
          tdsState.setRearrangeColumnsIndex(undefined, hoverIndex);
        }

        if (dragIndex === -1 || hoverIndex === -1 || dragIndex === hoverIndex) {
          return;
        }
        // move the item being hovered on when the dragged item position is beyond the its middle point
        const hoverBoundingReact = ref.current?.getBoundingClientRect();

        const distanceThreshold =
          ((hoverBoundingReact?.bottom ?? 0) - (hoverBoundingReact?.top ?? 0)) /
          2;
        const dragDistance =
          (monitor.getClientOffset()?.y ?? 0) - (hoverBoundingReact?.top ?? 0);
        if (dragIndex < hoverIndex && dragDistance < distanceThreshold) {
          return;
        }
        if (dragIndex > hoverIndex && dragDistance > distanceThreshold) {
          return;
        }

        tdsState.setRearrangeColumnsIndex(dragIndex, hoverIndex);
      },
      [projectionColumnState, tdsState],
    );
    const [, dropConnector] = useDrop<QueryBuilderProjectionColumnDragSource>(
      () => ({
        accept: [QUERY_BUILDER_PROJECTION_COLUMN_DND_TYPE],
        hover: (item, monitor): void => handleHover(item, monitor),
        drop: (item, monitor): void => {
          if (!monitor.didDrop()) {
            handleDroppingColumn(monitor.getItemType() as string);
          }
        },
      }),
      [handleHover, handleDroppingColumn],
    );

    const [
      { projectionColumnBeingDragged },
      dragConnector,
      dragPreviewConnector,
    ] = useDrag<
      QueryBuilderProjectionColumnDragSource,
      void,
      {
        projectionColumnBeingDragged:
          | QueryBuilderProjectionColumnState
          | undefined;
      }
    >(
      () => ({
        type: QUERY_BUILDER_PROJECTION_COLUMN_DND_TYPE,
        item: () => ({
          columnState: projectionColumnState,
        }),
        collect: (monitor) => ({
          /**
           * @workaround typings - https://github.com/react-dnd/react-dnd/pull/3484
           */
          projectionColumnBeingDragged:
            // eslint-disable-next-line @typescript-eslint/no-unnecessary-type-assertion
            (monitor.getItem() as QueryBuilderProjectionColumnDragSource | null)
              ?.columnState,
        }),
      }),
      [projectionColumnState],
    );

    const isBeingDragged =
      hoveredColumn === tdsState.hoveredColumnIndex &&
      projectionColumnBeingDragged !== undefined;

    dragConnector(handleRef);
    dropConnector(ref);

    useDragPreviewLayer(dragPreviewConnector);

    const toggleHideCalendarColumnState = (): void => {
      if (aggregateColumnState) {
        aggregateColumnState.setHideCalendarColumnState(
          !aggregateColumnState.hideCalendarColumnState,
        );
      }
    };

    // Drag and Drop on calendar function date column
    const handleDrop = useCallback(
      (item: QueryBuilderExplorerTreeDragSource, type: string): void => {
        if (type === QUERY_BUILDER_EXPLORER_TREE_DND_TYPE.PRIMITIVE_PROPERTY) {
          if (
            item.node.type.name === PRIMITIVE_TYPE.DATE ||
            item.node.type.name === PRIMITIVE_TYPE.STRICTDATE
          ) {
            aggregateColumnState?.calendarFunction?.setDateColumn(
              buildPropertyExpressionFromExplorerTreeNodeData(
                item.node,
                tdsState.queryBuilderState.explorerState,
                aggregateColumnState.calendarFunction.lambdaParameterName,
              ),
            );
          } else {
            applicationStore.notificationService.notifyWarning(
              `${item.node.type.name} type is not compaible with calendar function date column`,
            );
          }
        }
      },
      [
        aggregateColumnState?.calendarFunction,
        applicationStore.notificationService,
        tdsState.queryBuilderState.explorerState,
      ],
    );
    const [{ isDragOver }, dropTargetConnector] = useDrop<
      QueryBuilderExplorerTreeDragSource,
      void,
      { isDragOver: boolean }
    >(
      () => ({
        accept: [QUERY_BUILDER_EXPLORER_TREE_DND_TYPE.PRIMITIVE_PROPERTY],
        drop: (item, monitor): void => {
          if (!monitor.didDrop()) {
            handleDrop(item, monitor.getItemType() as string);
          } // prevent drop event propagation to accomondate for nested DnD
        },
        collect: (monitor) => ({
          isDragOver: monitor.isOver({ shallow: true }),
        }),
      }),
      [handleDrop],
    );

    return (
      <PanelDnDEntry
        ref={ref}
        placeholder={
          <div
            className={
              (tdsState.hoveredColumnIndex ?? 0) >
              (tdsState.draggedColumnIndex ?? 0)
                ? 'query-builder__projection__column__placeholder--bottom'
                : 'query-builder__projection__column__placeholder--top'
            }
          ></div>
        }
        showPlaceholder={isBeingDragged}
        className="query-builder__projection__column"
      >
        <ContextMenu
          content={
            <QueryBuilderProjectionColumnContextMenu
              projectionColumnState={projectionColumnState}
            />
          }
          disabled={
            !(
              projectionColumnState instanceof
              QueryBuilderSimpleProjectionColumnState
            )
          }
          className={clsx('query-builder__projection__column__context-menu', {
            'query-builder__projection__column--selected-from-context-menu':
              isSelectedFromContextMenu,
          })}
          menuProps={{ elevation: 7 }}
          onOpen={onContextMenuOpen}
          onClose={onContextMenuClose}
        >
          <div className="query-builder__projection__column__container">
<<<<<<< HEAD
            <PanelDnDEntryDragHandle
              isBeingDragged={false}
              dropTargetConnector={handleRef}
=======
            <PanelEntryDragHandle
              isDragging={isBeingDragged}
              dragSourceConnector={handleRef}
>>>>>>> 3f6da2d0
              className="query-builder__projection__column__drag-handle__container"
            />
            <div className="query-builder__projection__column__name">
              <InputWithInlineValidation
                className="query-builder__projection__column__name__input input-group__input"
                spellCheck={false}
                value={projectionColumnState.columnName}
                onChange={changeColumnName}
                error={isDuplicatedColumnName ? 'Duplicated column' : undefined}
              />
            </div>
            <div className="query-builder__projection__column__value">
              {projectionColumnState instanceof
                QueryBuilderSimpleProjectionColumnState && (
                <QueryBuilderSimpleProjectionColumnEditor
                  projectionColumnState={projectionColumnState}
                />
              )}
              {projectionColumnState instanceof
                QueryBuilderDerivationProjectionColumnState && (
                <QueryBuilderDerivationProjectionColumnEditor
                  projectionColumnState={projectionColumnState}
                />
              )}
            </div>
            <div className="query-builder__projection__column__aggregate">
              <div className="query-builder__projection__column__aggregate__operator">
                {aggregateColumnState && (
                  <div className="query-builder__projection__column__aggregate__operator__label">
                    {aggregateColumnState.operator.getLabel(
                      projectionColumnState,
                    )}
                  </div>
                )}
                {isCalendarEnabled &&
                  aggregateColumnState &&
                  aggregateCalendarFunctions.length > 0 && (
                    <div
                      className={clsx(
                        'query-builder__projection__column__aggregate__calendar__toggler',
                        {
                          'query-builder__projection__column__aggregate__calendar__toggler--active':
                            !aggregateColumnState.hideCalendarColumnState,
                        },
                      )}
                      onClick={toggleHideCalendarColumnState}
                      title="Toggle calendar aggregation"
                    >
                      <CalendarClockIcon />
                    </div>
                  )}
                <DropdownMenu
                  className="query-builder__projection__column__aggregate__operator__dropdown"
                  title="Choose Aggregate Operator..."
                  disabled={!aggreateOperators.length}
                  content={
                    <MenuContent>
                      {aggregateColumnState && (
                        <MenuContentItem
                          className="query-builder__projection__column__aggregate__operator__dropdown__option"
                          onClick={changeOperator(undefined)}
                        >
                          (none)
                        </MenuContentItem>
                      )}
                      {aggreateOperators.map((op) => (
                        <MenuContentItem
                          key={op.uuid}
                          className="query-builder__projection__column__aggregate__operator__dropdown__option"
                          onClick={changeOperator(op)}
                        >
                          {op.getLabel(projectionColumnState)}
                        </MenuContentItem>
                      ))}
                    </MenuContent>
                  }
                  menuProps={{
                    anchorOrigin: { vertical: 'bottom', horizontal: 'left' },
                    transformOrigin: { vertical: 'top', horizontal: 'left' },
                    elevation: 7,
                  }}
                >
                  <div
                    className={clsx(
                      'query-builder__projection__column__aggregate__operator__badge',
                      {
                        'query-builder__projection__column__aggregate__operator__badge--activated':
                          Boolean(aggregateColumnState),
                      },
                    )}
                  >
                    <SigmaIcon />
                  </div>
                  <div className="query-builder__projection__column__aggregate__operator__dropdown__trigger">
                    <CaretDownIcon />
                  </div>
                </DropdownMenu>
              </div>
            </div>
            <div className="query-builder__projection__column__actions">
              <button
                className="query-builder__projection__column__action"
                tabIndex={-1}
                onClick={removeColumn}
                disabled={isRemovalDisabled}
                title={
                  isRemovalDisabled
                    ? // TODO: We may want to provide a list of all places where column is in use
                      "This column is used and can't be removed"
                    : 'Remove'
                }
              >
                <TimesIcon />
              </button>
            </div>
          </div>
          {isCalendarEnabled &&
            aggregateColumnState &&
            aggregateCalendarFunctions.length > 0 && (
              <div
                className={clsx(
                  'query-builder__projection__calendar__container',
                  {
                    'query-builder__projection__calendar__container--hidden':
                      aggregateColumnState.hideCalendarColumnState,
                  },
                )}
              >
                <CustomSelectorInput
                  className="query-builder__projection__calendar__function"
                  options={calendarFunctionOptions}
                  onChange={onCalendarFunctionOptionChange}
                  value={selectedCalendarFunctionOption}
                  placeholder="Select Calendar Function"
                  isClearable={true}
                  escapeClearsValue={true}
                  darkMode={
                    !applicationStore.layoutService
                      .TEMPORARY__isLightColorThemeEnabled
                  }
                />
                <div className="query-builder__projection__calendar__value">
                  <BasicValueSpecificationEditor
                    valueSpecification={
                      aggregateColumnState.calendarFunction?.endDate ??
                      defaultEndDate
                    }
                    setValueSpecification={(val: ValueSpecification): void => {
                      if (val instanceof PrimitiveInstanceValue) {
                        aggregateColumnState.calendarFunction?.setEndDate(val);
                      }
                    }}
                    graph={tdsState.queryBuilderState.graphManagerState.graph}
                    obseverContext={tdsState.queryBuilderState.observerContext}
                    typeCheckOption={{
                      expectedType: PrimitiveType.STRICTDATE,
                    }}
                    className="query-builder__parameters__value__editor"
                    resetValue={resetEndDate}
                  />
                </div>
                <div
                  className="query-builder__projection__calendar__date__column"
                  ref={dropTargetConnector}
                >
                  <PanelEntryDropZonePlaceholder
                    isDragOver={isDragOver}
                    label="Change Date Column"
                    className="query-builder__projection__calendar__date__column__dnd__placeholder"
                  >
                    {aggregateColumnState.calendarFunction?.dateColumn ? (
                      <div className="query-builder__projection__calendar__date__column__label__box">
                        <div className="query-builder__projection__calendar__date__column__prefix">
                          on
                        </div>
                        <div className="query-builder__projection__calendar__date__column__label">
                          {getPropertyChainName(
                            aggregateColumnState.calendarFunction.dateColumn,
                            tdsState.queryBuilderState.explorerState
                              .humanizePropertyName,
                          )}
                        </div>
                      </div>
                    ) : (
                      <div className="query-builder__projection__calendar__date__column__placeholder">
                        Drag and drop date column here
                      </div>
                    )}
                  </PanelEntryDropZonePlaceholder>
                </div>
                <CustomSelectorInput
                  className="query-builder__projection__calendar__type"
                  options={calendarTypeOptions}
                  onChange={onCalendarTypeOptionChange}
                  value={selectedCalendarTypeOption ?? calendarTypeOptions[0]}
                  placeholder="Select calendar type"
                  disabled={!aggregateColumnState.calendarFunction}
                  darkMode={
                    !applicationStore.layoutService
                      .TEMPORARY__isLightColorThemeEnabled
                  }
                />
              </div>
            )}
        </ContextMenu>
      </PanelDnDEntry>
    );
  },
);

export const QueryBuilderTDSPanel = observer(
  (props: { tdsState: QueryBuilderTDSState }) => {
    const applicationStore = useApplicationStore();
    const { tdsState } = props;
    const projectionColumns = tdsState.projectionColumns;

    // Toolbar
    const openResultSetModifierEditor = (): void =>
      tdsState.resultSetModifierState.setShowModal(true);
    const addNewBlankDerivation = (): void => tdsState.addNewBlankDerivation();

    const clearAllProjectionColumns = (): void => {
      tdsState.checkBeforeClearingColumns(() => {
        tdsState.removeAllColumns();
      });
    };

    // Drag and Drop
    const handleDrop = useCallback(
      (
        item:
          | QueryBuilderExplorerTreeDragSource
          | QueryBuilderFunctionsExplorerDragSource,
        type: string,
      ): void => {
        switch (type) {
          case QUERY_BUILDER_FUNCTION_DND_TYPE: {
            const derivationProjectionColumn =
              new QueryBuilderDerivationProjectionColumnState(
                tdsState,
                tdsState.queryBuilderState.graphManagerState.graphManager.createDefaultBasicRawLambda(
                  { addDummyParameter: true },
                ),
              );
            derivationProjectionColumn.derivationLambdaEditorState.setLambdaString(
              `${DEFAULT_LAMBDA_VARIABLE_NAME}${LAMBDA_PIPE}${generateFunctionCallString(
                (item as QueryBuilderFunctionsExplorerDragSource).node
                  .packageableElement as ConcreteFunctionDefinition,
              )}`,
            );
            tdsState.addColumn(derivationProjectionColumn);
            break;
          }
          case QUERY_BUILDER_EXPLORER_TREE_DND_TYPE.ENUM_PROPERTY:
          case QUERY_BUILDER_EXPLORER_TREE_DND_TYPE.PRIMITIVE_PROPERTY:
            tdsState.addColumn(
              new QueryBuilderSimpleProjectionColumnState(
                tdsState,
                buildPropertyExpressionFromExplorerTreeNodeData(
                  (item as QueryBuilderExplorerTreeDragSource).node,
                  tdsState.queryBuilderState.explorerState,
                ),
                tdsState.queryBuilderState.explorerState.humanizePropertyName,
              ),
            );
            break;
          default:
            break;
        }
      },
      [tdsState],
    );

    const [{ isDragOver }, dropTargetConnector] = useDrop<
      | QueryBuilderExplorerTreeDragSource
      | QueryBuilderFunctionsExplorerDragSource,
      void,
      { isDragOver: boolean }
    >(
      () => ({
        accept: [
          QUERY_BUILDER_EXPLORER_TREE_DND_TYPE.ENUM_PROPERTY,
          QUERY_BUILDER_EXPLORER_TREE_DND_TYPE.PRIMITIVE_PROPERTY,
          QUERY_BUILDER_FUNCTION_DND_TYPE,
        ],
        drop: (item, monitor): void => {
          if (!monitor.didDrop()) {
            handleDrop(item, monitor.getItemType() as string);
          } // prevent drop event propagation to accomondate for nested DnD
        },
        collect: (monitor) => ({
          isDragOver: monitor.isOver({ shallow: true }),
        }),
      }),
      [handleDrop],
    );

<<<<<<< HEAD
    const [{ isOverProjectionColumns }, projectionColumnDropConnector] =
      useDrop<
        QueryBuilderProjectionColumnDragSource,
        void,
        { isOverProjectionColumns: boolean }
      >(
        () => ({
          accept: [QUERY_BUILDER_PROJECTION_COLUMN_DND_TYPE],
          collect: (monitor) => ({
            isOverProjectionColumns: monitor.isOver({ shallow: false }),
          }),
        }),
        [],
      );

    const { showDroppableSuggestion } = useDragLayer((monitor) => ({
      showDroppableSuggestion:
=======
    const { isDroppable } = useDragLayer((monitor) => ({
      isDroppable:
>>>>>>> 3f6da2d0
        monitor.isDragging() &&
        [
          QUERY_BUILDER_EXPLORER_TREE_DND_TYPE.ENUM_PROPERTY,
          QUERY_BUILDER_EXPLORER_TREE_DND_TYPE.PRIMITIVE_PROPERTY,
          QUERY_BUILDER_FUNCTION_DND_TYPE,
        ].includes(monitor.getItemType()?.toString() ?? ''),
    }));

    useEffect(() => {
      flowResult(tdsState.convertDerivationProjectionObjects()).catch(
        applicationStore.alertUnhandledError,
      );
    }, [applicationStore, tdsState]);

    return (
      <PanelContent>
        <div className="query-builder__projection__toolbar">
          <button
            className="panel__header__action"
            onClick={openResultSetModifierEditor}
            tabIndex={-1}
            title="Configure result set modifiers..."
          >
            <OptionsIcon className="query-builder__icon query-builder__icon__query-option" />
          </button>
          <button
            className="panel__header__action"
            disabled={tdsState.projectionColumns.length < 1}
            onClick={clearAllProjectionColumns}
            tabIndex={-1}
            title={
              tdsState.projectionColumns.length < 1
                ? 'No projection columns to clear'
                : 'Clear all projection columns'
            }
          >
            <TrashIcon className="query-builder__icon query-builder__icon__query-option--small" />
          </button>
          <button
            className="panel__header__action"
            onClick={addNewBlankDerivation}
            tabIndex={-1}
            title="Add a new derivation"
          >
            <PlusIcon />
          </button>
        </div>
        <div className="query-builder__projection__content">
          <PanelDropZone
            isDragOver={isDragOver}
            isDroppable={isDroppable}
            dropTargetConnector={dropTargetConnector}
          >
            {!projectionColumns.length && (
              <BlankPanelPlaceholder
                text="Add a projection column"
                tooltipText="Drag and drop properties here"
              />
            )}
            {Boolean(projectionColumns.length) && (
              <div
                data-testid={QUERY_BUILDER_TEST_ID.QUERY_BUILDER_TDS}
                className="query-builder__projection__columns"
                ref={projectionColumnDropConnector}
              >
                <DragPreviewLayer
                  labelGetter={(
                    item: QueryBuilderProjectionColumnDragSource,
                  ): string =>
                    item.columnState.columnName === ''
                      ? '(unknown)'
                      : item.columnState.columnName
                  }
                  types={[QUERY_BUILDER_PROJECTION_COLUMN_DND_TYPE]}
                />
                {projectionColumns.map(
                  (projectionColumnState, hoveredColumn) => (
                    <QueryBuilderProjectionColumnEditor
                      key={projectionColumnState.uuid}
<<<<<<< HEAD
                      hoveredColumn={
                        isOverProjectionColumns ? hoveredColumn : -1
                      }
=======
                      hoveredColumn={hoveredColumn}
>>>>>>> 3f6da2d0
                      projectionColumnState={projectionColumnState}
                    />
                  ),
                )}
              </div>
            )}
            <QueryResultModifierModal tdsState={tdsState} />
          </PanelDropZone>
        </div>
      </PanelContent>
    );
  },
);<|MERGE_RESOLUTION|>--- conflicted
+++ resolved
@@ -326,11 +326,7 @@
 const QueryBuilderProjectionColumnEditor = observer(
   (props: {
     projectionColumnState: QueryBuilderProjectionColumnState;
-<<<<<<< HEAD
-    hoveredColumn: number | undefined;
-=======
     hoveredColumn: number;
->>>>>>> 3f6da2d0
   }) => {
     const handleRef = useRef<HTMLDivElement>(null);
     const applicationStore = useApplicationStore();
@@ -486,10 +482,7 @@
 
     const handleDroppingColumn = useCallback(
       (type: string): void => {
-<<<<<<< HEAD
-=======
-        console.log('errrrrr');
->>>>>>> 3f6da2d0
+        console.log('svp');
         if (
           type === QUERY_BUILDER_PROJECTION_COLUMN_DND_TYPE &&
           tdsState.draggedColumnIndex !== undefined &&
@@ -689,15 +682,12 @@
           onClose={onContextMenuClose}
         >
           <div className="query-builder__projection__column__container">
-<<<<<<< HEAD
-            <PanelDnDEntryDragHandle
+            {/* <PanelDnDEntryDragHandle
               isBeingDragged={false}
-              dropTargetConnector={handleRef}
-=======
+              dropTargetConnector={handleRef} */}
             <PanelEntryDragHandle
               isDragging={isBeingDragged}
               dragSourceConnector={handleRef}
->>>>>>> 3f6da2d0
               className="query-builder__projection__column__drag-handle__container"
             />
             <div className="query-builder__projection__column__name">
@@ -995,7 +985,6 @@
       [handleDrop],
     );
 
-<<<<<<< HEAD
     const [{ isOverProjectionColumns }, projectionColumnDropConnector] =
       useDrop<
         QueryBuilderProjectionColumnDragSource,
@@ -1011,12 +1000,11 @@
         [],
       );
 
-    const { showDroppableSuggestion } = useDragLayer((monitor) => ({
-      showDroppableSuggestion:
-=======
+    // const { showDroppableSuggestion } = useDragLayer((monitor) => ({
+    //   showDroppableSuggestion:
+
     const { isDroppable } = useDragLayer((monitor) => ({
       isDroppable:
->>>>>>> 3f6da2d0
         monitor.isDragging() &&
         [
           QUERY_BUILDER_EXPLORER_TREE_DND_TYPE.ENUM_PROPERTY,
@@ -1096,13 +1084,11 @@
                   (projectionColumnState, hoveredColumn) => (
                     <QueryBuilderProjectionColumnEditor
                       key={projectionColumnState.uuid}
-<<<<<<< HEAD
-                      hoveredColumn={
-                        isOverProjectionColumns ? hoveredColumn : -1
-                      }
-=======
+                      // hoveredColumn={
+                      //   isOverProjectionColumns ? hoveredColumn : -1
+                      // }
+
                       hoveredColumn={hoveredColumn}
->>>>>>> 3f6da2d0
                       projectionColumnState={projectionColumnState}
                     />
                   ),
