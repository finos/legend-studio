--- conflicted
+++ resolved
@@ -49,29 +49,21 @@
 import { flowResult } from 'mobx';
 import {
   Class,
-<<<<<<< HEAD
   GenericType,
   GenericTypeExplicitReference,
   Multiplicity,
   PRIMITIVE_TYPE,
   TYPICAL_MULTIPLICITY_TYPE,
   VariableExpression,
-=======
   PackageableElementExplicitReference,
   PureSingleExecution,
   Service,
->>>>>>> 9fe35dc4
 } from '@finos/legend-graph';
 import type { PackageableElement } from '@finos/legend-graph';
 import { QueryBuilder_EditorExtensionState } from '../stores/QueryBuilder_EditorExtensionState';
 import {
-<<<<<<< HEAD
   QueryParameterState,
   buildGetAllFunction,
-  setupLegendQueryUILibrary,
-} from '@finos/legend-query';
-import { guaranteeNonNullable } from '@finos/legend-shared';
-=======
   setupLegendQueryUILibrary,
   StandardQueryBuilderMode,
 } from '@finos/legend-query';
@@ -170,7 +162,6 @@
     </>
   );
 });
->>>>>>> 9fe35dc4
 
 export class QueryBuilder_StudioPlugin
   extends StudioPlugin
