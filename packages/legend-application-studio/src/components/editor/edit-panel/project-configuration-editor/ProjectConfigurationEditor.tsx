/**
 * Copyright (c) 2020-present, Goldman Sachs
 *
 * Licensed under the Apache License, Version 2.0 (the "License");
 * you may not use this file except in compliance with the License.
 * You may obtain a copy of the License at
 *
 *     http://www.apache.org/licenses/LICENSE-2.0
 *
 * Unless required by applicable law or agreed to in writing, software
 * distributed under the License is distributed on an "AS IS" BASIS,
 * WITHOUT WARRANTIES OR CONDITIONS OF ANY KIND, either express or implied.
 * See the License for the specific language governing permissions and
 * limitations under the License.
 */

import { useEffect, useRef } from 'react';
import {
  LogEvent,
  prettyCONSTName,
  assertErrorThrown,
  guaranteeNonNullable,
} from '@finos/legend-shared';
import { observer } from 'mobx-react-lite';
import {
  ProjectConfigurationEditorState,
  CONFIGURATION_EDITOR_TAB,
  DEPENDENCY_INFO_TYPE,
  getDependencyTreeStringFromInfo,
  getConflictsString,
} from '../../../../stores/editor-state/ProjectConfigurationEditorState.js';
import {
  type SelectComponent,
  compareLabelFn,
  clsx,
  CustomSelectorInput,
  PlusIcon,
  TimesIcon,
  CheckCircleIcon,
  ExclamationCircleIcon,
  ExternalLinkSquareIcon,
  ArchiveIcon,
  Dialog,
  Panel,
  PanelForm,
  PanelSection,
  PanelFormTextEditor,
  CheckSquareIcon,
  SquareIcon,
  ExclamationTriangleIcon,
} from '@finos/legend-art';
import { flowResult } from 'mobx';
import {
  type Platform,
  PlatformConfiguration,
  ProjectDependency,
  type ProjectConfiguration,
} from '@finos/legend-server-sdlc';
import { useEditorStore } from '../../EditorStoreProvider.js';
import {
  ActionAlertActionType,
  ActionAlertType,
  DocumentationPreview,
  EDITOR_LANGUAGE,
  LEGEND_APPLICATION_DOCUMENTATION_KEY,
  TextInputEditor,
  useApplicationStore,
} from '@finos/legend-application';
import { LEGEND_STUDIO_APP_EVENT } from '../../../../stores/LegendStudioAppEvent.js';
import {
  SNAPSHOT_VERSION_ALIAS,
  MASTER_SNAPSHOT_ALIAS,
  type ProjectData,
  type ProjectDependencyInfo,
} from '@finos/legend-server-depot';
import { generateViewProjectRoute } from '../../../../stores/LegendStudioRouter.js';
import {
  compareSemVerVersions,
  generateGAVCoordinates,
} from '@finos/legend-storage';

interface VersionOption {
  label: string;
  value: string;
}
interface ProjectOption {
  label: string;
  value: ProjectData;
}

const buildProjectOption = (project: ProjectData): ProjectOption => ({
  label: project.coordinates,
  value: project,
});

const ProjectStructureEditor = observer(
  (props: { projectConfig: ProjectConfiguration; isReadOnly: boolean }) => {
    const { projectConfig, isReadOnly } = props;
    const editorStore = useEditorStore();
    const applicationStore = useApplicationStore();
    const latestVersion =
      editorStore.projectConfigurationEditorState.latestProjectStructureVersion;
    const currentProjectExtensionVersion =
      projectConfig.projectStructureVersion.extensionVersion ?? -1;
    const latestProjectExtensionVersion = latestVersion?.extensionVersion ?? -1;
    const isVersionOutdated =
      latestVersion &&
      (latestVersion.version > projectConfig.projectStructureVersion.version ||
        latestProjectExtensionVersion > currentProjectExtensionVersion);
    const updateVersion = (): void => {
      flowResult(
        editorStore.projectConfigurationEditorState.updateToLatestStructure(),
      ).catch(applicationStore.alertUnhandledError);
    };

    return (
      <div className="panel__content__lists">
        <div className="project-configuration-editor__project__structure__version">
          <div className="project-configuration-editor__project__structure__version__label">
            <div className="project-configuration-editor__project__structure__version__label__status">
              {isVersionOutdated ? (
                <ExclamationCircleIcon
                  className="project-configuration-editor__project__structure__version__label__status--outdated"
                  title="Project structure is outdated"
                />
              ) : (
                <CheckCircleIcon
                  className="project-configuration-editor__project__structure__version__label__status--up-to-date"
                  title="Project structure is up to date"
                />
              )}
            </div>
            <div className="project-configuration-editor__project__structure__version__label__text">
              PROJECT STRUCTURE VERSION{' '}
              {` ${projectConfig.projectStructureVersion.fullVersion}`}
            </div>
          </div>
          {isVersionOutdated && (
            <button
              className="project-configuration-editor__project__structure__version__update-btn"
              disabled={isReadOnly}
              onClick={updateVersion}
              tabIndex={-1}
              title={`Current project structure is outdated. Click to update to the latest version (v${latestVersion.fullVersion}})`}
            >
              Update to version {latestVersion.fullVersion}
            </button>
          )}
        </div>

        <PanelForm>
          <PanelSection>
            <PanelFormTextEditor
              isReadOnly={isReadOnly}
              value={projectConfig.groupId}
              name="Group ID"
              prompt="The domain for artifacts generated as part of the project build
              pipeline and published to an artifact repository"
              update={(value: string | undefined): void =>
                projectConfig.setGroupId(value ?? '')
              }
            />
            <PanelFormTextEditor
              isReadOnly={isReadOnly}
              value={projectConfig.artifactId}
              name="Artifact ID"
              prompt="The identifier (within the domain specified by group ID) for
              artifacts generated as part of the project build pipeline and
              published to an artifact repository"
              update={(value: string | undefined): void =>
                projectConfig.setArtifactId(value ?? '')
              }
            />
          </PanelSection>
        </PanelForm>
      </div>
    );
  },
);

const formatOptionLabel = (option: ProjectOption): React.ReactNode => (
  <div className="project-dependency-editor__label">
    <div className="project-dependency-editor__label__tag">
      {option.value.projectId}
    </div>
    <div className="project-dependency-editor__label__name">
      {option.value.coordinates}
    </div>
  </div>
);

const ProjectDependencyInfoModal = observer(
  (props: {
    configState: ProjectConfigurationEditorState;
    info: ProjectDependencyInfo;
    type: DEPENDENCY_INFO_TYPE;
  }) => {
    const { configState, info, type } = props;
    const closeModal = (): void =>
      configState.setDependencyInfoModal(undefined);
    return (
      <Dialog
        open={Boolean(configState.dependencyInfoModalType)}
        onClose={closeModal}
        classes={{
          root: 'editor-modal__root-container',
          container: 'editor-modal__container',
          paper: 'editor-modal__content',
        }}
      >
        <div className="modal modal--dark editor-modal">
          <div className="modal__header">
            <div className="modal__title">{prettyCONSTName(type)}</div>
          </div>
          <div className="modal__body">
            {type === DEPENDENCY_INFO_TYPE.DEPENDENCY_TREE ? (
              <TextInputEditor
                inputValue={getDependencyTreeStringFromInfo(info)}
                isReadOnly={true}
                language={EDITOR_LANGUAGE.TEXT}
                showMiniMap={true}
              />
            ) : (
              <TextInputEditor
                inputValue={getConflictsString(info)}
                isReadOnly={true}
                language={EDITOR_LANGUAGE.TEXT}
                showMiniMap={true}
              />
            )}
          </div>
          <div className="modal__footer">
            <button
              className="btn modal__footer__close-btn"
              onClick={closeModal}
            >
              Close
            </button>
          </div>
        </div>
      </Dialog>
    );
  },
);

const ProjectDependencyEditor = observer(
  (props: {
    projectDependency: ProjectDependency;
    deleteValue: () => void;
    isReadOnly: boolean;
    projects: Map<string, ProjectData>;
  }) => {
    // init
    const { projectDependency, deleteValue, isReadOnly, projects } = props;
    const projectDependencyData = projects.get(projectDependency.projectId);
    const editorStore = useEditorStore();
    const applicationStore = useApplicationStore();
    const projectSelectorRef = useRef<SelectComponent>(null);
    const versionSelectorRef = useRef<SelectComponent>(null);
    const configState = editorStore.projectConfigurationEditorState;
    // project
    const selectedProject = configState.projects.get(
      projectDependency.projectId,
    );
    const selectedProjectOption = selectedProject
      ? buildProjectOption(selectedProject)
      : null;
    const projectDisabled =
      !configState.associatedProjectsAndVersionsFetched ||
      configState.isReadOnly;
    const projectsOptions = Array.from(configState.projects.values())
      .map(buildProjectOption)
      .sort(compareLabelFn);
    const onProjectSelectionChange = (val: ProjectOption | null): void => {
      if (
        (val !== null || selectedProjectOption !== null) &&
        (!val ||
          !selectedProjectOption ||
          val.value !== selectedProjectOption.value)
      ) {
        projectDependency.setProjectId(val?.value.coordinates ?? '');
        if (val) {
          projectDependency.setVersionId(val.value.latestVersion);
          flowResult(configState.fetchDependencyInfo()).catch(
            applicationStore.alertUnhandledError,
          );
        }
      }
    };
    // version
    const version = projectDependency.versionId;
    const versions = selectedProject?.versions ?? [];
    let versionOptions = versions
      .slice()
      .sort((v1, v2) => compareSemVerVersions(v2, v1))
      .map((v) => ({ value: v, label: v }));
    versionOptions = [
      { label: SNAPSHOT_VERSION_ALIAS, value: MASTER_SNAPSHOT_ALIAS },
      ...versionOptions,
    ];
    const selectedVersionOption: VersionOption | null =
      versionOptions.find((v) => v.value === version) ?? null;
    const versionDisabled =
      Boolean(!versions.length || !projectDependency.projectId.length) ||
      !configState.associatedProjectsAndVersionsFetched ||
      isReadOnly;

    const onVersionSelectionChange = (val: VersionOption | null): void => {
      if (
        (val !== null || selectedVersionOption !== null) &&
        (!val ||
          !selectedVersionOption ||
          val.value !== selectedVersionOption.value)
      ) {
        try {
          projectDependency.setVersionId(val?.value ?? '');
          flowResult(configState.fetchDependencyInfo()).catch(
            applicationStore.alertUnhandledError,
          );
        } catch (error) {
          assertErrorThrown(error);
          applicationStore.log.error(
            LogEvent.create(LEGEND_STUDIO_APP_EVENT.SDLC_MANAGER_FAILURE),
            error,
          );
        }
      }
    };
    const openProjectinArchive = (): void => {
      if (!projectDependency.isLegacyDependency) {
        const projectDependencyVersionId =
          projectDependency.versionId === MASTER_SNAPSHOT_ALIAS
            ? SNAPSHOT_VERSION_ALIAS
            : projectDependency.versionId;
        applicationStore.navigator.visitAddress(
          `${
            applicationStore.config.baseUrl
          }view/archive/${generateGAVCoordinates(
            guaranteeNonNullable(projectDependency.groupId),
            guaranteeNonNullable(projectDependency.artifactId),
            projectDependencyVersionId,
          )}`,
        );
      }
    };
    // NOTE: This assumes that the dependant project is in the same studio instance as the current project
    // In the future, the studio instance may be part of the project data
    const openProject = (): void => {
      if (projectDependencyData) {
        applicationStore.navigator.visitAddress(
          applicationStore.navigator.generateAddress(
            generateViewProjectRoute(projectDependencyData.projectId),
          ),
        );
      }
    };
    const projectSelectorPlaceholder = !projectDependency.projectId.length
      ? 'Choose project'
      : versionDisabled
      ? 'No project version found. Please create a new one.'
      : 'Select version';

    return (
      <div className="project-dependency-editor">
        <CustomSelectorInput
          className="project-dependency-editor__selector"
          ref={projectSelectorRef}
          disabled={projectDisabled}
          options={projectsOptions}
          isClearable={true}
          escapeClearsValue={true}
          onChange={onProjectSelectionChange}
          value={selectedProjectOption}
          isLoading={configState.isFetchingAssociatedProjectsAndVersions}
          formatOptionLabel={formatOptionLabel}
          darkMode={true}
        />
        <CustomSelectorInput
          className="project-dependency-editor__selector"
          ref={versionSelectorRef}
          options={versionOptions}
          isClearable={true}
          escapeClearsValue={true}
          onChange={onVersionSelectionChange}
          value={selectedVersionOption}
          disabled={versionDisabled}
          placeholder={projectSelectorPlaceholder}
          isLoading={
            editorStore.projectConfigurationEditorState
              .isFetchingAssociatedProjectsAndVersions
          }
          darkMode={true}
        />
        <button
          className="project-dependency-editor__visit-btn btn--dark btn--sm"
          disabled={
            projectDependency.isLegacyDependency ||
            !selectedProject ||
            !selectedVersionOption ||
            !projectDependencyData
          }
          onClick={openProject}
          tabIndex={-1}
          title="Open Project"
        >
          <ExternalLinkSquareIcon />
        </button>
        <button
          className="project-dependency-editor__visit-btn btn--dark btn--sm"
          disabled={
            projectDependency.isLegacyDependency ||
            !selectedProject ||
            !selectedVersionOption
          }
          onClick={openProjectinArchive}
          tabIndex={-1}
          title="Open Project in archive"
        >
          <ArchiveIcon />
        </button>
        <button
          className="project-dependency-editor__remove-btn btn--dark btn--caution"
          disabled={isReadOnly}
          onClick={deleteValue}
          tabIndex={-1}
          title="Close"
        >
          <TimesIcon />
        </button>
      </div>
    );
  },
);

const PlatformDependencyViewer = observer(
  (props: {
    platform: PlatformConfiguration;
    isDefault: boolean;
    isLatestVersion?: boolean | undefined;
  }) => {
    const { platform, isDefault, isLatestVersion } = props;

    return (
      <div className="platform-configurations-editor__dependency">
        <div className="platform-configurations-editor__dependency__label">
          <div className="platform-configurations-editor__dependency__label__status">
            {isDefault && (
              <CheckCircleIcon
                className="platform-configurations-editor__dependency__label__status--default"
                title="Platform version is up to date"
              />
            )}
            {isLatestVersion !== undefined &&
              (isLatestVersion ? (
                <CheckCircleIcon
                  className="platform-configurations-editor__dependency__label__status--up-to-date"
                  title="Platform version is up to date"
                />
              ) : (
                <ExclamationTriangleIcon
                  className="platform-configurations-editor__dependency__label__status--outdated"
                  title="Platform version is outdated"
                />
              ))}
          </div>
          <div className="platform-configurations-editor__dependency__label__text">
            {platform.name}
          </div>
          <div
            className={clsx(
              'platform-configurations-editor__dependency__label__version',
            )}
          >
            {platform.version}
          </div>
        </div>
      </div>
    );
  },
);

const ProjectPlatformVersionEditor = observer(
  (props: { projectConfig: ProjectConfiguration; isReadOnly: boolean }) => {
    const { projectConfig, isReadOnly } = props;
    const editorStore = useEditorStore();

    const convertPlatformtoPlatformConfiguration = (
      platforms: Platform[] | undefined,
    ): PlatformConfiguration[] | undefined => {
      if (platforms) {
        return platforms.map(
          (platform) =>
            new PlatformConfiguration(platform.name, platform.platformVersion),
        );
      } else {
        return undefined;
      }
    };

    const platformConfigurations = projectConfig.platformConfigurations;
    const defaultPlatforms = convertPlatformtoPlatformConfiguration(
      editorStore.sdlcServerClient.platforms,
    );
<<<<<<< HEAD
    const isUpToDate = Boolean(
      platformConfigurations &&
        platformConfigurations.every(
          (conf) =>
            defaultPlatforms?.find((p) => p.name === conf.name)?.version ===
            conf.version,
        ),
    );

    const updateLatest = action((): void => {
      platformConfigurations?.forEach((platform) => {
        const defaultPlatformConfig = defaultPlatforms?.find(
          (p) => p.name === platform.name,
        );
        const ind = platformConfigurations?.findIndex((p) => p === platform);
        if (
          defaultPlatformConfig &&
          platformConfigurations &&
          ind !== undefined
        ) {
          platformConfigurations[ind] = defaultPlatformConfig;
        }
      });
    });
=======
    const isUpToDate = platformConfigurations?.every(
      (conf) =>
        defaultPlatforms?.find((p) => p.name === conf.name)?.version ===
        conf.version,
    );
    const updateLatestToLatestVersion = (): void => {
      if (platformConfigurations && defaultPlatforms) {
        projectConfig.setPlatformConfigurations(
          platformConfigurations.map((conf) => {
            const matchingPlatformConfig = defaultPlatforms.find(
              (p) => p.name === conf.name,
            );
            if (matchingPlatformConfig) {
              return matchingPlatformConfig;
            }
            return conf;
          }),
        );
      }
    };
>>>>>>> ad0246f8

    const toggleOverridePlatformConfigurations = (): void => {
      if (!projectConfig.platformConfigurations) {
        projectConfig.setPlatformConfigurations(defaultPlatforms);
      } else {
        projectConfig.setPlatformConfigurations(undefined);
      }
    };

    return (
      <Panel>
        <PanelForm>
          <DocumentationPreview
            text="By default, your project will use the latest platform
              dependencies' versions (e.g. engine, sdlc, etc.) in the pipeline.
              This might be undesirable when you want to produce stable
              artifacts; in this case, you can freeze the platform dependencies'
              versions"
            documentationKey={
              LEGEND_APPLICATION_DOCUMENTATION_KEY.QUESTION_WHEN_TO_CONFIGURE_PLATFORM_VERSIONS
            }
          />
          <div className="platform-configurations-editor__dependencies">
            <div className="platform-configurations-editor__dependencies__header">
              <div className="platform-configurations-editor__dependencies__header__left">
                <div
                  className="platform-configurations-editor__toggler"
                  onClick={toggleOverridePlatformConfigurations}
                >
                  <button
                    className={clsx(
                      'platform-configurations-editor__toggler__btn',
                      {
                        'platform-configurations-editor__toggler__btn--toggled':
                          Boolean(platformConfigurations),
                      },
                    )}
                    disabled={isReadOnly}
                    tabIndex={-1}
                  >
                    {platformConfigurations ? (
                      <CheckSquareIcon />
                    ) : (
                      <SquareIcon />
                    )}
                  </button>
                  <div className="platform-configurations-editor__toggler__prompt">
                    {`Override platform dependencies' versions`}
                  </div>
                </div>
              </div>
              {platformConfigurations && !isUpToDate && (
                <div className="platform-configurations-editor__dependencies__header__right">
                  <button
                    className="btn btn--dark"
                    tabIndex={-1}
<<<<<<< HEAD
                    onClick={updateLatest}
=======
                    onClick={updateLatestToLatestVersion}
>>>>>>> ad0246f8
                  >
                    Update to the current latest platform version
                  </button>
                </div>
              )}
            </div>
            <div className="platform-configurations-editor__dependencies__content">
<<<<<<< HEAD
              {defaultPlatforms &&
                !platformConfigurations &&
                defaultPlatforms.map((p) => (
=======
              {!platformConfigurations &&
                defaultPlatforms?.map((p) => (
>>>>>>> ad0246f8
                  <PlatformDependencyViewer
                    key={p.name}
                    isDefault={true}
                    platform={p}
                  />
                ))}
<<<<<<< HEAD
              {platformConfigurations &&
                platformConfigurations.map((p) => (
                  <PlatformDependencyViewer
                    key={p.name}
                    platform={p}
                    isDefault={false}
                    isLatestVersion={isUpToDate}
                  />
                ))}
=======
              {platformConfigurations?.map((p) => (
                <PlatformDependencyViewer
                  key={p.name}
                  platform={p}
                  isDefault={false}
                  isLatestVersion={isUpToDate}
                />
              ))}
>>>>>>> ad0246f8
            </div>
          </div>
        </PanelForm>
      </Panel>
    );
  },
);

const ProjectDependencyActions = observer(
  (props: { config: ProjectConfigurationEditorState }) => {
    const { config } = props;
    const hasConflicts = config.dependencyInfo?.conflicts.length;
    const viewTree = (): void => {
      if (config.dependencyInfo) {
        config.setDependencyInfoModal(DEPENDENCY_INFO_TYPE.DEPENDENCY_TREE);
      }
    };
    const viewConflict = (): void => {
      if (config.dependencyInfo) {
        config.setDependencyInfoModal(DEPENDENCY_INFO_TYPE.CONFLICTS);
      }
    };
    return (
      <div className="project-dependency-editor__info">
        <button
          className="btn btn--dark"
          tabIndex={-1}
          onClick={viewTree}
          disabled={!config.dependencyInfo}
          title="View dependency tree"
        >
          View Dependency Tree
        </button>

        {Boolean(hasConflicts) && (
          <button
            className="project-dependency-editor__conflicts-btn"
            tabIndex={-1}
            onClick={viewConflict}
            disabled={
              !config.dependencyInfo || !config.dependencyInfo.conflicts.length
            }
            title="View any conflcits in your dependencies"
          >
            View Conflicts
          </button>
        )}
      </div>
    );
  },
);

export const ProjectConfigurationEditor = observer(() => {
  const editorStore = useEditorStore();
  const applicationStore = useApplicationStore();
  const configState = editorStore.getCurrentEditorState(
    ProjectConfigurationEditorState,
  );
  const sdlcState = editorStore.sdlcState;
  const isReadOnly = editorStore.isInViewerMode;
  const selectedTab = configState.selectedTab;
  const tabs = [
    CONFIGURATION_EDITOR_TAB.PROJECT_STRUCTURE,
    CONFIGURATION_EDITOR_TAB.PROJECT_DEPENDENCIES,
    CONFIGURATION_EDITOR_TAB.PLATFORM_CONFIGURATIONS,
  ];
  const changeTab =
    (tab: CONFIGURATION_EDITOR_TAB): (() => void) =>
    (): void =>
      configState.setSelectedTab(tab);
  let addButtonTitle = '';
  switch (selectedTab) {
    case CONFIGURATION_EDITOR_TAB.PROJECT_DEPENDENCIES:
      addButtonTitle = 'Add project dependencies';
      break;
    default:
      break;
  }
  const currentProjectConfiguration = configState.currentProjectConfiguration;
  const deleteProjectDependency =
    (val: ProjectDependency): (() => void) =>
    (): void => {
      currentProjectConfiguration.deleteProjectDependency(val);
      flowResult(configState.fetchDependencyInfo()).catch(
        applicationStore.alertUnhandledError,
      );
    };
  const addValue = (): void => {
    if (!isReadOnly) {
      if (selectedTab === CONFIGURATION_EDITOR_TAB.PROJECT_DEPENDENCIES) {
        const currentProjects = Array.from(configState.projects.values());
        if (currentProjects.length) {
          const projectToAdd = currentProjects[0] as ProjectData;
          const dependencyToAdd = new ProjectDependency(
            projectToAdd.coordinates,
          );
          dependencyToAdd.setVersionId(projectToAdd.latestVersion);
          currentProjectConfiguration.addProjectDependency(dependencyToAdd);
          flowResult(configState.fetchDependencyInfo()).catch(
            applicationStore.alertUnhandledError,
          );
        } else {
          currentProjectConfiguration.addProjectDependency(
            new ProjectDependency(''),
          );
        }
      }
    }
  };
  const disableAddButton =
    selectedTab === CONFIGURATION_EDITOR_TAB.PROJECT_STRUCTURE || isReadOnly;
  const updateConfigs = (): void => {
    if (editorStore.localChangesState.hasUnpushedChanges) {
      editorStore.setActionAlertInfo({
        message: 'You have unpushed changes',
        prompt:
          'This action will discard these changes and refresh the application',
        type: ActionAlertType.CAUTION,
        onEnter: (): void => editorStore.setBlockGlobalHotkeys(true),
        onClose: (): void => editorStore.setBlockGlobalHotkeys(false),
        actions: [
          {
            label: 'Proceed to update project dependencies',
            type: ActionAlertActionType.PROCEED_WITH_CAUTION,
            handler: (): void => {
              flowResult(configState.updateConfigs()).catch(
                applicationStore.alertUnhandledError,
              );
            },
          },
          {
            label: 'Abort',
            type: ActionAlertActionType.PROCEED,
            default: true,
          },
        ],
      });
    } else {
      flowResult(configState.updateConfigs()).catch(
        applicationStore.alertUnhandledError,
      );
    }
  };
  useEffect(() => {
    if (
      configState.projectConfiguration &&
      selectedTab === CONFIGURATION_EDITOR_TAB.PROJECT_DEPENDENCIES &&
      !configState.associatedProjectsAndVersionsFetched
    ) {
      flowResult(configState.fectchAssociatedProjectsAndVersions()).catch(
        applicationStore.alertUnhandledError,
      );
      flowResult(configState.fetchDependencyInfo()).catch(
        applicationStore.alertUnhandledError,
      );
    }
  }, [applicationStore, configState, selectedTab]);

  if (!configState.projectConfiguration) {
    return null;
  }
  return (
    <div className="project-configuration-editor">
      <Panel>
        <div className="panel__header">
          <div className="panel__header__title">
            <div className="panel__header__title__label">
              project configuration
            </div>
            <div className="panel__header__title__content">
              {sdlcState.currentProject?.name ?? '(unknown)'}
            </div>
          </div>
          <button
            // TODO: remove this ugly button when we integrate project configuration into change detection flow
            className="project-configuration-editor__update-btn"
            disabled={
              isReadOnly ||
              configState.isUpdatingConfiguration ||
              currentProjectConfiguration.hashCode ===
                configState.originalConfig.hashCode
            }
            onClick={updateConfigs}
            tabIndex={-1}
          >
            Update
          </button>
        </div>
        <div className="panel__header project-configuration-editor__tabs__header">
          <div className="project-configuration-editor__tabs">
            {tabs.map((tab) => (
              <button
                key={tab}
                onClick={changeTab(tab)}
                className={clsx('project-configuration-editor__tab', {
                  'project-configuration-editor__tab--active':
                    tab === selectedTab,
                })}
              >
                {prettyCONSTName(tab)}
              </button>
            ))}
          </div>
          <div className="panel__header__actions">
            <button
              className="panel__header__action"
              disabled={disableAddButton}
              tabIndex={-1}
              onClick={addValue}
              title={addButtonTitle}
            >
              <PlusIcon />
            </button>
          </div>
        </div>
        <div className="panel__content project-configuration-editor__content">
          {selectedTab === CONFIGURATION_EDITOR_TAB.PROJECT_STRUCTURE && (
            <ProjectStructureEditor
              projectConfig={currentProjectConfiguration}
              isReadOnly={isReadOnly}
            />
          )}
          {selectedTab === CONFIGURATION_EDITOR_TAB.PROJECT_DEPENDENCIES && (
            <div className="panel__content__lists">
              <ProjectDependencyActions config={configState} />
              {currentProjectConfiguration.projectDependencies.map(
                (projectDependency) => (
                  <ProjectDependencyEditor
                    key={projectDependency._UUID}
                    projectDependency={projectDependency}
                    deleteValue={deleteProjectDependency(projectDependency)}
                    isReadOnly={isReadOnly}
                    projects={configState.projects}
                  />
                ),
              )}
            </div>
          )}
          {selectedTab === CONFIGURATION_EDITOR_TAB.PLATFORM_CONFIGURATIONS && (
            <ProjectPlatformVersionEditor
              projectConfig={currentProjectConfiguration}
              isReadOnly={isReadOnly}
            />
          )}
          {configState.dependencyInfo &&
            configState.dependencyInfoModalType && (
              <ProjectDependencyInfoModal
                configState={configState}
                info={configState.dependencyInfo}
                type={configState.dependencyInfoModalType}
              />
            )}
        </div>
      </Panel>
    </div>
  );
});<|MERGE_RESOLUTION|>--- conflicted
+++ resolved
@@ -501,32 +501,6 @@
     const defaultPlatforms = convertPlatformtoPlatformConfiguration(
       editorStore.sdlcServerClient.platforms,
     );
-<<<<<<< HEAD
-    const isUpToDate = Boolean(
-      platformConfigurations &&
-        platformConfigurations.every(
-          (conf) =>
-            defaultPlatforms?.find((p) => p.name === conf.name)?.version ===
-            conf.version,
-        ),
-    );
-
-    const updateLatest = action((): void => {
-      platformConfigurations?.forEach((platform) => {
-        const defaultPlatformConfig = defaultPlatforms?.find(
-          (p) => p.name === platform.name,
-        );
-        const ind = platformConfigurations?.findIndex((p) => p === platform);
-        if (
-          defaultPlatformConfig &&
-          platformConfigurations &&
-          ind !== undefined
-        ) {
-          platformConfigurations[ind] = defaultPlatformConfig;
-        }
-      });
-    });
-=======
     const isUpToDate = platformConfigurations?.every(
       (conf) =>
         defaultPlatforms?.find((p) => p.name === conf.name)?.version ===
@@ -547,7 +521,6 @@
         );
       }
     };
->>>>>>> ad0246f8
 
     const toggleOverridePlatformConfigurations = (): void => {
       if (!projectConfig.platformConfigurations) {
@@ -604,11 +577,7 @@
                   <button
                     className="btn btn--dark"
                     tabIndex={-1}
-<<<<<<< HEAD
-                    onClick={updateLatest}
-=======
                     onClick={updateLatestToLatestVersion}
->>>>>>> ad0246f8
                   >
                     Update to the current latest platform version
                   </button>
@@ -616,31 +585,14 @@
               )}
             </div>
             <div className="platform-configurations-editor__dependencies__content">
-<<<<<<< HEAD
-              {defaultPlatforms &&
-                !platformConfigurations &&
-                defaultPlatforms.map((p) => (
-=======
               {!platformConfigurations &&
                 defaultPlatforms?.map((p) => (
->>>>>>> ad0246f8
                   <PlatformDependencyViewer
                     key={p.name}
                     isDefault={true}
                     platform={p}
                   />
                 ))}
-<<<<<<< HEAD
-              {platformConfigurations &&
-                platformConfigurations.map((p) => (
-                  <PlatformDependencyViewer
-                    key={p.name}
-                    platform={p}
-                    isDefault={false}
-                    isLatestVersion={isUpToDate}
-                  />
-                ))}
-=======
               {platformConfigurations?.map((p) => (
                 <PlatformDependencyViewer
                   key={p.name}
@@ -649,7 +601,6 @@
                   isLatestVersion={isUpToDate}
                 />
               ))}
->>>>>>> ad0246f8
             </div>
           </div>
         </PanelForm>
