/**
 * Copyright (c) 2020-present, Goldman Sachs
 *
 * Licensed under the Apache License, Version 2.0 (the "License");
 * you may not use this file except in compliance with the License.
 * You may obtain a copy of the License at
 *
 *     http://www.apache.org/licenses/LICENSE-2.0
 *
 * Unless required by applicable law or agreed to in writing, software
 * distributed under the License is distributed on an "AS IS" BASIS,
 * WITHOUT WARRANTIES OR CONDITIONS OF ANY KIND, either express or implied.
 * See the License for the specific language governing permissions and
 * limitations under the License.
 */

@use 'mixins' as *;

.project-configuration-editor {
  height: 100%;
  width: 100%;
  background: var(--color-dark-grey-50);

  .panel {
    height: 100%;

    &__header {
      padding-left: 0.5rem;
      color: var(--color-light-grey-300);
      font-weight: bold;
      background: var(--color-dark-grey-50);
      border-bottom: 0.1rem solid var(--color-dark-grey-200);
    }

    &__header__title__label {
      background: var(--color-dark-grey-250);
    }

    &__header__action {
      color: var(--color-light-grey-400);
    }

    &__header__action[disabled] svg {
      color: var(--color-dark-grey-400) !important;
    }

    &__content {
      height: calc(100% - 5.6rem);
      background: var(--color-dark-grey-50);
    }

    &__content > div:first-child {
      margin-top: 0;
    }

    &__content__lists {
      height: 100%;
      width: 100%;
      padding: 1rem;
      overflow: overlay;
    }
  }

  &__content {
    position: relative;
  }

  &__content--not-initialized {
    @include flexCenter;

    height: calc(100% - 2.8rem);
    background: var(--color-dark-grey-50);
    color: var(--color-dark-grey-500);
    cursor: default;
  }

  &__tabs__header {
    padding-left: 0;
  }

  &__tabs {
    height: 2.8rem;
    z-index: 1;
    display: flex;
    overflow-x: overlay;
    overflow-y: hidden;
  }

  &__tab {
    display: inline-flex;
    align-items: center;
    justify-content: center;
    height: 100%;
    color: var(--color-light-grey-400);
    padding: 0 1rem;
    border-right: 0.1rem solid var(--color-dark-grey-80);
    white-space: nowrap;
    cursor: pointer;
  }

  &__tab--active {
    position: relative;
  }

  &__tab--active::after {
    content: '';
    height: 0.2rem;
    width: 100%;
    position: absolute;
    bottom: 0;
    background: var(--color-yellow-200);
  }

  &__update-btn {
    background: var(--color-blue-200);
    color: var(--color-light-grey-0);
    border-radius: 0.2rem;
    width: 10rem;
    cursor: pointer;
    height: 2rem;
    font-size: 1.2rem;
    margin-right: 0.3rem;

    &:hover {
      background: var(--color-blue-100);
    }

    &[disabled]:hover,
    &[disabled] {
      background: var(--color-dark-grey-200);
    }
  }

  &__project__structure__version {
    display: flex;
    height: 3rem;
    margin-bottom: 3rem;

    &__label {
      @include flexCenter;

      padding: 0 1.5rem;
      background: var(--color-dark-grey-200);
      color: var(--color-light-grey-300);
      border-radius: 0.2rem;
      cursor: default;
    }

    &__label__status {
      margin-right: 0.5rem;

      svg {
        font-size: 1.2rem;
      }

      &--up-to-date {
        color: var(--color-green-100);
      }

      &--outdated {
        color: var(--color-orange-100);
      }
    }

    &__label__text {
      border-radius: 0.2rem;
      max-width: 50rem;
    }

    &__update-btn {
      @include flexCenter;

      margin-left: 1rem;
      background: var(--color-red-100);
      padding: 0 1rem;
      border-radius: 0.2rem;
      font-weight: 500;
      color: var(--color-light-grey-50);
    }
  }
}

.project-dependency-editor {
  display: flex;
  margin-top: 0.5rem;

  &__value {
    flex: auto;
    min-width: 0;
    border: 0.1rem solid var(--color-input-border);
    border-radius: 0.2rem;
    padding: 0 0.5rem;
    height: 2.8rem;
  }

  &__value:hover {
    border: 0.1rem solid var(--color-input-border--hover);
  }

  &__value:focus {
    border: 0.1rem solid var(--color-input-border--focus);
  }

  &__selector {
    flex: 1 0 auto;
  }

  &__selector + &__selector {
    margin-left: 0.5rem;
  }

  &__remove-btn {
    @include flexCenter;

    flex: 2.8rem 0 0;
    height: 2.8rem;
    color: var(--color-light-grey-0);
    background: var(--color-dark-grey-300);
    border-radius: 0.2rem;
    margin-left: 0.5rem;
    cursor: pointer;
  }

  &__visit-btn {
    height: 2.8rem;
    width: 2.8rem;
    margin-left: 0.5rem;
  }

  &__remove-btn[disabled] {
    background: var(--color-light-grey-400);
  }

  &__remove-btn--hidden {
    pointer-events: none;
    visibility: hidden;
  }

  &__label {
    display: flex;

    &__tag {
      @include flexCenter;

      width: 10rem;
      height: 1.8rem;
      border-radius: 0.2rem;
      font-size: 1rem;
      margin-right: 1rem;
      cursor: default;
      color: var(--color-dark-grey-250);
      background: var(--color-light-grey-400);
      font-weight: 500;
    }

    &__name {
      @include flexVCenter;

      height: 1.8rem;
    }
  }

  &__info {
    display: flex;
    height: 3rem;
    margin-bottom: 1rem;
  }

  &__conflicts-btn {
    @include flexCenter;

    margin-left: 1rem;
    background: var(--color-red-100);
    padding: 0 1rem;
    border-radius: 0.2rem;
    font-weight: 500;
    color: var(--color-light-grey-50);
  }

  &__tree-btn {
    @include flexCenter;

    background: var(--color-blue-150);
    padding: 0 1rem;
    border-radius: 0.2rem;
    font-weight: 500;
    color: var(--color-light-grey-50);
  }
}

.platform-configurations-editor {
  &__dependencies {
    border: 0.1rem solid var(--color-dark-grey-100);
    margin-top: 1rem;
    border-radius: 0.2rem;

    &__header {
      @include flexVCenter;

      justify-content: space-between;
      height: 4.4rem;
      padding: 0 0.5rem 0 1rem;
      background: var(--color-dark-grey-100);
    }

    &__content {
      padding: 1rem;
    }
  }

  &__toggler {
    @include flexVCenter;

    cursor: pointer;
    width: 100%;
  }

  &__toggler__btn {
    align-self: flex-start;
    padding-top: 0.2rem;

    svg {
      font-size: 2rem;
      color: var(--color-dark-grey-250);
    }

    &:hover svg {
      font-size: 2rem;
      color: var(--color-dark-grey-280);
    }

    &[disabled] svg,
    &[disabled]:hover svg {
      cursor: not-allowed;
      color: var(--color-dark-grey-250);
    }
  }

  &__toggler__btn--toggled {
    svg {
      font-size: 2rem;
      color: var(--color-blue-150);
    }

    &:hover svg {
      font-size: 2rem;
      color: var(--color-blue-100);
    }

    &[disabled] svg,
    &[disabled]:hover svg {
      cursor: not-allowed;
      color: var(--color-dark-grey-300);
    }
  }

  &__toggler__prompt {
    @include flexCenter;

    word-break: break-word;
    margin-left: 0.8rem;
    color: var(--color-light-grey-400);
    line-height: 2rem;
    user-select: none;
    cursor: pointer;
  }

  &__dependency {
    display: flex;

    &__label {
      @include flexVCenter;

      width: 30rem;
      height: 2.8rem;
      border-radius: 0.2rem;
      color: var(--color-light-grey-300);
      background: var(--color-dark-grey-85);

      &__status {
        @include flexCenter;

        width: 3rem;

        svg {
          font-size: 1.2rem;
        }

        &--default {
          color: var(--color-dark-grey-280);
        }

        &--up-to-date {
          color: var(--color-green-100);
        }

        &--outdated {
<<<<<<< HEAD
          color: var(--color-orange-100);
=======
          color: var(--color-yellow-100);
>>>>>>> 7f5f2b21
        }
      }

      &__text {
        @include ellipsisTextOverflow;

        width: calc(100% - 13rem);
        padding: 0 0.5rem;
        cursor: default;
        user-select: none;
      }

      &__version {
        @include flexVCenter;

        width: 10rem;
        height: 2.8rem;
        background: var(--color-dark-grey-200);
        color: var(--color-light-grey-200);
        border-radius: 0 0.2rem 0.2rem 0;
        padding: 0 1rem;
        cursor: default;
        user-select: none;
        font-family: 'Roboto Mono', monospace;
        font-size: 1.3rem;
      }
    }

    & + & {
      margin-top: 0.5rem;
    }
  }
}<|MERGE_RESOLUTION|>--- conflicted
+++ resolved
@@ -395,11 +395,7 @@
         }
 
         &--outdated {
-<<<<<<< HEAD
-          color: var(--color-orange-100);
-=======
           color: var(--color-yellow-100);
->>>>>>> 7f5f2b21
         }
       }
 
