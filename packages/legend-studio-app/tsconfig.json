--- conflicted
+++ resolved
@@ -18,12 +18,7 @@
     { "path": "../legend-extension-external-store-service" },
     { "path": "../legend-extension-dsl-text" },
     { "path": "../legend-extension-dsl-data-space" },
-<<<<<<< HEAD
-    { "path": "../legend-extension-external-format-json-schema" },
     { "path": "../legend-studio-extension-query-builder" },
     { "path": "../legend-extension-external-language-morphir" }
-=======
-    { "path": "../legend-studio-extension-query-builder" }
->>>>>>> 0bd83619
   ]
 }