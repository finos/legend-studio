--- conflicted
+++ resolved
@@ -16,13 +16,6 @@
 
 import { LegendStudio } from '@finos/legend-studio';
 import { BrowserConsole } from '@finos/legend-shared';
-<<<<<<< HEAD
-import { DSLDiagram_LegendStudioPreset } from '@finos/legend-extension-dsl-diagram';
-import { DSLSerializer_LegendStudioPreset } from '@finos/legend-extension-dsl-serializer';
-import { DSLDataSpace_LegendStudioPreset } from '@finos/legend-extension-dsl-data-space';
-import { ESService_LegendStudioPreset } from '@finos/legend-extension-external-store-service';
-import { ELMorphir_LegendStudioPreset } from '@finos/legend-extension-external-language-morphir';
-=======
 import { getLegendGraphExtensionCollection } from '@finos/legend-graph-extension-collection';
 import { QueryBuilder_LegendStudioPreset } from '@finos/legend-studio-extension-query-builder';
 import { DSLText_LegendStudioPlugin } from '@finos/legend-extension-dsl-text';
@@ -30,7 +23,7 @@
 import { DSLSerializer_LegendStudioPlugin } from '@finos/legend-extension-dsl-serializer';
 import { DSLDataSpace_LegendStudioPlugin } from '@finos/legend-extension-dsl-data-space';
 import { ESService_LegendStudioPlugin } from '@finos/legend-extension-external-store-service';
->>>>>>> 0bd83619
+import { ELMorphir_LegendStudioPreset } from '@finos/legend-extension-external-language-morphir';
 
 export class LegendStudioWebApplication {
   static run(baseUrl: string): void {
@@ -39,11 +32,7 @@
       .withPresets([
         ...getLegendGraphExtensionCollection(),
         new QueryBuilder_LegendStudioPreset(),
-<<<<<<< HEAD
-        new DSLSerializer_LegendStudioPreset(),
-        new ESService_LegendStudioPreset(),
         new ELMorphir_LegendStudioPreset(),
-=======
       ])
       .withPlugins([
         new DSLText_LegendStudioPlugin(),
@@ -51,7 +40,6 @@
         new DSLDataSpace_LegendStudioPlugin(),
         new DSLSerializer_LegendStudioPlugin(),
         new ESService_LegendStudioPlugin(),
->>>>>>> 0bd83619
       ])
       .withLoggers([new BrowserConsole()])
       .start()
