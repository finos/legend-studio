--- conflicted
+++ resolved
@@ -29,15 +29,12 @@
   INTERNAL__GRID_CLIENT_HEADER_HEIGHT,
   INTERNAL__GRID_CLIENT_ROW_HEIGHT,
 } from '../../../stores/dataCube/grid/DataCubeGridClientEngine.js';
-<<<<<<< HEAD
 import { ModuleRegistry } from '@ag-grid-community/core';
 import { CsvExportModule } from '@ag-grid-community/csv-export';
 import { ExcelExportModule } from '@ag-grid-enterprise/excel-export';
-=======
 import { RangeSelectionModule } from '@ag-grid-enterprise/range-selection';
 import { buildGridMenu } from './menu/DataCubeGridMenu.js';
 import { DEFAULT_ROW_BUFFER } from '../../../stores/dataCube/core/DataCubeQueryEngine.js';
->>>>>>> a6a52aaf
 
 // NOTE: This is a workaround to prevent ag-grid license key check from flooding the console screen
 // with its stack trace in Chrome.
