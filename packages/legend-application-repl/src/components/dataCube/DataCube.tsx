--- conflicted
+++ resolved
@@ -69,12 +69,8 @@
 
 const DataCubeTitleBar = observer(() => {
   const dataCubeStore = useREPLStore();
-<<<<<<< HEAD
-  const dataCubeState = dataCubeStore.dataCubeState;
   const [dropdownVisible, setDropdownVisible] = useState(false);
-=======
   const dataCube = dataCubeStore.dataCube;
->>>>>>> a6a52aaf
 
   const handleButtonClick = () => {
     setDropdownVisible(!dropdownVisible);
@@ -83,23 +79,19 @@
   const handleOptionClick = (option: string) => {
     setDropdownVisible(false);
     if (option === 'excel') {
-      dataCubeState.grid.generateExcelFile();
+      dataCube.grid.generateExcelFile();
     } else if (option === 'csv') {
-      dataCubeState.grid.generateCSVFile();
+      dataCube.grid.generateCSVFile();
     }
   };
   return (
     <div className="flex h-6 justify-between bg-neutral-100">
       <div className="flex select-none items-center pl-1 pr-2 text-lg font-medium">
         <DataCubeIcon.Cube className="mr-1 h-4 w-4" />
-        <div>{dataCube.core.name}</div>
+        <div>{dataCube.editor.generalPropertiesPanel.name}</div>
         {/* TODO: @akphi - add save icon */}
         <div className="btn_container relative">
-          <button
-            className="generate_formats"
-            onClick={handleButtonClick}
-            // onClick={dataCubeState.grid.generateExcelFile}
-          >
+          <button className="generate_formats" onClick={handleButtonClick}>
             Click here
           </button>
           {dropdownVisible && (
@@ -121,11 +113,6 @@
             </div>
           )}
         </div>
-        {dataCubeState.grid.isLoading && (
-          <div className="loading-indicator">
-            <span>Loading...</span>
-          </div>
-        )}
       </div>
     </div>
   );
