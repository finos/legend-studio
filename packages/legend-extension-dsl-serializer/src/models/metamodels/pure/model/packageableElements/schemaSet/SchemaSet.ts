--- conflicted
+++ resolved
@@ -28,7 +28,7 @@
 }
 
 export class SchemaSet extends PackageableElement implements Hashable {
-  format!: string;
+  format: FORMAT_TYPE = FORMAT_TYPE.FLAT_DATA;
   schemas: Schema[] = [];
 
   constructor(name: string) {
@@ -42,15 +42,9 @@
       deleteSchema: action,
       _elementHashCode: override,
     });
-<<<<<<< HEAD
-
-    this.format = FORMAT_TYPE.FLAT_DATA;
-    this.schemas = [];
-=======
->>>>>>> c386e419
   }
 
-  setFormat(value: string): void {
+  setFormat(value: FORMAT_TYPE): void {
     this.format = value;
   }
 
