/**
 * Copyright (c) 2020-present, Goldman Sachs
 *
 * Licensed under the Apache License, Version 2.0 (the "License");
 * you may not use this file except in compliance with the License.
 * You may obtain a copy of the License at
 *
 *     http://www.apache.org/licenses/LICENSE-2.0
 *
 * Unless required by applicable law or agreed to in writing, software
 * distributed under the License is distributed on an "AS IS" BASIS,
 * WITHOUT WARRANTIES OR CONDITIONS OF ANY KIND, either express or implied.
 * See the License for the specific language governing permissions and
 * limitations under the License.
 */

import packageJson from '../../../../package.json';
import { V1_Binding } from './v1/model/packageableElements/store/V1_Binding';
import { V1_SchemaSet } from './v1/model/packageableElements/schemaSet/V1_SchemaSet';
import { V1_ExternalFormatConnection } from './v1/model/packageableElements/connection/V1_ExternalFormatConnection';
import type { PlainObject } from '@finos/legend-shared';
import {
<<<<<<< HEAD
  assertType,
  guaranteeNonEmptyString,
=======
  assertNonNullable,
  guaranteeNonEmptyString,
  assertType,
>>>>>>> c386e419
  guaranteeNonNullable,
} from '@finos/legend-shared';
import { deserialize, serialize } from 'serializr';
import {
  V1_bindingModelSchema,
  V1_BINDING_ELEMENT_PROTOCOL_TYPE,
  V1_schemaSetModelSchema,
  V1_SCHEMA_SET_ELEMENT_PROTOCOL_TYPE,
  V1_externalFormatConnectionModelSchema,
  V1_EXTERNAL_FORMAT_CONNECTION_ELEMENT_PROTOCOL_TYPE,
} from './v1/transformation/pureProtocol/V1_DSLSerializer_ProtocolHelper';
import {
  getBinding,
  getSchemaSet,
} from '../../../graphManager/DSLSerializer_GraphManagerHelper';
import { V1_resolveBinding } from '../pure/v1/transformation/pureGraph/V1_DSLSerializer_GraphBuilderHelper';
import { Binding } from '../../metamodels/pure/model/packageableElements/store/Binding';
import { SchemaSet } from '../../metamodels/pure/model/packageableElements/schemaSet/SchemaSet';
import { Schema } from '../../metamodels/pure/model/packageableElements/schemaSet/Schema';
import { ExternalFormatConnection } from '../../metamodels/pure/model/packageableElements/connection/ExternalFormatConnection';
import type {
  GraphPluginManager,
  PackageableElement,
  Connection,
  V1_ElementProtocolClassifierPathGetter,
  V1_ElementProtocolDeserializer,
  V1_ElementProtocolSerializer,
  V1_ElementTransformer,
  V1_ConnectionBuilder,
  V1_ConnectionTransformer,
  V1_ConnectionProtocolSerializer,
  V1_ConnectionProtocolDeserializer,
  V1_GraphBuilderContext,
  V1_GraphTransformerContext,
  V1_Connection,
  V1_PackageableElement,
  PackageableElementReference,
  Store,
} from '@finos/legend-graph';
import {
  V1_transformElementReference,
  DSLMapping_PureProtocolProcessorPlugin_Extension,
  V1_ElementBuilder,
  V1_initPackageableElement,
} from '@finos/legend-graph';
<<<<<<< HEAD
import { V1_Schema } from './v1/model/packageableElements/schemaSet/V1_Schema';
=======
import { ModelUnit } from '../../metamodels/pure/model/packageableElements/store/ModelUnit';
import { V1_ModelUnit } from './v1/model/packageableElements/store/V1_ModelUnit';
import { UrlStream } from '../../metamodels/pure/model/packageableElements/connection/UrlStream';
import { V1_UrlStream } from './v1/model/packageableElements/connection/V1_UrlStream';
>>>>>>> c386e419

const BINDING_ELEMENT_CLASSIFIER_PATH =
  'meta::external::shared::format::binding::Binding';
const SCHEMA_SET_ELEMENT_CLASSIFIER_PATH =
  'meta::external::shared::format::metamodel::SchemaSet';

export class DSLSerializer_PureProtocolProcessorPlugin extends DSLMapping_PureProtocolProcessorPlugin_Extension {
  constructor() {
    super(
      packageJson.extensions.pureProtocolProcessorPlugin,
      packageJson.version,
    );
  }

  install(pluginManager: GraphPluginManager): void {
    pluginManager.registerPureProtocolProcessorPlugin(this);
  }

  override V1_getExtraElementBuilders(): V1_ElementBuilder<V1_PackageableElement>[] {
    return [
      new V1_ElementBuilder<V1_Binding>({
        elementClassName: Binding.name,
        _class: V1_Binding,
        firstPass: (
          elementProtocol: V1_PackageableElement,
          context: V1_GraphBuilderContext,
        ): PackageableElement => {
          assertType(elementProtocol, V1_Binding);
          const element = new Binding(elementProtocol.name);
          const path = context.currentSubGraph.buildPath(
            elementProtocol.package,
            elementProtocol.name,
          );
          context.currentSubGraph
            .getOrCreatePackage(elementProtocol.package)
            .addElement(element);
          context.currentSubGraph.setOwnStore(path, element);
          return element;
        },
        secondPass: (
          elementProtocol: V1_PackageableElement,
          context: V1_GraphBuilderContext,
        ): void => {
          assertType(elementProtocol, V1_Binding);
          const path = context.graph.buildPath(
            elementProtocol.package,
            elementProtocol.name,
          );
          const element = getBinding(path, context.graph);
          element.schemaId = elementProtocol.schemaId;
          element.schemaSet = elementProtocol.schemaSet;
          element.contentType = guaranteeNonEmptyString(
            elementProtocol.contentType,
            `Binding 'contentType' field is missing or empty`,
          );
          assertNonNullable(
            elementProtocol.modelUnit,
            `Binding 'modelUnit' field is missing`,
          );
          const modelUnit = new ModelUnit();
          modelUnit.setPackageableElementIncludes(
            elementProtocol.modelUnit.packageableElementIncludes,
          );
          modelUnit.setPackageableElementExcludes(
            elementProtocol.modelUnit.packageableElementExcludes,
          );
          element.modelUnit = modelUnit;
        },
      }),
      new V1_ElementBuilder<V1_SchemaSet>({
        elementClassName: SchemaSet.name,
        _class: V1_SchemaSet,
        firstPass: (
          elementProtocol: V1_PackageableElement,
          context: V1_GraphBuilderContext,
        ): PackageableElement => {
          assertType(elementProtocol, V1_SchemaSet);
          const element = new SchemaSet(elementProtocol.name);
          const path = context.currentSubGraph.buildPath(
            elementProtocol.package,
            elementProtocol.name,
          );
          context.currentSubGraph.setOwnElementInExtension(
            path,
            element,
            SchemaSet,
          );
          return element;
        },
        secondPass: (
          elementProtocol: V1_PackageableElement,
          context: V1_GraphBuilderContext,
        ): void => {
          assertType(elementProtocol, V1_SchemaSet);
          const path = context.graph.buildPath(
            elementProtocol.package,
            elementProtocol.name,
          );
          const element = getSchemaSet(path, context.graph);
<<<<<<< HEAD
          element.format = elementProtocol.format;
          element.schemas = elementProtocol.schemas.map((schema) => {
            const schemaElement = new Schema();
            schemaElement.setContent(
              guaranteeNonEmptyString(
                schema.content,
                `Schema 'content' field is missing or empty`,
              ),
            );
            schemaElement.id = schema.id;
            schemaElement.location = schema.location;
            return schemaElement;
          });
=======
          element.format = guaranteeNonEmptyString(
            elementProtocol.format,
            `Schema set 'format' field is missing or empty`,
          );
          element.schemas = elementProtocol.schemas;
>>>>>>> c386e419
        },
      }),
    ];
  }

  override V1_getExtraElementClassifierPathGetters(): V1_ElementProtocolClassifierPathGetter[] {
    return [
      (elementProtocol: V1_PackageableElement): string | undefined => {
        if (elementProtocol instanceof V1_Binding) {
          return BINDING_ELEMENT_CLASSIFIER_PATH;
        } else if (elementProtocol instanceof V1_SchemaSet) {
          return SCHEMA_SET_ELEMENT_CLASSIFIER_PATH;
        }
        return undefined;
      },
    ];
  }

  override V1_getExtraElementProtocolSerializers(): V1_ElementProtocolSerializer[] {
    return [
      (
        elementProtocol: V1_PackageableElement,
      ): PlainObject<V1_PackageableElement> | undefined => {
        if (elementProtocol instanceof V1_Binding) {
          return serialize(V1_bindingModelSchema, elementProtocol);
        } else if (elementProtocol instanceof V1_SchemaSet) {
          return serialize(V1_schemaSetModelSchema, elementProtocol);
        }
        return undefined;
      },
    ];
  }

  override V1_getExtraElementProtocolDeserializers(): V1_ElementProtocolDeserializer[] {
    return [
      (
        json: PlainObject<V1_PackageableElement>,
      ): V1_PackageableElement | undefined => {
        if (json._type === V1_BINDING_ELEMENT_PROTOCOL_TYPE) {
          return deserialize(V1_bindingModelSchema, json);
        } else if (json._type === V1_SCHEMA_SET_ELEMENT_PROTOCOL_TYPE) {
          return deserialize(V1_schemaSetModelSchema, json);
        }
        return undefined;
      },
    ];
  }

  override V1_getExtraElementTransformers(): V1_ElementTransformer[] {
    return [
      (
        metamodel: PackageableElement,
        context: V1_GraphTransformerContext,
      ): V1_PackageableElement | undefined => {
        if (metamodel instanceof Binding) {
          const protocol = new V1_Binding();
          V1_initPackageableElement(protocol, metamodel);
          protocol.name = metamodel.name;
          protocol.package = metamodel.package?.fullPath ?? '';
          protocol.schemaId = metamodel.schemaId;
          protocol.schemaSet = metamodel.schemaSet;
          protocol.contentType = metamodel.contentType;
          const modelUnit = new V1_ModelUnit();
          modelUnit.packageableElementExcludes =
            metamodel.modelUnit.packageableElementExcludes;
          modelUnit.packageableElementIncludes =
            metamodel.modelUnit.packageableElementIncludes;
          protocol.modelUnit = modelUnit;
          return protocol;
        } else if (metamodel instanceof SchemaSet) {
          const protocol = new V1_SchemaSet();
          V1_initPackageableElement(protocol, metamodel);
          protocol.name = metamodel.name;
          protocol.package = metamodel.package?.fullPath ?? '';
          protocol.format = metamodel.format;
          protocol.schemas = metamodel.schemas.map((schema) => {
            const schemaProtocol = new V1_Schema();
            schemaProtocol.content = schema.content;
            schemaProtocol.id = schema.id;
            schemaProtocol.location = schema.location;
            return schemaProtocol;
          });
          return protocol;
        }
        return undefined;
      },
    ];
  }
  override V1_getExtraConnectionBuilders(): V1_ConnectionBuilder[] {
    return [
      (
        connection: V1_Connection,
        context: V1_GraphBuilderContext,
        store?: PackageableElementReference<Store> | undefined,
      ): Connection | undefined => {
        if (connection instanceof V1_ExternalFormatConnection) {
          const Store = !store
            ? V1_resolveBinding(
                guaranteeNonNullable(
                  connection.store,
                  `External format connection 'store' field is missing`,
                ),
                context,
              )
            : connection.store
            ? V1_resolveBinding(connection.store, context)
            : ((): PackageableElementReference<Binding> => {
                assertType(
                  store.value,
                  Binding,
                  `External format connection store must be a Binding`,
                );
                return store as PackageableElementReference<Binding>;
              })();
          const externalFormatConnection = new ExternalFormatConnection(Store);
          assertNonNullable(
            connection.externalSource,
            `External format connection 'externalSource' field is missing`,
          );
          const urlStream = new UrlStream();
          urlStream.setUrl(
            guaranteeNonEmptyString(
              connection.externalSource.url,
              `URL stream 'url' field is missing or empty`,
            ),
          );
          externalFormatConnection.externalSource = urlStream;
          return externalFormatConnection;
        }
        return undefined;
      },
    ];
  }

  override V1_getExtraConnectionTransformers(): V1_ConnectionTransformer[] {
    return [
      (
        metamodel: Connection,
        context: V1_GraphTransformerContext,
      ): V1_Connection | undefined => {
        if (metamodel instanceof ExternalFormatConnection) {
          const connection = new V1_ExternalFormatConnection();
          connection.store = V1_transformElementReference(metamodel.store);
          const urlStream = new V1_UrlStream();
          urlStream.url = metamodel.externalSource.url;
          connection.externalSource = urlStream;
          return connection;
        }
        return undefined;
      },
    ];
  }

  override V1_getExtraConnectionProtocolSerializers(): V1_ConnectionProtocolSerializer[] {
    return [
      (
        connectionProtocol: V1_Connection,
      ): PlainObject<V1_Connection> | undefined => {
        if (connectionProtocol instanceof V1_ExternalFormatConnection) {
          return serialize(
            V1_externalFormatConnectionModelSchema,
            connectionProtocol,
          );
        }
        return undefined;
      },
    ];
  }

  override V1_getExtraConnectionProtocolDeserializers(): V1_ConnectionProtocolDeserializer[] {
    return [
      (json: PlainObject<V1_Connection>): V1_Connection | undefined => {
        if (
          json._type === V1_EXTERNAL_FORMAT_CONNECTION_ELEMENT_PROTOCOL_TYPE
        ) {
          return deserialize(V1_externalFormatConnectionModelSchema, json);
        }
        return undefined;
      },
    ];
  }
}<|MERGE_RESOLUTION|>--- conflicted
+++ resolved
@@ -20,14 +20,9 @@
 import { V1_ExternalFormatConnection } from './v1/model/packageableElements/connection/V1_ExternalFormatConnection';
 import type { PlainObject } from '@finos/legend-shared';
 import {
-<<<<<<< HEAD
   assertType,
   guaranteeNonEmptyString,
-=======
   assertNonNullable,
-  guaranteeNonEmptyString,
-  assertType,
->>>>>>> c386e419
   guaranteeNonNullable,
 } from '@finos/legend-shared';
 import { deserialize, serialize } from 'serializr';
@@ -45,7 +40,10 @@
 } from '../../../graphManager/DSLSerializer_GraphManagerHelper';
 import { V1_resolveBinding } from '../pure/v1/transformation/pureGraph/V1_DSLSerializer_GraphBuilderHelper';
 import { Binding } from '../../metamodels/pure/model/packageableElements/store/Binding';
-import { SchemaSet } from '../../metamodels/pure/model/packageableElements/schemaSet/SchemaSet';
+import {
+  FORMAT_TYPE,
+  SchemaSet,
+} from '../../metamodels/pure/model/packageableElements/schemaSet/SchemaSet';
 import { Schema } from '../../metamodels/pure/model/packageableElements/schemaSet/Schema';
 import { ExternalFormatConnection } from '../../metamodels/pure/model/packageableElements/connection/ExternalFormatConnection';
 import type {
@@ -73,14 +71,11 @@
   V1_ElementBuilder,
   V1_initPackageableElement,
 } from '@finos/legend-graph';
-<<<<<<< HEAD
 import { V1_Schema } from './v1/model/packageableElements/schemaSet/V1_Schema';
-=======
 import { ModelUnit } from '../../metamodels/pure/model/packageableElements/store/ModelUnit';
 import { V1_ModelUnit } from './v1/model/packageableElements/store/V1_ModelUnit';
 import { UrlStream } from '../../metamodels/pure/model/packageableElements/connection/UrlStream';
 import { V1_UrlStream } from './v1/model/packageableElements/connection/V1_UrlStream';
->>>>>>> c386e419
 
 const BINDING_ELEMENT_CLASSIFIER_PATH =
   'meta::external::shared::format::binding::Binding';
@@ -180,8 +175,10 @@
             elementProtocol.name,
           );
           const element = getSchemaSet(path, context.graph);
-<<<<<<< HEAD
-          element.format = elementProtocol.format;
+          element.format =
+            Object.values(FORMAT_TYPE).find(
+              (type) => type === elementProtocol.format,
+            ) ?? FORMAT_TYPE.FLAT_DATA;
           element.schemas = elementProtocol.schemas.map((schema) => {
             const schemaElement = new Schema();
             schemaElement.setContent(
@@ -194,13 +191,6 @@
             schemaElement.location = schema.location;
             return schemaElement;
           });
-=======
-          element.format = guaranteeNonEmptyString(
-            elementProtocol.format,
-            `Schema set 'format' field is missing or empty`,
-          );
-          element.schemas = elementProtocol.schemas;
->>>>>>> c386e419
         },
       }),
     ];
