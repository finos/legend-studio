/**
 * Copyright (c) 2020-present, Goldman Sachs
 *
 * Licensed under the Apache License, Version 2.0 (the "License");
 * you may not use this file except in compliance with the License.
 * You may obtain a copy of the License at
 *
 *     http://www.apache.org/licenses/LICENSE-2.0
 *
 * Unless required by applicable law or agreed to in writing, software
 * distributed under the License is distributed on an "AS IS" BASIS,
 * WITHOUT WARRANTIES OR CONDITIONS OF ANY KIND, either express or implied.
 * See the License for the specific language governing permissions and
 * limitations under the License.
 */

import {
  type NavigationZone,
  DEFAULT_TAB_SIZE,
  EXTERNAL_APPLICATION_NAVIGATION__generateStudioProjectViewUrl,
  EXTERNAL_APPLICATION_NAVIGATION__generateNewDataCubeUrl,
} from '@finos/legend-application';
import {
  resolveVersion,
  retrieveProjectEntitiesWithDependencies,
  StoreProjectData,
  VersionedProjectData,
} from '@finos/legend-server-depot';
import { action, flow, flowResult, makeObservable, observable } from 'mobx';
import type { LegendMarketplaceBaseStore } from '../LegendMarketplaceBaseStore.js';
import {
  type GeneratorFn,
  type PlainObject,
  ActionState,
  assertErrorThrown,
  guaranteeNonNullable,
  guaranteeType,
  stringifyQueryParams,
  addQueryParametersToUrl,
} from '@finos/legend-shared';
import {
  type Class,
  type TDSExecutionResult,
  type TDSRowDataType,
  type V1_EntitlementsDataProductDetailsResponse,
  type V1_Terminal,
  DataProductArtifactGeneration,
  getRowDataFromExecutionResult,
  GraphDataWithOrigin,
  GraphManagerState,
  LegendSDLC,
  V1_AdHocDeploymentDataProductOrigin,
  V1_DataProduct,
  V1_dataProductModelSchema,
  V1_entitlementsDataProductDetailsResponseToDataProductDetails,
  V1_PureGraphManager,
  V1_SdlcDeploymentDataProductOrigin,
  V1_TerminalModelSchema,
} from '@finos/legend-graph';
import type { AuthContextProps } from 'react-oidc-context';
import { getDataProductFromDetails } from './LakehouseUtils.js';
import {
  parseGAVCoordinates,
  type StoredFileGeneration,
  type Entity,
  parseProjectIdentifier,
} from '@finos/legend-storage';
import { deserialize } from 'serializr';
import {
  EXTERNAL_APPLICATION_NAVIGATION__generateDataSpaceQueryEditorUrl,
  EXTERNAL_APPLICATION_NAVIGATION__generateStudioSDLCProjectViewUrl,
  generateLakehouseDataProductPath,
  generateLakehouseTaskPath,
} from '../../__lib__/LegendMarketplaceNavigation.js';
import {
  DataSpaceViewerState,
  EXTERNAL_APPLICATION_NAVIGATION__generateServiceQueryCreatorUrl,
} from '@finos/legend-extension-dsl-data-space/application';
import {
  type DataSpaceAnalysisResult,
  DSL_DataSpace_getGraphManagerExtension,
  retrieveAnalyticsResultCache,
} from '@finos/legend-extension-dsl-data-space/graph';
import {
  DataProductDataAccessState,
  DataProductViewerState,
  TerminalProductLayoutState,
  TerminalProductViewerState,
} from '@finos/legend-extension-dsl-data-product';
import {
  DATAPRODUCT_TYPE,
  LegendMarketplaceTelemetryHelper,
} from '../../__lib__/LegendMarketplaceTelemetryHelper.js';

const ARTIFACT_GENERATION_DAT_PRODUCT_KEY = 'dataProduct';

export class LegendMarketplaceProductViewerStore {
  readonly marketplaceBaseStore: LegendMarketplaceBaseStore;
  dataProductViewer: DataProductViewerState | undefined;
  dataProductDataAccess: DataProductDataAccessState | undefined;
  terminalProductViewer: TerminalProductViewerState | undefined;
  legacyDataProductViewer: DataSpaceViewerState | undefined;

  readonly loadingProductState = ActionState.create();

  constructor(marketplaceBaseStore: LegendMarketplaceBaseStore) {
    this.marketplaceBaseStore = marketplaceBaseStore;

    makeObservable(this, {
      dataProductViewer: observable,
      dataProductDataAccess: observable,
      terminalProductViewer: observable,
      legacyDataProductViewer: observable,
      setDataProductViewer: action,
      setDataProductDataAccess: action,
      setTerminalProductViewer: action,
      setLegacyDataProductViewer: action,
      initWithProduct: flow,
      initWithTerminal: flow,
      initWithSDLCProduct: flow,
      initWithLegacyProduct: flow,
    });
  }

  setDataProductViewer(val: DataProductViewerState | undefined): void {
    this.dataProductViewer = val;
  }

  setDataProductDataAccess(val: DataProductDataAccessState | undefined): void {
    this.dataProductDataAccess = val;
  }

  setTerminalProductViewer(val: TerminalProductViewerState | undefined): void {
    this.terminalProductViewer = val;
  }

  setLegacyDataProductViewer(val: DataSpaceViewerState | undefined): void {
    this.legacyDataProductViewer = val;
  }

  *initWithTerminal(terminalId: string): GeneratorFn<void> {
    try {
      this.loadingProductState.inProgress();
      const rawTerminalResponse: TDSExecutionResult =
        (yield this.marketplaceBaseStore.engineServerClient.getTerminalById(
          terminalId,
        )) as TDSExecutionResult;
      const terminalRowData: TDSRowDataType[] =
        getRowDataFromExecutionResult(rawTerminalResponse);
      const matchingRows = terminalRowData.filter(
        (row: TDSRowDataType) => row.id === Number(terminalId),
      );
      const terminalProducts: V1_Terminal[] = matchingRows.map(
        (rowData: TDSRowDataType) =>
          deserialize(V1_TerminalModelSchema, rowData),
      );

      this.setTerminalProductViewer(
        new TerminalProductViewerState(
          guaranteeNonNullable(
            terminalProducts[0],
            `No terminal found with ID ${terminalId}`,
          ),
          this.marketplaceBaseStore.applicationStore,
          new TerminalProductLayoutState(),
        ),
      );

      this.loadingProductState.complete();
      LegendMarketplaceTelemetryHelper.logEvent_LoadTerminal(
        this.marketplaceBaseStore.applicationStore.telemetryService,
        terminalId,
        undefined,
      );
    } catch (error) {
      assertErrorThrown(error);
      const message = `Unable to load terminal ${terminalId}: ${error.message}`;
      this.marketplaceBaseStore.applicationStore.notificationService.notifyError(
        message,
      );
      this.loadingProductState.fail();
      LegendMarketplaceTelemetryHelper.logEvent_LoadTerminal(
        this.marketplaceBaseStore.applicationStore.telemetryService,
        terminalId,
        message,
      );
    }
  }

  *initWithProduct(
    dataProductId: string,
    deploymentId: number,
    auth: AuthContextProps,
  ): GeneratorFn<void> {
    try {
      this.loadingProductState.inProgress();
      const rawResponse =
        (yield this.marketplaceBaseStore.lakehouseContractServerClient.getDataProductByIdAndDID(
          dataProductId,
          deploymentId,
          auth.user?.access_token,
        )) as PlainObject<V1_EntitlementsDataProductDetailsResponse>;
      const fetchedDataProductDetails =
        V1_entitlementsDataProductDetailsResponseToDataProductDetails(
          rawResponse,
        );
      if (fetchedDataProductDetails.length === 0) {
        throw new Error(
          `No data products found for ID ${dataProductId} and DID ${deploymentId}`,
        );
      } else if (fetchedDataProductDetails.length > 1) {
        throw new Error(
          `Multiple data products found for ID ${dataProductId} and DID ${deploymentId}`,
        );
      }

      const entitlementsDataProductDetails = guaranteeNonNullable(
        fetchedDataProductDetails[0],
      );

      // Create graph manager state
      const graphManagerState = new GraphManagerState(
        this.marketplaceBaseStore.applicationStore.pluginManager,
        this.marketplaceBaseStore.applicationStore.logService,
      );
      const graphManager = guaranteeType(
        graphManagerState.graphManager,
        V1_PureGraphManager,
        'GraphManager must be a V1_PureGraphManager',
      );
      yield graphManager.initialize(
        {
          env: this.marketplaceBaseStore.applicationStore.config.env,
          tabSize: DEFAULT_TAB_SIZE,
          clientConfig: {
            baseUrl:
              this.marketplaceBaseStore.applicationStore.config.engineServerUrl,
          },
        },
        { engine: this.marketplaceBaseStore.remoteEngine },
      );
      yield graphManagerState.initializeSystem();

      // For AdHoc DataProducts, we need to build the graph so that we have the
      // PCMD to use for fetching access point relation types.
      if (
        entitlementsDataProductDetails.origin instanceof
        V1_AdHocDeploymentDataProductOrigin
      ) {
        const entities: Entity[] = (yield graphManager.pureCodeToEntities(
          entitlementsDataProductDetails.origin.definition,
        )) as Entity[];
        yield graphManager.buildGraph(
          graphManagerState.graph,
          entities,
          ActionState.create(),
        );
      }

      const v1DataProduct = guaranteeType(
        yield getDataProductFromDetails(
          entitlementsDataProductDetails,
          graphManager,
          this.marketplaceBaseStore,
        ),
        V1_DataProduct,
        `Unable to get V1_DataProduct from details for id: ${entitlementsDataProductDetails.id}`,
      );

      const dataProductViewerState = new DataProductViewerState(
        v1DataProduct,
        this.marketplaceBaseStore.applicationStore,
        this.marketplaceBaseStore.engineServerClient,
        graphManagerState,
        this.marketplaceBaseStore.applicationStore.config.options.dataProductConfig,
        this.marketplaceBaseStore.userSearchService,
        undefined,
        {
          viewDataProductSource: () => {
            if (
              entitlementsDataProductDetails.origin instanceof
              V1_SdlcDeploymentDataProductOrigin
            ) {
              this.marketplaceBaseStore.applicationStore.navigationService.navigator.visitAddress(
                EXTERNAL_APPLICATION_NAVIGATION__generateStudioProjectViewUrl(
                  this.marketplaceBaseStore.applicationStore.config
                    .studioApplicationUrl,
                  entitlementsDataProductDetails.origin.group,
                  entitlementsDataProductDetails.origin.artifact,
                  entitlementsDataProductDetails.origin.version,
                  v1DataProduct.path,
                ),
              );
            }
          },
<<<<<<< HEAD
          openPowerBi: () => {
            if (
              entitlementsDataProductDetails.origin instanceof
              V1_SdlcDeploymentDataProductOrigin
            ) {
              const {
                group: groupId,
                artifact: artifactId,
                version,
              } = entitlementsDataProductDetails.origin;
              const { path, name: apg } = v1DataProduct;
              const powerBiUrl =
                this.marketplaceBaseStore.applicationStore.config.powerBiUrl;
              this.marketplaceBaseStore.applicationStore.navigationService.navigator.visitAddress(
                addQueryParametersToUrl(
                  powerBiUrl,
                  stringifyQueryParams({
                    groupId,
                    artifactId,
                    version,
                    path,
                    apg,
                  }),
                ),
              );
            }
=======
          openDataCube: (sourceData) => {
            this.marketplaceBaseStore.applicationStore.navigationService.navigator.visitAddress(
              EXTERNAL_APPLICATION_NAVIGATION__generateNewDataCubeUrl(
                this.marketplaceBaseStore.applicationStore.config
                  .datacubeApplicationUrl,
                sourceData,
              ),
            );
>>>>>>> 86edd917
          },
        },
      );
      const dataProductDataAccessState = new DataProductDataAccessState(
        entitlementsDataProductDetails,
        dataProductViewerState,
        this.marketplaceBaseStore.lakehouseContractServerClient,
        this.marketplaceBaseStore.lakehousePlatformServerClient,
        this.marketplaceBaseStore.lakehouseIngestServerClient,
        this.marketplaceBaseStore.applicationStore.pluginManager.getApplicationPlugins(),
        {
          getContractTaskUrl: (taskId: string) =>
            this.marketplaceBaseStore.applicationStore.navigationService.navigator.generateAddress(
              generateLakehouseTaskPath(taskId),
            ),
          getDataProductUrl: (_dataProductId: string, _deploymentId: number) =>
            this.marketplaceBaseStore.applicationStore.navigationService.navigator.generateAddress(
              generateLakehouseDataProductPath(_dataProductId, _deploymentId),
            ),
        },
      );
      this.setDataProductViewer(dataProductViewerState);
      this.setDataProductDataAccess(dataProductDataAccessState);
      dataProductDataAccessState.init(auth.user?.access_token);
      this.loadingProductState.complete();
      const origin =
        entitlementsDataProductDetails.origin instanceof
        V1_SdlcDeploymentDataProductOrigin
          ? {
              type: DATAPRODUCT_TYPE.SDLC,
              groupId: entitlementsDataProductDetails.origin.group,
              artifactId: entitlementsDataProductDetails.origin.artifact,
              versionId: entitlementsDataProductDetails.origin.version,
            }
          : {
              type: DATAPRODUCT_TYPE.ADHOC,
            };
      LegendMarketplaceTelemetryHelper.logEvent_LoadDataProduct(
        this.marketplaceBaseStore.applicationStore.telemetryService,
        {
          origin: origin,
          dataProductId: dataProductId,
          deploymentId: deploymentId,
          name: entitlementsDataProductDetails.dataProduct.name,
          environmentClassification:
            entitlementsDataProductDetails.lakehouseEnvironment?.type,
        },
        undefined,
      );
    } catch (error) {
      assertErrorThrown(error);
      const message = `Unable to load product ${dataProductId}: ${error.message}`;
      this.marketplaceBaseStore.applicationStore.notificationService.notifyError(
        message,
      );
      this.loadingProductState.fail();
      LegendMarketplaceTelemetryHelper.logEvent_LoadDataProduct(
        this.marketplaceBaseStore.applicationStore.telemetryService,
        {
          dataProductId: dataProductId,
          deploymentId: deploymentId,
        },
        message,
      );
    }
  }

  /**
   * This is a fallback to support the old data product URL with GAV and path.
   * We check to see if the data product has been deployed, and if so, we redirect
   * to the new URL format with data product ID and deployment ID. If not, we show
   * an error saying the product is not deployed.
   *
   * @param gav The GAV coordinates of the product.
   * @param path The path to the product.
   */
  *initWithSDLCProduct(gav: string, path: string): GeneratorFn<void> {
    try {
      this.loadingProductState.inProgress();
      const projectData = VersionedProjectData.serialization.fromJson(
        parseGAVCoordinates(gav) as unknown as PlainObject,
      );
      try {
        const storeProject = new StoreProjectData();
        storeProject.groupId = projectData.groupId;
        storeProject.artifactId = projectData.artifactId;
        const v1DataProduct = deserialize(
          V1_dataProductModelSchema,
          (
            (yield this.marketplaceBaseStore.depotServerClient.getVersionEntity(
              projectData.groupId,
              projectData.artifactId,
              resolveVersion(projectData.versionId),
              path,
            )) as Entity
          ).content,
        );
        const files =
          (yield this.marketplaceBaseStore.depotServerClient.getGenerationFilesByType(
            storeProject,
            resolveVersion(projectData.versionId),
            ARTIFACT_GENERATION_DAT_PRODUCT_KEY,
          )) as StoredFileGeneration[];
        const fileGen = files.filter((e) => e.path === v1DataProduct.path)[0]
          ?.file.content;
        if (fileGen) {
          const content: PlainObject = JSON.parse(fileGen) as PlainObject;
          const gen =
            DataProductArtifactGeneration.serialization.fromJson(content);
          const dataProductId = v1DataProduct.name.toUpperCase();
          const deploymentId = Number(gen.dataProduct.deploymentId);
          this.marketplaceBaseStore.applicationStore.navigationService.navigator.goToLocation(
            generateLakehouseDataProductPath(dataProductId, deploymentId),
          );
          this.loadingProductState.complete();
          LegendMarketplaceTelemetryHelper.logEvent_LoadSDLCDataProduct(
            this.marketplaceBaseStore.applicationStore.telemetryService,
            {
              path: path,
              origin: {
                type: DATAPRODUCT_TYPE.SDLC,
                groupId: projectData.groupId,
                artifactId: projectData.artifactId,
                versionId: projectData.versionId,
              },
              dataProductId: dataProductId,
              deploymentId: deploymentId,
            },
            undefined,
          );
        } else {
          throw new Error('File generation not found');
        }
      } catch (error) {
        assertErrorThrown(error);
        const message = `Unable to load product ${path}: ${error.message}`;
        this.marketplaceBaseStore.applicationStore.notificationService.notifyError(
          message,
        );
        this.loadingProductState.fail();
        LegendMarketplaceTelemetryHelper.logEvent_LoadSDLCDataProduct(
          this.marketplaceBaseStore.applicationStore.telemetryService,
          {
            path: path,
            origin: {
              type: DATAPRODUCT_TYPE.SDLC,
              groupId: projectData.groupId,
              artifactId: projectData.artifactId,
              versionId: projectData.versionId,
            },
          },
          message,
        );
      }
    } catch (error) {
      assertErrorThrown(error);
      this.marketplaceBaseStore.applicationStore.notificationService.notifyError(
        `Unable to deserialize gav for product ${path}: ${error.message}`,
      );
      this.loadingProductState.fail();
    }
  }

  *initWithLegacyProduct(gav: string, path: string): GeneratorFn<void> {
    try {
      this.loadingProductState.inProgress();
      const { groupId, artifactId, versionId } = parseGAVCoordinates(gav);
      try {
        // create graph manager
        const graphManagerState = new GraphManagerState(
          this.marketplaceBaseStore.applicationStore.pluginManager,
          this.marketplaceBaseStore.applicationStore.logService,
        );
        const graphManager = guaranteeType(
          graphManagerState.graphManager,
          V1_PureGraphManager,
          'GraphManager must be a V1_PureGraphManager',
        );

        // initialize graph manager
        yield graphManager.initialize(
          {
            env: this.marketplaceBaseStore.applicationStore.config.env,
            tabSize: DEFAULT_TAB_SIZE,
            clientConfig: {
              baseUrl:
                this.marketplaceBaseStore.applicationStore.config
                  .engineServerUrl,
              queryBaseUrl:
                this.marketplaceBaseStore.applicationStore.config
                  .engineQueryServerUrl,
              enableCompression: true,
            },
          },
          { engine: this.marketplaceBaseStore.remoteEngine },
        );
        yield graphManagerState.initializeSystem();

        // fetch project
        this.loadingProductState.setMessage(`Fetching project...`);
        const project = StoreProjectData.serialization.fromJson(
          (yield flowResult(
            this.marketplaceBaseStore.depotServerClient.getProject(
              groupId,
              artifactId,
            ),
          )) as PlainObject<StoreProjectData>,
        );

        // set origin
        graphManagerState.graph.setOrigin(
          new LegendSDLC(groupId, artifactId, resolveVersion(versionId)),
        );

        // analyze data product
        const analysisResult = (yield DSL_DataSpace_getGraphManagerExtension(
          graphManagerState.graphManager,
        ).analyzeDataSpace(
          path,
          () =>
            retrieveProjectEntitiesWithDependencies(
              project,
              versionId,
              this.marketplaceBaseStore.depotServerClient,
            ),
          () =>
            retrieveAnalyticsResultCache(
              project,
              versionId,
              path,
              this.marketplaceBaseStore.depotServerClient,
            ),
          this.loadingProductState,
        )) as DataSpaceAnalysisResult;

        const dataSpaceViewerState = new DataSpaceViewerState(
          this.marketplaceBaseStore.applicationStore,
          graphManagerState,
          groupId,
          artifactId,
          versionId,
          analysisResult,
          {
            retrieveGraphData: () =>
              new GraphDataWithOrigin(
                new LegendSDLC(groupId, artifactId, versionId),
              ),
            queryDataSpace: (executionContextKey: string) =>
              this.marketplaceBaseStore.applicationStore.navigationService.navigator.visitAddress(
                EXTERNAL_APPLICATION_NAVIGATION__generateDataSpaceQueryEditorUrl(
                  this.marketplaceBaseStore.applicationStore.config
                    .queryApplicationUrl,
                  groupId,
                  artifactId,
                  versionId,
                  analysisResult.path,
                  executionContextKey,
                  undefined,
                  undefined,
                ),
              ),
            viewProject: (entityPath: string | undefined) => {
              this.marketplaceBaseStore.applicationStore.navigationService.navigator.visitAddress(
                EXTERNAL_APPLICATION_NAVIGATION__generateStudioProjectViewUrl(
                  this.marketplaceBaseStore.applicationStore.config
                    .studioApplicationUrl,
                  groupId,
                  artifactId,
                  versionId,
                  entityPath,
                ),
              );
            },
            viewSDLCProject: async (entityPath: string | undefined) => {
              // find the matching SDLC instance
              const projectIDPrefix = parseProjectIdentifier(
                project.projectId,
              ).prefix;
              const matchingSDLCEntry =
                this.marketplaceBaseStore.applicationStore.config.studioInstances.find(
                  (entry) => entry.sdlcProjectIDPrefix === projectIDPrefix,
                );
              if (matchingSDLCEntry) {
                this.marketplaceBaseStore.applicationStore.navigationService.navigator.visitAddress(
                  EXTERNAL_APPLICATION_NAVIGATION__generateStudioSDLCProjectViewUrl(
                    matchingSDLCEntry.url,
                    project.projectId,
                    entityPath,
                  ),
                );
              } else {
                this.marketplaceBaseStore.applicationStore.notificationService.notifyWarning(
                  `Can't find the corresponding SDLC instance to view the SDLC project`,
                );
              }
            },
            queryClass: (_class: Class): void => {
              this.marketplaceBaseStore.applicationStore.navigationService.navigator.visitAddress(
                EXTERNAL_APPLICATION_NAVIGATION__generateDataSpaceQueryEditorUrl(
                  this.marketplaceBaseStore.applicationStore.config
                    .queryApplicationUrl,
                  groupId,
                  artifactId,
                  versionId,
                  analysisResult.path,
                  analysisResult.defaultExecutionContext.name,
                  undefined,
                  _class.path,
                ),
              );
            },
            openServiceQuery: (servicePath: string): void => {
              this.marketplaceBaseStore.applicationStore.navigationService.navigator.visitAddress(
                EXTERNAL_APPLICATION_NAVIGATION__generateServiceQueryCreatorUrl(
                  this.marketplaceBaseStore.applicationStore.config
                    .queryApplicationUrl,
                  groupId,
                  artifactId,
                  versionId,
                  servicePath,
                ),
              );
            },
            onZoneChange: (zone: NavigationZone | undefined): void => {
              if (zone === undefined) {
                this.marketplaceBaseStore.applicationStore.navigationService.navigator.resetZone();
              } else {
                this.marketplaceBaseStore.applicationStore.navigationService.navigator.updateCurrentZone(
                  zone,
                );
              }
            },
          },
        );
        this.setLegacyDataProductViewer(dataSpaceViewerState);
        this.loadingProductState.complete();
        LegendMarketplaceTelemetryHelper.logEvent_LoadLegacyDataProduct(
          this.marketplaceBaseStore.applicationStore.telemetryService,
          groupId,
          artifactId,
          versionId,
          path,
          undefined,
        );
      } catch (error) {
        assertErrorThrown(error);
        const message = `Unable to load legacy data product ${gav}::${path}: ${error.message}`;
        this.marketplaceBaseStore.applicationStore.notificationService.notifyError(
          message,
        );
        this.loadingProductState.fail();
        LegendMarketplaceTelemetryHelper.logEvent_LoadLegacyDataProduct(
          this.marketplaceBaseStore.applicationStore.telemetryService,
          groupId,
          artifactId,
          versionId,
          path,
          message,
        );
      }
    } catch (error) {
      assertErrorThrown(error);
      this.marketplaceBaseStore.applicationStore.notificationService.notifyError(
        `Unable to parse gav for product ${path}: ${error.message}`,
      );
      this.loadingProductState.fail();
    }
  }
}<|MERGE_RESOLUTION|>--- conflicted
+++ resolved
@@ -293,7 +293,6 @@
               );
             }
           },
-<<<<<<< HEAD
           openPowerBi: () => {
             if (
               entitlementsDataProductDetails.origin instanceof
@@ -320,7 +319,7 @@
                 ),
               );
             }
-=======
+          },
           openDataCube: (sourceData) => {
             this.marketplaceBaseStore.applicationStore.navigationService.navigator.visitAddress(
               EXTERNAL_APPLICATION_NAVIGATION__generateNewDataCubeUrl(
@@ -329,7 +328,6 @@
                 sourceData,
               ),
             );
->>>>>>> 86edd917
           },
         },
       );
