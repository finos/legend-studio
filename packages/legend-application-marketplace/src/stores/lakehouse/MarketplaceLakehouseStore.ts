--- conflicted
+++ resolved
@@ -46,34 +46,18 @@
   GraphManagerState,
   V1_AdHocDeploymentDataProductOrigin,
   V1_DataProduct,
-<<<<<<< HEAD
   V1_Terminal,
-  V1_DataProductArtifactGeneration,
-=======
->>>>>>> f8ca1901
   V1_dataProductModelSchema,
   V1_deserializeIngestEnvironment,
   V1_entitlementsDataProductDetailsResponseToDataProductDetails,
   V1_EntitlementsLakehouseEnvironmentType,
   V1_IngestEnvironmentClassification,
   V1_PureGraphManager,
-<<<<<<< HEAD
   V1_TerminalModelSchema,
-  V1_SandboxDataProductDeploymentResponse,
-=======
   V1_SdlcDeploymentDataProductOrigin,
->>>>>>> f8ca1901
 } from '@finos/legend-graph';
 import { DataProductViewerState } from './DataProductViewerState.js';
-<<<<<<< HEAD
-import {
-  EXTERNAL_APPLICATION_NAVIGATION__generateIngestEnvironemntUrl,
-  EXTERNAL_APPLICATION_NAVIGATION__generateStudioSDLCProjectViewUrl,
-} from '../../__lib__/LegendMarketplaceNavigation.js';
-import { type AuthContextProps } from 'react-oidc-context';
-=======
 import type { AuthContextProps } from 'react-oidc-context';
->>>>>>> f8ca1901
 import type { LakehouseContractServerClient } from '@finos/legend-server-marketplace';
 import { DataProductState } from './dataProducts/DataProducts.js';
 import {
@@ -82,18 +66,7 @@
   IngestDeploymentServerConfig,
 } from '@finos/legend-server-lakehouse';
 import { LegendMarketplaceUserDataHelper } from '../../__lib__/LegendMarketplaceUserDataHelper.js';
-<<<<<<< HEAD
-=======
-import { getDataProductFromDetails } from './LakehouseUtils.js';
-import {
-  parseGAVCoordinates,
-  type StoredFileGeneration,
-  type Entity,
-} from '@finos/legend-storage';
-import { deserialize } from 'serializr';
-import { generateLakehouseDataProductPath } from '../../__lib__/LegendMarketplaceNavigation.js';
-
->>>>>>> f8ca1901
+
 const ARTIFACT_GENERATION_DAT_PRODUCT_KEY = 'dataProduct';
 
 export enum DataProductFilterType {
@@ -240,15 +213,9 @@
     makeObservable(this, {
       init: flow,
       initWithProduct: flow,
-<<<<<<< HEAD
       initWithTerminal: flow,
-      initWithSandboxProduct: flow,
-      productStatesMap: observable,
-      sandboxDataProductStates: observable,
-=======
       initWithSDLCProduct: flow,
       dataProductStates: observable,
->>>>>>> f8ca1901
       lakehouseIngestEnvironmentSummaries: observable,
       lakehouseIngestEnvironmentDetails: observable,
       dataProductViewer: observable,
@@ -259,12 +226,8 @@
       setDataProductViewerState: action,
       setLakehouseIngestEnvironmentSummaries: action,
       setLakehouseIngestEnvironmentDetails: action,
-<<<<<<< HEAD
-      setSandboxDataProductStates: action,
       setTerminalProducts: action,
       terminalProducts: observable,
-=======
->>>>>>> f8ca1901
       filter: observable,
       sort: observable,
       setSort: action,
@@ -331,18 +294,6 @@
     this.lakehouseIngestEnvironmentDetails = environmentDetails;
   }
 
-<<<<<<< HEAD
-  setSandboxDataProductStates(
-    sandboxDataProductStates: SandboxDataProductState[],
-  ): void {
-    this.sandboxDataProductStates = sandboxDataProductStates;
-  }
-  setTerminalProducts(products: V1_Terminal[] | undefined): void {
-    this.terminalProducts = products;
-  }
-
-=======
->>>>>>> f8ca1901
   setDataProductViewerState(val: DataProductViewerState | undefined): void {
     this.dataProductViewer = val;
   }
@@ -645,7 +596,6 @@
     }
   }
 
-<<<<<<< HEAD
   *initWithTerminal(
     terminalId: number,
     auth: AuthContextProps,
@@ -741,13 +691,6 @@
       this.loadingProductsState.fail();
     }
   }
-
-  *initWithSandboxProduct(
-    ingestEnvironmentUrn: string,
-    path: string,
-    auth: AuthContextProps,
-  ): GeneratorFn<void> {
-=======
   /**
    * This is a fallback to support the old data product URL with GAV and path.
    * We check to see if the data product has been deployed, and if so, we redirect
@@ -758,7 +701,6 @@
    * @param path The path to the product.
    */
   *initWithSDLCProduct(gav: string, path: string): GeneratorFn<void> {
->>>>>>> f8ca1901
     try {
       this.loadingProductState.inProgress();
       const projectData = VersionedProjectData.serialization.fromJson(
