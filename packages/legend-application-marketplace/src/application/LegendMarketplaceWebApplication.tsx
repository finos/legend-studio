--- conflicted
+++ resolved
@@ -137,7 +137,6 @@
     },
   );
 
-<<<<<<< HEAD
   const ProtectedTerminal = withAuthenticationRequired(TerminalProduct, {
     OnRedirecting: () => (
       <CubesLoadingIndicator isLoading={true}>
@@ -148,7 +147,7 @@
       state: `${window.location.pathname}${window.location.search}`,
     },
   });
-=======
+  
   const ProtectedLakehouseSearchResults = withAuthenticationRequired(
     MarketplaceLakehouseSearchResults,
     {
@@ -162,7 +161,6 @@
       },
     },
   );
->>>>>>> 0dea4aa1
 
   const ProtectedLakehouseDataProduct = withAuthenticationRequired(
     LakehouseDataProduct,
