--- conflicted
+++ resolved
@@ -29,7 +29,6 @@
   CubesLoadingIndicatorIcon,
 } from '@finos/legend-art';
 import {
-<<<<<<< HEAD
   Box,
   Button,
   Checkbox,
@@ -565,14 +564,7 @@
     );
   },
 );
-=======
-  generateLakehouseDataProductPath,
-  generateLakehouseSearchResultsRoute,
-} from '../../__lib__/LegendMarketplaceNavigation.js';
-import { assertErrorThrown, isNonEmptyString } from '@finos/legend-shared';
-import type { DataProductState } from '../../stores/lakehouse/dataProducts/DataProducts.js';
-import { LakehouseHighlightedDataProductCard } from '../../components/LakehouseDataProductCard/LakehouseHighlightedDataProductCard.js';
->>>>>>> 0dea4aa1
+
 
 export const MarketplaceLakehouseHome = withMarketplaceLakehouseStore(
   observer(() => {
