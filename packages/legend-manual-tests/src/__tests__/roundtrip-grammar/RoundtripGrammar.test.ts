--- conflicted
+++ resolved
@@ -83,11 +83,8 @@
   // Update processing to handle Persistence V2 specs
   // See https://github.com/finos/legend-engine/pull/1764
   'DSL_Persistence-basic.pure': SKIP,
-<<<<<<< HEAD
-=======
   // Remove once function tests has been completed on engine side
   'CORE-basic-function-with-tests.pure': SKIP,
->>>>>>> 5c8349a5
 };
 
 type GrammarRoundtripOptions = {
