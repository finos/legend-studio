--- conflicted
+++ resolved
@@ -81,11 +81,6 @@
 const EXCLUSIONS: { [key: string]: ROUNTRIP_TEST_PHASES[] | typeof SKIP } = {
   'DSLDiagram-basic.pure': SKIP, // Needs https://github.com/finos/legend-engine/pull/397 to be merged
   'DSLDataSpace-basic.pure': SKIP, // Needs https://github.com/finos/legend-engine/pull/397 to be merged
-<<<<<<< HEAD
-  'DSLSerializer-basic.pure': SKIP, // To be fixed - https://github.com/finos/legend-studio/pull/534
-  'DSLServiceStore-basic.pure': SKIP, // To be fixed - https://github.com/finos/legend-studio/pull/534
-=======
->>>>>>> 67a95bd0
   // post processor mismatch between engine (undefined) vs studio ([])
   'relational-connection.pure': [ROUNTRIP_TEST_PHASES.PROTOCOL_ROUNDTRIP],
   // TODO: remove these when we can properly handle relational mapping `mainTable` and `primaryKey` in transformers.
