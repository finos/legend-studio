/**
 * Copyright (c) 2020-present, Goldman Sachs
 *
 * Licensed under the Apache License, Version 2.0 (the "License");
 * you may not use this file except in compliance with the License.
 * You may obtain a copy of the License at
 *
 *     http://www.apache.org/licenses/LICENSE-2.0
 *
 * Unless required by applicable law or agreed to in writing, software
 * distributed under the License is distributed on an "AS IS" BASIS,
 * WITHOUT WARRANTIES OR CONDITIONS OF ANY KIND, either express or implied.
 * See the License for the specific language governing permissions and
 * limitations under the License.
 */

import {
  type Hashable,
  guaranteeNonNullable,
  guaranteeType,
  assertTrue,
  UnsupportedOperationError,
  hashArray,
} from '@finos/legend-shared';
import { CORE_HASH_STRUCTURE } from '../../../../../MetaModelConst';
import {
  type PackageableElementVisitor,
  PackageableElement,
} from '../PackageableElement';
import { Property } from './Property';
import { type Stubable, isStubArray } from '../../../../../helpers/Stubable';
import { Class } from './Class';
import type { AnnotatedElement } from './AnnotatedElement';
import type { TaggedValue } from './TaggedValue';
import type { StereotypeReference } from './StereotypeReference';
import { DerivedProperty } from './DerivedProperty';
import type { AbstractProperty } from './AbstractProperty';

// NOTE: we might want to revisit this decision to initialize to association properties to stubs
const initAssociationProperties = (
  association: Association,
): [Property, Property] => {
  const properties: [Property, Property] = [
    Property.createStub(Class.createStub(), Class.createStub()),
    Property.createStub(Class.createStub(), Class.createStub()),
  ];
  properties[0].owner = association;
  properties[1].owner = association;
  return properties;
};

/**
 * Assocation needs exactly 2 properties (for 2 classes, not enumeration, not primitive), e.g.
 *    employees: Person[*]
 *    firm: Firm[1]
 * -> inside of Person, we will see a property firm: Firm[1] and vice versa
 *
 * NOTE: This is a very important note on the usage of `Association`. Association allows a very
 * nice trick that is without modifying some classes that you don't own, you can `create` property
 * on them by using association, but this can also be misused and accidentally create tangled cycles
 * of dependency between project. Imagine we create association between classes in project and system
 * or project dependencies. As such, in the app, we have to make it very clear that we prohibits this.
 *
 * TODO: We probably should change backend to do compilation check whether association refers
 * to a class from a different project. Here, while building the graph, we can make use of the
 * root package to verify this in the UI and make this a validation error in a way.
 */
export class Association
  extends PackageableElement
  implements AnnotatedElement, Hashable, Stubable
{
  properties: [Property, Property] = initAssociationProperties(this);
  stereotypes: StereotypeReference[] = [];
  taggedValues: TaggedValue[] = [];
  derivedProperties: DerivedProperty[] = [];

<<<<<<< HEAD
  /**
   * To store the properties generated while processing the milestoning properties. The properties
   * generated are `allVersions`, `allVersionsInRange` and derived property with date parameter.
   */
  _generatedMilestonedProperties: Property[] = [];

  constructor(name: string) {
    super(name);

    makeObservable<Association, '_elementHashCode'>(this, {
      properties: observable,
      stereotypes: observable,
      taggedValues: observable,
      derivedProperties: observable,
      setProperties: action,
      deleteTaggedValue: action,
      addTaggedValue: action,
      deleteStereotype: action,
      changeStereotype: action,
      addStereotype: action,
      isStub: computed,
      _elementHashCode: override,
    });
  }

=======
>>>>>>> b5709b20
  getFirstProperty = (): Property => guaranteeNonNullable(this.properties[0]);
  getSecondProperty = (): Property => guaranteeNonNullable(this.properties[1]);
  getOtherProperty = (property: Property): Property => {
    const idx = this.properties.findIndex((p) => p === property);
    assertTrue(
      idx !== -1,
      `Can't find property '${property.name}' in association '${this.path}'`,
    );
    return guaranteeNonNullable(this.properties[(idx + 1) % 2]);
  };
  getPropertyAssociatedClass = (property: AbstractProperty): Class => {
    if (property instanceof Property) {
      return guaranteeType(
        this.getOtherProperty(property).genericType.ownerReference.value,
        Class,
        `Association property '${property.name}' must be of type 'class'`,
      );
    } else if (property instanceof DerivedProperty) {
      throw new UnsupportedOperationError(
        `Derived property is not currently supported in association`,
      );
    }
    throw new UnsupportedOperationError(
      `Can't get associated class of property`,
      property,
    );
  };

  getProperty = (name: string): Property =>
    guaranteeNonNullable(
      this.properties.find((p) => p.name === name),
      `Can't find property '${name}' in class '${this.path}'`,
    );

  override get isStub(): boolean {
    return super.isStub && isStubArray(this.properties);
  }

  protected override get _elementHashCode(): string {
    return hashArray([
      CORE_HASH_STRUCTURE.ASSOCIATION,
      this.path,
      hashArray(this.properties),
      hashArray(this.derivedProperties),
      hashArray(this.stereotypes.map((val) => val.pointerHashCode)),
      hashArray(this.taggedValues),
    ]);
  }

  accept_PackageableElementVisitor<T>(
    visitor: PackageableElementVisitor<T>,
  ): T {
    return visitor.visit_Association(this);
  }
}<|MERGE_RESOLUTION|>--- conflicted
+++ resolved
@@ -74,34 +74,12 @@
   taggedValues: TaggedValue[] = [];
   derivedProperties: DerivedProperty[] = [];
 
-<<<<<<< HEAD
   /**
-   * To store the properties generated while processing the milestoning properties. The properties
+   * To store the abstract properties generated while processing the milestoning properties. The properties
    * generated are `allVersions`, `allVersionsInRange` and derived property with date parameter.
    */
-  _generatedMilestonedProperties: Property[] = [];
+  _generatedMilestonedProperties: AbstractProperty[] = [];
 
-  constructor(name: string) {
-    super(name);
-
-    makeObservable<Association, '_elementHashCode'>(this, {
-      properties: observable,
-      stereotypes: observable,
-      taggedValues: observable,
-      derivedProperties: observable,
-      setProperties: action,
-      deleteTaggedValue: action,
-      addTaggedValue: action,
-      deleteStereotype: action,
-      changeStereotype: action,
-      addStereotype: action,
-      isStub: computed,
-      _elementHashCode: override,
-    });
-  }
-
-=======
->>>>>>> b5709b20
   getFirstProperty = (): Property => guaranteeNonNullable(this.properties[0]);
   getSecondProperty = (): Property => guaranteeNonNullable(this.properties[1]);
   getOtherProperty = (property: Property): Property => {
