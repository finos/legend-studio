--- conflicted
+++ resolved
@@ -58,103 +58,12 @@
   stereotypes: StereotypeReference[] = [];
   taggedValues: TaggedValue[] = [];
 
-<<<<<<< HEAD
-  /**
-   * To store the properties generated while processing the milestoning properties. The properties
+  /**
+   * To store the abstract properties generated while processing the milestoning properties. The properties
    * generated are `allVersions`, `allVersionsInRange` and derived property with date parameter.
    */
-  _generatedMilestonedProperties: Property[] = [];
-
-  constructor(name: string) {
-    super(name);
-
-    makeObservable<Class, '_elementHashCode'>(this, {
-      properties: observable,
-      propertiesFromAssociations: observable,
-      derivedProperties: observable,
-      generalizations: observable,
-      subclasses: observable,
-      constraints: observable,
-      stereotypes: observable,
-      taggedValues: observable,
-      deleteProperty: action,
-      addProperty: action,
-      deleteDerivedProperty: action,
-      addDerivedProperty: action,
-      addConstraint: action,
-      deleteConstraint: action,
-      changeConstraint: action,
-      addSuperType: action,
-      deleteSuperType: action,
-      addSubclass: action,
-      deleteSubclass: action,
-      deleteTaggedValue: action,
-      addTaggedValue: action,
-      deleteStereotype: action,
-      changeStereotype: action,
-      addStereotype: action,
-      allSuperclasses: computed,
-      allSubclasses: computed({ keepAlive: true }),
-      dispose: override,
-      isStub: computed,
-      _elementHashCode: override,
-    });
-  }
-
-  deleteProperty(val: Property): void {
-    deleteEntry(this.properties, val);
-  }
-  addProperty(val: Property): void {
-    addUniqueEntry(this.properties, val);
-  }
-  deleteDerivedProperty(val: DerivedProperty): void {
-    deleteEntry(this.derivedProperties, val);
-  }
-  addDerivedProperty(val: DerivedProperty): void {
-    addUniqueEntry(this.derivedProperties, val);
-  }
-  addConstraint(val: Constraint): void {
-    addUniqueEntry(this.constraints, val);
-  }
-  deleteConstraint(val: Constraint): void {
-    deleteEntry(this.constraints, val);
-  }
-  changeConstraint(val: Constraint, newVal: Constraint): void {
-    changeEntry(this.constraints, val, newVal);
-  }
-  addSuperType(val: GenericTypeReference): void {
-    addUniqueEntry(this.generalizations, val);
-  }
-  deleteSuperType(val: GenericTypeReference): void {
-    deleteEntry(this.generalizations, val);
-  }
-  addSubclass(val: Class): void {
-    addUniqueEntry(this.subclasses, val);
-  }
-  deleteSubclass(val: Class): void {
-    deleteEntry(this.subclasses, val);
-  }
-  deleteTaggedValue(val: TaggedValue): void {
-    deleteEntry(this.taggedValues, val);
-  }
-  addTaggedValue(val: TaggedValue): void {
-    addUniqueEntry(this.taggedValues, val);
-  }
-  deleteStereotype(val: StereotypeReference): void {
-    deleteEntry(this.stereotypes, val);
-  }
-  changeStereotype(
-    oldVal: StereotypeReference,
-    newVal: StereotypeReference,
-  ): void {
-    changeEntry(this.stereotypes, oldVal, newVal);
-  }
-  addStereotype(val: StereotypeReference): void {
-    addUniqueEntry(this.stereotypes, val);
-  }
-
-=======
->>>>>>> b5709b20
+  _generatedMilestonedProperties: AbstractProperty[] = [];
+
   /**
    * Get class and its supertypes' properties recursively, duplications and loops are handled (Which should be caught by compiler)
    */
