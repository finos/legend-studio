--- conflicted
+++ resolved
@@ -226,41 +226,10 @@
 
   constructor(projectId: string, defaultDataset: string) {
     super();
-<<<<<<< HEAD
-
-    makeObservable(this, {
-      projectId: observable,
-      defaultDataset: observable,
-      proxyHost: observable,
-      proxyPort: observable,
-      hashCode: computed,
-      setProjectId: action,
-      setDefaultDataset: action,
-      setProxyHost: action,
-      setProxyPort: action,
-    });
-=======
->>>>>>> 5967b668
     this.projectId = projectId;
     this.defaultDataset = defaultDataset;
   }
 
-<<<<<<< HEAD
-  setProjectId(val: string): void {
-    this.projectId = val;
-  }
-  setDefaultDataset(val: string): void {
-    this.defaultDataset = val;
-  }
-  setProxyHost(val: string | undefined): void {
-    this.proxyHost = val;
-  }
-  setProxyPort(val: string | undefined): void {
-    this.proxyPort = val;
-  }
-
-=======
->>>>>>> 5967b668
   get hashCode(): string {
     return hashArray([
       CORE_HASH_STRUCTURE.BIGQUERY_DATASOURCE_SPECIFICATION,
