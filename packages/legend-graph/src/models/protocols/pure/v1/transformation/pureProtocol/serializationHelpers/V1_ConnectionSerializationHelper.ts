--- conflicted
+++ resolved
@@ -52,11 +52,8 @@
   V1_RedshiftDatasourceSpecification,
 } from '../../../model/packageableElements/store/relational/connection/V1_DatasourceSpecification';
 import {
-<<<<<<< HEAD
+  type V1_AuthenticationStrategy,
   V1_ApiTokenAuthenticationStrategy,
-=======
-  type V1_AuthenticationStrategy,
->>>>>>> 9bfa5879
   V1_SnowflakePublicAuthenticationStrategy,
   V1_GCPApplicationDefaultCredentialsAuthenticationStrategy,
   V1_OAuthAuthenticationStrategy,
@@ -174,7 +171,7 @@
   V1_DatabricksDatasourceSpecification,
   {
     _type: usingConstantValueSchema(V1_DatasourceSpecificationType.DATABRICKS),
-    hostname: primitive(),
+    host: primitive(),
     port: primitive(),
     protocol: primitive(),
     httpPath: primitive(),
