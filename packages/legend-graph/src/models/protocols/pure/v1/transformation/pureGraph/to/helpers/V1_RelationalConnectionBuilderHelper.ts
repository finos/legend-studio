--- conflicted
+++ resolved
@@ -34,11 +34,8 @@
   type AuthenticationStrategy,
   SnowflakePublicAuthenticationStrategy,
   GCPApplicationDefaultCredentialsAuthenticationStrategy,
-<<<<<<< HEAD
+  UsernamePasswordAuthenticationStrategy,
   ApiTokenAuthenticationStrategy,
-=======
-  UsernamePasswordAuthenticationStrategy,
->>>>>>> 9bfa5879
   OAuthAuthenticationStrategy,
   DefaultH2AuthenticationStrategy,
   DelegatedKerberosAuthenticationStrategy,
@@ -114,7 +111,7 @@
     return embeddedSpec;
   } else if (protocol instanceof V1_DatabricksDatasourceSpecification) {
     assertNonEmptyString(
-      protocol.hostname,
+      protocol.host,
       'Databricks hostname specification is missing',
     );
     assertNonEmptyString(
@@ -130,7 +127,7 @@
       'Databricks httpPath specification is missing',
     );
     const databricksSpec = new DatabricksDatasourceSpecification(
-      protocol.hostname,
+      protocol.host,
       protocol.port,
       protocol.protocol,
       protocol.httpPath,
