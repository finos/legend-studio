/**
 * Copyright (c) 2020-present, Goldman Sachs
 *
 * Licensed under the Apache License, Version 2.0 (the "License");
 * you may not use this file except in compliance with the License.
 * You may obtain a copy of the License at
 *
 *     http://www.apache.org/licenses/LICENSE-2.0
 *
 * Unless required by applicable law or agreed to in writing, software
 * distributed under the License is distributed on an "AS IS" BASIS,
 * WITHOUT WARRANTIES OR CONDITIONS OF ANY KIND, either express or implied.
 * See the License for the specific language governing permissions and
 * limitations under the License.
 */

// References to resolve in Database
// - Includes
// - Filter
export const TEST_DATA__DatabaseRoundtrip = [
  {
    path: 'model::relational::tests::db',
    content: {
      _type: 'relational',
      filters: [
        {
          _type: 'filter',
          name: 'PositiveInteractionTimeFilter',
          operation: {
            _type: 'dynaFunc',
            funcName: 'greaterThan',
            parameters: [
              {
                _type: 'column',
                column: 'time',
                table: {
                  _type: 'Table',
                  database: 'model::relational::tests::db',
                  mainTableDb: 'model::relational::tests::db',
                  schema: 'default',
                  table: 'interactionTable',
                },
                tableAlias: 'interactionTable',
              },
              {
                _type: 'literal',
                value: 0,
              },
            ],
          },
        },
        {
          _type: 'filter',
          name: 'ProductSynonymFilter',
          operation: {
            _type: 'dynaFunc',
            funcName: 'notEqual',
            parameters: [
              {
                _type: 'column',
                column: 'ID',
                table: {
                  _type: 'Table',
                  database: 'model::relational::tests::db',
                  mainTableDb: 'model::relational::tests::db',
                  schema: 'productSchema',
                  table: 'synonymTable',
                },
                tableAlias: 'synonymTable',
              },
              {
                _type: 'literal',
                value: 1,
              },
            ],
          },
        },
        {
          _type: 'filter',
          name: 'NonNegativePnlFilter',
          operation: {
            _type: 'dynaFunc',
            funcName: 'greaterThan',
            parameters: [
              {
                _type: 'column',
                column: 'pnl',
                table: {
                  _type: 'Table',
                  database: 'model::relational::tests::db',
                  mainTableDb: 'model::relational::tests::db',
                  schema: 'default',
                  table: 'orderPnlTable',
                },
                tableAlias: 'orderPnlTable',
              },
              {
                _type: 'literal',
                value: 0,
              },
            ],
          },
        },
        {
          _type: 'filter',
          name: 'LessThanEqualZeroPnlFilter',
          operation: {
            _type: 'dynaFunc',
            funcName: 'lessThanEqual',
            parameters: [
              {
                _type: 'column',
                column: 'pnl',
                table: {
                  _type: 'Table',
                  database: 'model::relational::tests::db',
                  mainTableDb: 'model::relational::tests::db',
                  schema: 'default',
                  table: 'orderPnlTable',
                },
                tableAlias: 'orderPnlTable',
              },
              {
                _type: 'literal',
                value: 0,
              },
            ],
          },
        },
      ],
      includedStores: ['model::relational::tests::dbInc'],
      joins: [
        {
          name: 'Product_Synonym',
          operation: {
            _type: 'dynaFunc',
            funcName: 'equal',
            parameters: [
              {
                _type: 'column',
                column: 'PRODID',
                table: {
                  _type: 'Table',
                  database: 'model::relational::tests::db',
                  mainTableDb: 'model::relational::tests::db',
                  schema: 'productSchema',
                  table: 'synonymTable',
                },
                tableAlias: 'synonymTable',
              },
              {
                _type: 'column',
                column: 'ID',
                table: {
                  _type: 'Table',
                  database: 'model::relational::tests::db',
                  mainTableDb: 'model::relational::tests::db',
                  schema: 'productSchema',
                  table: 'productTable',
                },
                tableAlias: 'productTable',
              },
            ],
          },
        },
        {
          name: 'Trade_Product',
          operation: {
            _type: 'dynaFunc',
            funcName: 'equal',
            parameters: [
              {
                _type: 'column',
                column: 'prodId',
                table: {
                  _type: 'Table',
                  database: 'model::relational::tests::db',
                  mainTableDb: 'model::relational::tests::db',
                  schema: 'default',
                  table: 'tradeTable',
                },
                tableAlias: 'tradeTable',
              },
              {
                _type: 'column',
                column: 'ID',
                table: {
                  _type: 'Table',
                  database: 'model::relational::tests::db',
                  mainTableDb: 'model::relational::tests::db',
                  schema: 'productSchema',
                  table: 'productTable',
                },
                tableAlias: 'productTable',
              },
            ],
          },
        },
        {
          name: 'Trade_Account',
          operation: {
            _type: 'dynaFunc',
            funcName: 'equal',
            parameters: [
              {
                _type: 'column',
                column: 'accountID',
                table: {
                  _type: 'Table',
                  database: 'model::relational::tests::db',
                  mainTableDb: 'model::relational::tests::db',
                  schema: 'default',
                  table: 'tradeTable',
                },
                tableAlias: 'tradeTable',
              },
              {
                _type: 'column',
                column: 'ID',
                table: {
                  _type: 'Table',
                  database: 'model::relational::tests::db',
                  mainTableDb: 'model::relational::tests::db',
                  schema: 'default',
                  table: 'accountTable',
                },
                tableAlias: 'accountTable',
              },
            ],
          },
        },
        {
          name: 'Interaction_Source',
          operation: {
            _type: 'dynaFunc',
            funcName: 'equal',
            parameters: [
              {
                _type: 'column',
                column: 'sourceId',
                table: {
                  _type: 'Table',
                  database: 'model::relational::tests::db',
                  mainTableDb: 'model::relational::tests::db',
                  schema: 'default',
                  table: 'interactionTable',
                },
                tableAlias: 'interactionTable',
              },
              {
                _type: 'column',
                column: 'ID',
                table: {
                  _type: 'Table',
                  database: 'model::relational::tests::db',
                  mainTableDb: 'model::relational::tests::db',
                  schema: 'default',
                  table: 'personTable',
                },
                tableAlias: 'personTable',
              },
            ],
          },
        },
        {
          name: 'Interaction_Target',
          operation: {
            _type: 'dynaFunc',
            funcName: 'equal',
            parameters: [
              {
                _type: 'column',
                column: 'targetId',
                table: {
                  _type: 'Table',
                  database: 'model::relational::tests::db',
                  mainTableDb: 'model::relational::tests::db',
                  schema: 'default',
                  table: 'interactionTable',
                },
                tableAlias: 'interactionTable',
              },
              {
                _type: 'column',
                column: 'ID',
                table: {
                  _type: 'Table',
                  database: 'model::relational::tests::db',
                  mainTableDb: 'model::relational::tests::db',
                  schema: 'default',
                  table: 'personTable',
                },
                tableAlias: 'personTable',
              },
            ],
          },
        },
        {
          name: 'InteractionTable_InteractionViewMaxTime',
          operation: {
            _type: 'dynaFunc',
            funcName: 'and',
            parameters: [
              {
                _type: 'dynaFunc',
                funcName: 'equal',
                parameters: [
                  {
                    _type: 'column',
                    column: 'sourceId',
                    table: {
                      _type: 'Table',
                      database: 'model::relational::tests::db',
                      mainTableDb: 'model::relational::tests::db',
                      schema: 'default',
                      table: 'interactionTable',
                    },
                    tableAlias: 'interactionTable',
                  },
                  {
                    _type: 'column',
                    column: 'sourceId',
                    table: {
                      _type: 'Table',
                      database: 'model::relational::tests::db',
                      mainTableDb: 'model::relational::tests::db',
                      schema: 'default',
                      table: 'interactionViewMaxTime',
                    },
                    tableAlias: 'interactionViewMaxTime',
                  },
                ],
              },
              {
                _type: 'dynaFunc',
                funcName: 'equal',
                parameters: [
                  {
                    _type: 'column',
                    column: 'targetId',
                    table: {
                      _type: 'Table',
                      database: 'model::relational::tests::db',
                      mainTableDb: 'model::relational::tests::db',
                      schema: 'default',
                      table: 'interactionTable',
                    },
                    tableAlias: 'interactionTable',
                  },
                  {
                    _type: 'column',
                    column: 'targetId',
                    table: {
                      _type: 'Table',
                      database: 'model::relational::tests::db',
                      mainTableDb: 'model::relational::tests::db',
                      schema: 'default',
                      table: 'interactionViewMaxTime',
                    },
                    tableAlias: 'interactionViewMaxTime',
                  },
                ],
              },
            ],
          },
        },
        {
          name: 'Trade_TradeEvent',
          operation: {
            _type: 'dynaFunc',
            funcName: 'equal',
            parameters: [
              {
                _type: 'column',
                column: 'ID',
                table: {
                  _type: 'Table',
                  database: 'model::relational::tests::db',
                  mainTableDb: 'model::relational::tests::db',
                  schema: 'default',
                  table: 'tradeTable',
                },
                tableAlias: 'tradeTable',
              },
              {
                _type: 'column',
                column: 'trade_id',
                table: {
                  _type: 'Table',
                  database: 'model::relational::tests::db',
                  mainTableDb: 'model::relational::tests::db',
                  schema: 'default',
                  table: 'tradeEventTable',
                },
                tableAlias: 'tradeEventTable',
              },
            ],
          },
        },
        {
          name: 'Trade_TradeEventViewMaxTradeEventDate',
          operation: {
            _type: 'dynaFunc',
            funcName: 'equal',
            parameters: [
              {
                _type: 'column',
                column: 'ID',
                table: {
                  _type: 'Table',
                  database: 'model::relational::tests::db',
                  mainTableDb: 'model::relational::tests::db',
                  schema: 'default',
                  table: 'tradeTable',
                },
                tableAlias: 'tradeTable',
              },
              {
                _type: 'column',
                column: 'trade_id',
                table: {
                  _type: 'Table',
                  database: 'model::relational::tests::db',
                  mainTableDb: 'model::relational::tests::db',
                  schema: 'default',
                  table: 'tradeEventViewMaxTradeEventDate',
                },
                tableAlias: 'tradeEventViewMaxTradeEventDate',
              },
            ],
          },
        },
        {
          name: 'TradeEvent_Person',
          operation: {
            _type: 'dynaFunc',
            funcName: 'equal',
            parameters: [
              {
                _type: 'column',
                column: 'person_id',
                table: {
                  _type: 'Table',
                  database: 'model::relational::tests::db',
                  mainTableDb: 'model::relational::tests::db',
                  schema: 'default',
                  table: 'tradeEventTable',
                },
                tableAlias: 'tradeEventTable',
              },
              {
                _type: 'column',
                column: 'ID',
                table: {
                  _type: 'Table',
                  database: 'model::relational::tests::db',
                  mainTableDb: 'model::relational::tests::db',
                  schema: 'default',
                  table: 'personTable',
                },
                tableAlias: 'personTable',
              },
            ],
          },
        },
        {
          name: 'Interaction_Interaction',
          operation: {
            _type: 'dynaFunc',
            funcName: 'and',
            parameters: [
              {
                _type: 'dynaFunc',
                funcName: 'equal',
                parameters: [
                  {
                    _type: 'column',
                    column: 'sourceId',
                    table: {
                      _type: 'Table',
                      database: 'model::relational::tests::db',
                      mainTableDb: 'model::relational::tests::db',
                      schema: 'default',
                      table: 'interactionTable',
                    },
                    tableAlias: 'interactionTable',
                  },
                  {
                    _type: 'column',
                    column: 'sourceId',
                    table: {
                      _type: 'Table',
                      database: 'model::relational::tests::db',
                      mainTableDb: 'model::relational::tests::db',
                      schema: 'default',
                      table: '{target}',
                    },
                    tableAlias: '{target}',
                  },
                ],
              },
              {
                _type: 'dynaFunc',
                funcName: 'equal',
                parameters: [
                  {
                    _type: 'column',
                    column: 'targetId',
                    table: {
                      _type: 'Table',
                      database: 'model::relational::tests::db',
                      mainTableDb: 'model::relational::tests::db',
                      schema: 'default',
                      table: 'interactionTable',
                    },
                    tableAlias: 'interactionTable',
                  },
                  {
                    _type: 'column',
                    column: 'targetId',
                    table: {
                      _type: 'Table',
                      database: 'model::relational::tests::db',
                      mainTableDb: 'model::relational::tests::db',
                      schema: 'default',
                      table: '{target}',
                    },
                    tableAlias: '{target}',
                  },
                ],
              },
            ],
          },
        },
        {
          name: 'Order_SalesPerson',
          operation: {
            _type: 'dynaFunc',
            funcName: 'equal',
            parameters: [
              {
                _type: 'column',
                column: 'accountID',
                table: {
                  _type: 'Table',
                  database: 'model::relational::tests::db',
                  mainTableDb: 'model::relational::tests::db',
                  schema: 'default',
                  table: 'orderTable',
                },
                tableAlias: 'orderTable',
              },
              {
                _type: 'column',
                column: 'ACCOUNT_ID',
                table: {
                  _type: 'Table',
                  database: 'model::relational::tests::db',
                  mainTableDb: 'model::relational::tests::db',
                  schema: 'default',
                  table: 'salesPersonTable',
                },
                tableAlias: 'salesPersonTable',
              },
            ],
          },
        },
        {
          name: 'Order_Account',
          operation: {
            _type: 'dynaFunc',
            funcName: 'equal',
            parameters: [
              {
                _type: 'column',
                column: 'accountID',
                table: {
                  _type: 'Table',
                  database: 'model::relational::tests::db',
                  mainTableDb: 'model::relational::tests::db',
                  schema: 'default',
                  table: 'orderTable',
                },
                tableAlias: 'orderTable',
              },
              {
                _type: 'column',
                column: 'ID',
                table: {
                  _type: 'Table',
                  database: 'model::relational::tests::db',
                  mainTableDb: 'model::relational::tests::db',
                  schema: 'default',
                  table: 'accountTable',
                },
                tableAlias: 'accountTable',
              },
            ],
          },
        },
        {
          name: 'OrderPnlView_Order',
          operation: {
            _type: 'dynaFunc',
            funcName: 'equal',
            parameters: [
              {
                _type: 'column',
                column: 'ORDER_ID',
                table: {
                  _type: 'Table',
                  database: 'model::relational::tests::db',
                  mainTableDb: 'model::relational::tests::db',
                  schema: 'default',
                  table: 'orderPnlView',
                },
                tableAlias: 'orderPnlView',
              },
              {
                _type: 'column',
                column: 'ID',
                table: {
                  _type: 'Table',
                  database: 'model::relational::tests::db',
                  mainTableDb: 'model::relational::tests::db',
                  schema: 'default',
                  table: 'orderTable',
                },
                tableAlias: 'orderTable',
              },
            ],
          },
        },
        {
          name: 'OrderPnlViewOnView_Order',
          operation: {
            _type: 'dynaFunc',
            funcName: 'equal',
            parameters: [
              {
                _type: 'column',
                column: 'ORDER_ID',
                table: {
                  _type: 'Table',
                  database: 'model::relational::tests::db',
                  mainTableDb: 'model::relational::tests::db',
                  schema: 'default',
                  table: 'orderPnlViewOnView',
                },
                tableAlias: 'orderPnlViewOnView',
              },
              {
                _type: 'column',
                column: 'ID',
                table: {
                  _type: 'Table',
                  database: 'model::relational::tests::db',
                  mainTableDb: 'model::relational::tests::db',
                  schema: 'default',
                  table: 'orderTable',
                },
                tableAlias: 'orderTable',
              },
            ],
          },
        },
        {
          name: 'OrderNetativePnlView_Order',
          operation: {
            _type: 'dynaFunc',
            funcName: 'equal',
            parameters: [
              {
                _type: 'column',
                column: 'ORDER_ID',
                table: {
                  _type: 'Table',
                  database: 'model::relational::tests::db',
                  mainTableDb: 'model::relational::tests::db',
                  schema: 'default',
                  table: 'orderNegativePnlView',
                },
                tableAlias: 'orderNegativePnlView',
              },
              {
                _type: 'column',
                column: 'ID',
                table: {
                  _type: 'Table',
                  database: 'model::relational::tests::db',
                  mainTableDb: 'model::relational::tests::db',
                  schema: 'default',
                  table: 'orderTable',
                },
                tableAlias: 'orderTable',
              },
            ],
          },
        },
        {
          name: 'OrderNegativePnlViewOnView_Order',
          operation: {
            _type: 'dynaFunc',
            funcName: 'equal',
            parameters: [
              {
                _type: 'column',
                column: 'ORDER_ID',
                table: {
                  _type: 'Table',
                  database: 'model::relational::tests::db',
                  mainTableDb: 'model::relational::tests::db',
                  schema: 'default',
                  table: 'orderNegativePnlViewOnView',
                },
                tableAlias: 'orderNegativePnlViewOnView',
              },
              {
                _type: 'column',
                column: 'ID',
                table: {
                  _type: 'Table',
                  database: 'model::relational::tests::db',
                  mainTableDb: 'model::relational::tests::db',
                  schema: 'default',
                  table: 'orderTable',
                },
                tableAlias: 'orderTable',
              },
            ],
          },
        },
        {
          name: 'OrderPnlView_Person',
          operation: {
            _type: 'dynaFunc',
            funcName: 'equal',
            parameters: [
              {
                _type: 'column',
                column: 'supportContactId',
                table: {
                  _type: 'Table',
                  database: 'model::relational::tests::db',
                  mainTableDb: 'model::relational::tests::db',
                  schema: 'default',
                  table: 'orderPnlView',
                },
                tableAlias: 'orderPnlView',
              },
              {
                _type: 'column',
                column: 'ID',
                table: {
                  _type: 'Table',
                  database: 'model::relational::tests::db',
                  mainTableDb: 'model::relational::tests::db',
                  schema: 'default',
                  table: 'personTable',
                },
                tableAlias: 'personTable',
              },
            ],
          },
        },
        {
          name: 'SalesPerson_PersonView',
          operation: {
            _type: 'dynaFunc',
            funcName: 'equal',
            parameters: [
              {
                _type: 'column',
                column: 'PERSON_ID',
                table: {
                  _type: 'Table',
                  database: 'model::relational::tests::db',
                  mainTableDb: 'model::relational::tests::db',
                  schema: 'default',
                  table: 'salesPersonTable',
                },
                tableAlias: 'salesPersonTable',
              },
              {
                _type: 'column',
                column: 'PERSON_ID',
                table: {
                  _type: 'Table',
                  database: 'model::relational::tests::db',
                  mainTableDb: 'model::relational::tests::db',
                  schema: 'default',
                  table: 'PersonFirmView',
                },
                tableAlias: 'PersonFirmView',
              },
            ],
          },
        },
        {
          name: 'OrderPnlTable_Order',
          operation: {
            _type: 'dynaFunc',
            funcName: 'equal',
            parameters: [
              {
                _type: 'column',
                column: 'ORDER_ID',
                table: {
                  _type: 'Table',
                  database: 'model::relational::tests::db',
                  mainTableDb: 'model::relational::tests::db',
                  schema: 'default',
                  table: 'orderPnlTable',
                },
                tableAlias: 'orderPnlTable',
              },
              {
                _type: 'column',
                column: 'ID',
                table: {
                  _type: 'Table',
                  database: 'model::relational::tests::db',
                  mainTableDb: 'model::relational::tests::db',
                  schema: 'default',
                  table: 'orderTable',
                },
                tableAlias: 'orderTable',
              },
            ],
          },
        },
        {
          name: 'AccountPnlView_Account',
          operation: {
            _type: 'dynaFunc',
            funcName: 'equal',
            parameters: [
              {
                _type: 'column',
                column: 'accountId',
                table: {
                  _type: 'Table',
                  database: 'model::relational::tests::db',
                  mainTableDb: 'model::relational::tests::db',
                  schema: 'default',
                  table: 'accountOrderPnlView',
                },
                tableAlias: 'accountOrderPnlView',
              },
              {
                _type: 'column',
                column: 'ID',
                table: {
                  _type: 'Table',
                  database: 'model::relational::tests::db',
                  mainTableDb: 'model::relational::tests::db',
                  schema: 'default',
                  table: 'accountTable',
                },
                tableAlias: 'accountTable',
              },
            ],
          },
        },
        {
          name: 'Person_OtherNames',
          operation: {
            _type: 'dynaFunc',
            funcName: 'equal',
            parameters: [
              {
                _type: 'column',
                column: 'ID',
                table: {
                  _type: 'Table',
                  database: 'model::relational::tests::db',
                  mainTableDb: 'model::relational::tests::db',
                  schema: 'default',
                  table: 'personTable',
                },
                tableAlias: 'personTable',
              },
              {
                _type: 'column',
                column: 'PERSON_ID',
                table: {
                  _type: 'Table',
                  database: 'model::relational::tests::db',
                  mainTableDb: 'model::relational::tests::db',
                  schema: 'default',
                  table: 'otherNamesTable',
                },
                tableAlias: 'otherNamesTable',
              },
            ],
          },
        },
      ],
      name: 'db',
      package: 'model::relational::tests',
      schemas: [
        {
          name: 'productSchema',
          tables: [
            {
              columns: [
                {
                  name: 'ID',
                  nullable: false,
                  type: {
                    _type: 'Integer',
                  },
                },
                {
                  name: 'PRODID',
                  nullable: true,
                  type: {
                    _type: 'Integer',
                  },
                },
                {
                  name: 'TYPE',
                  nullable: true,
                  type: {
                    _type: 'Varchar',
                    size: 200,
                  },
                },
                {
                  name: 'NAME',
                  nullable: true,
                  type: {
                    _type: 'Varchar',
                    size: 200,
                  },
                },
                {
                  name: 'DECIMAL_COL',
                  nullable: false,
                  type: {
                    _type: 'Decimal',
                    precision: 10,
                    scale: 4,
                  },
                },
              ],
              name: 'synonymTable',
              primaryKey: ['ID'],
            },
          ],
          views: [],
        },
        {
          name: 'default',
          tables: [
            {
              columns: [
                {
                  name: 'ID',
                  nullable: false,
                  type: {
                    _type: 'Integer',
                  },
                },
                {
                  name: 'sourceId',
                  nullable: true,
                  type: {
                    _type: 'Integer',
                  },
                },
                {
                  name: 'targetId',
                  nullable: true,
                  type: {
                    _type: 'Integer',
                  },
                },
                {
                  name: 'time',
                  nullable: true,
                  type: {
                    _type: 'Integer',
                  },
                },
                {
                  name: 'active',
                  nullable: true,
                  type: {
                    _type: 'Varchar',
                    size: 1,
                  },
                },
              ],
              name: 'interactionTable',
              primaryKey: ['ID'],
            },
            {
              columns: [
                {
                  name: 'ID',
                  nullable: false,
                  type: {
                    _type: 'Integer',
                  },
                },
                {
                  name: 'prodId',
                  nullable: true,
                  type: {
                    _type: 'Integer',
                  },
                },
                {
                  name: 'accountID',
                  nullable: true,
                  type: {
                    _type: 'Integer',
                  },
                },
                {
                  name: 'quantity',
                  nullable: true,
                  type: {
                    _type: 'Float',
                  },
                },
                {
                  name: 'tradeDate',
                  nullable: true,
                  type: {
                    _type: 'Date',
                  },
                },
                {
                  name: 'settlementDateTime',
                  nullable: true,
                  type: {
                    _type: 'Timestamp',
                  },
                },
              ],
              name: 'tradeTable',
              primaryKey: ['ID'],
            },
            {
              columns: [
                {
                  name: 'ID',
                  nullable: false,
                  type: {
                    _type: 'Integer',
                  },
                },
                {
                  name: 'name',
                  nullable: true,
                  type: {
                    _type: 'Varchar',
                    size: 200,
                  },
                },
                {
                  name: 'createDate',
                  nullable: true,
                  type: {
                    _type: 'Date',
                  },
                },
              ],
              name: 'accountTable',
              primaryKey: ['ID'],
            },
            {
              columns: [
                {
                  name: 'EVENT_ID',
                  nullable: false,
                  type: {
                    _type: 'Integer',
                  },
                },
                {
                  name: 'trade_id',
                  nullable: true,
                  type: {
                    _type: 'Integer',
                  },
                },
                {
                  name: 'eventType',
                  nullable: true,
                  type: {
                    _type: 'Varchar',
                    size: 10,
                  },
                },
                {
                  name: 'eventDate',
                  nullable: true,
                  type: {
                    _type: 'Date',
                  },
                },
                {
                  name: 'person_id',
                  nullable: true,
                  type: {
                    _type: 'Integer',
                  },
                },
              ],
              name: 'tradeEventTable',
              primaryKey: ['EVENT_ID'],
            },
            {
              columns: [
                {
                  name: 'ID',
                  nullable: false,
                  type: {
                    _type: 'Integer',
                  },
                },
                {
                  name: 'prodId',
                  nullable: true,
                  type: {
                    _type: 'Integer',
                  },
                },
                {
                  name: 'accountID',
                  nullable: true,
                  type: {
                    _type: 'Integer',
                  },
                },
                {
                  name: 'quantity',
                  nullable: true,
                  type: {
                    _type: 'Integer',
                  },
                },
                {
                  name: 'orderDate',
                  nullable: true,
                  type: {
                    _type: 'Date',
                  },
                },
                {
                  name: 'settlementDateTime',
                  nullable: true,
                  type: {
                    _type: 'Timestamp',
                  },
                },
              ],
              name: 'orderTable',
              primaryKey: ['ID'],
            },
            {
              columns: [
                {
                  name: 'ORDER_ID',
                  nullable: false,
                  type: {
                    _type: 'Integer',
                  },
                },
                {
                  name: 'pnl',
                  nullable: true,
                  type: {
                    _type: 'Float',
                  },
                },
                {
                  name: 'from_z',
                  nullable: true,
                  type: {
                    _type: 'Date',
                  },
                },
                {
                  name: 'thru_z',
                  nullable: true,
                  type: {
                    _type: 'Date',
                  },
                },
              ],
              name: 'orderPnlTable',
              primaryKey: ['ORDER_ID'],
            },
            {
              columns: [
                {
                  name: 'PERSON_ID',
                  nullable: false,
                  type: {
                    _type: 'Integer',
                  },
                },
                {
                  name: 'ACCOUNT_ID',
                  nullable: false,
                  type: {
                    _type: 'Integer',
                  },
                },
                {
                  name: 'NAME',
                  nullable: true,
                  type: {
                    _type: 'Varchar',
                    size: 200,
                  },
                },
                {
                  name: 'from_z',
                  nullable: true,
                  type: {
                    _type: 'Date',
                  },
                },
                {
                  name: 'thru_z',
                  nullable: true,
                  type: {
                    _type: 'Date',
                  },
                },
              ],
              name: 'salesPersonTable',
              primaryKey: ['PERSON_ID', 'ACCOUNT_ID'],
            },
            {
              columns: [
                {
                  name: 'PERSON_ID',
                  nullable: true,
                  type: {
                    _type: 'Integer',
                  },
                },
                {
                  name: 'OTHER_NAME',
                  nullable: true,
                  type: {
                    _type: 'Varchar',
                    size: 200,
                  },
                },
              ],
              name: 'otherNamesTable',
              primaryKey: [],
            },
            {
              columns: [
                {
                  name: 'ID',
                  nullable: false,
                  type: {
                    _type: 'Integer',
                  },
                },
                {
                  name: '"FIRST NAME"',
                  nullable: false,
                  type: {
                    _type: 'Varchar',
                    size: 200,
                  },
                },
                {
                  name: '"LAST NAME"',
                  nullable: false,
                  type: {
                    _type: 'Varchar',
                    size: 200,
                  },
                },
              ],
              name: 'tableWithQuotedColumns',
              primaryKey: ['ID', '"FIRST NAME"', '"LAST NAME"'],
            },
          ],
          views: [
            {
              columnMappings: [
                {
                  name: 'sourceId',
                  operation: {
                    _type: 'column',
                    column: 'sourceId',
                    table: {
                      _type: 'Table',
                      database: 'model::relational::tests::db',
                      mainTableDb: 'model::relational::tests::db',
                      schema: 'default',
                      table: 'interactionTable',
                    },
                    tableAlias: 'interactionTable',
                  },
                },
                {
                  name: 'targetId',
                  operation: {
                    _type: 'column',
                    column: 'targetId',
                    table: {
                      _type: 'Table',
                      database: 'model::relational::tests::db',
                      mainTableDb: 'model::relational::tests::db',
                      schema: 'default',
                      table: 'interactionTable',
                    },
                    tableAlias: 'interactionTable',
                  },
                },
                {
                  name: 'maxTime',
                  operation: {
                    _type: 'dynaFunc',
                    funcName: 'max',
                    parameters: [
                      {
                        _type: 'column',
                        column: 'time',
                        table: {
                          _type: 'Table',
                          database: 'model::relational::tests::db',
                          mainTableDb: 'model::relational::tests::db',
                          schema: 'default',
                          table: 'interactionTable',
                        },
                        tableAlias: 'interactionTable',
                      },
                    ],
                  },
                },
              ],
              distinct: false,
              groupBy: [
                {
                  _type: 'column',
                  column: 'sourceId',
                  table: {
                    _type: 'Table',
                    database: 'model::relational::tests::db',
                    mainTableDb: 'model::relational::tests::db',
                    schema: 'default',
                    table: 'interactionTable',
                  },
                  tableAlias: 'interactionTable',
                },
                {
                  _type: 'column',
                  column: 'targetId',
                  table: {
                    _type: 'Table',
                    database: 'model::relational::tests::db',
                    mainTableDb: 'model::relational::tests::db',
                    schema: 'default',
                    table: 'interactionTable',
                  },
                  tableAlias: 'interactionTable',
                },
              ],
              name: 'interactionViewMaxTime',
              primaryKey: [],
            },
            {
              columnMappings: [
                {
                  name: 'trade_id',
                  operation: {
                    _type: 'column',
                    column: 'trade_id',
                    table: {
                      _type: 'Table',
                      database: 'model::relational::tests::db',
                      mainTableDb: 'model::relational::tests::db',
                      schema: 'default',
                      table: 'tradeEventTable',
                    },
                    tableAlias: 'tradeEventTable',
                  },
                },
                {
                  name: 'maxTradeEventDate',
                  operation: {
                    _type: 'dynaFunc',
                    funcName: 'max',
                    parameters: [
                      {
                        _type: 'column',
                        column: 'eventDate',
                        table: {
                          _type: 'Table',
                          database: 'model::relational::tests::db',
                          mainTableDb: 'model::relational::tests::db',
                          schema: 'default',
                          table: 'tradeEventTable',
                        },
                        tableAlias: 'tradeEventTable',
                      },
                    ],
                  },
                },
              ],
              distinct: false,
              groupBy: [
                {
                  _type: 'column',
                  column: 'trade_id',
                  table: {
                    _type: 'Table',
                    database: 'model::relational::tests::db',
                    mainTableDb: 'model::relational::tests::db',
                    schema: 'default',
                    table: 'tradeEventTable',
                  },
                  tableAlias: 'tradeEventTable',
                },
              ],
              name: 'tradeEventViewMaxTradeEventDate',
              primaryKey: [],
            },
            {
              columnMappings: [
                {
                  name: 'ORDER_ID',
                  operation: {
                    _type: 'column',
                    column: 'ORDER_ID',
                    table: {
                      _type: 'Table',
                      database: 'model::relational::tests::db',
                      mainTableDb: 'model::relational::tests::db',
                      schema: 'default',
                      table: 'orderPnlTable',
                    },
                    tableAlias: 'orderPnlTable',
                  },
                },
                {
                  name: 'pnl',
                  operation: {
                    _type: 'column',
                    column: 'pnl',
                    table: {
                      _type: 'Table',
                      database: 'model::relational::tests::db',
                      mainTableDb: 'model::relational::tests::db',
                      schema: 'default',
                      table: 'orderPnlTable',
                    },
                    tableAlias: 'orderPnlTable',
                  },
                },
                {
                  name: 'accountId',
                  operation: {
                    _type: 'elemtWithJoins',
                    joins: [
                      {
                        db: 'model::relational::tests::db',
                        name: 'OrderPnlTable_Order',
                      },
                      {
                        db: 'model::relational::tests::db',
                        name: 'Order_Account',
                      },
                    ],
                    relationalElement: {
                      _type: 'column',
                      column: 'ID',
                      table: {
                        _type: 'Table',
                        database: 'model::relational::tests::db',
                        mainTableDb: 'model::relational::tests::db',
                        schema: 'default',
                        table: 'accountTable',
                      },
                      tableAlias: 'accountTable',
                    },
                  },
                },
                {
                  name: 'supportContact',
                  operation: {
                    _type: 'elemtWithJoins',
                    joins: [
                      {
                        db: 'model::relational::tests::db',
                        name: 'OrderPnlTable_Order',
                      },
                      {
                        db: 'model::relational::tests::db',
                        name: 'Order_SalesPerson',
                      },
                    ],
                    relationalElement: {
                      _type: 'column',
                      column: 'NAME',
                      table: {
                        _type: 'Table',
                        database: 'model::relational::tests::db',
                        mainTableDb: 'model::relational::tests::db',
                        schema: 'default',
                        table: 'salesPersonTable',
                      },
                      tableAlias: 'salesPersonTable',
                    },
                  },
                },
                {
                  name: 'supportContactId',
                  operation: {
                    _type: 'elemtWithJoins',
                    joins: [
                      {
                        db: 'model::relational::tests::db',
                        name: 'OrderPnlTable_Order',
                      },
                      {
                        db: 'model::relational::tests::db',
                        name: 'Order_SalesPerson',
                      },
                    ],
                    relationalElement: {
                      _type: 'column',
                      column: 'PERSON_ID',
                      table: {
                        _type: 'Table',
                        database: 'model::relational::tests::db',
                        mainTableDb: 'model::relational::tests::db',
                        schema: 'default',
                        table: 'salesPersonTable',
                      },
                      tableAlias: 'salesPersonTable',
                    },
                  },
                },
              ],
              distinct: true,
              groupBy: [],
              name: 'orderPnlView',
              primaryKey: ['ORDER_ID'],
            },
            {
              columnMappings: [
                {
                  name: 'ORDER_ID',
                  operation: {
                    _type: 'column',
                    column: 'ORDER_ID',
                    table: {
                      _type: 'Table',
                      database: 'model::relational::tests::db',
                      mainTableDb: 'model::relational::tests::db',
                      schema: 'default',
                      table: 'orderPnlView',
                    },
                    tableAlias: 'orderPnlView',
                  },
                },
                {
                  name: 'pnl',
                  operation: {
                    _type: 'column',
                    column: 'pnl',
                    table: {
                      _type: 'Table',
                      database: 'model::relational::tests::db',
                      mainTableDb: 'model::relational::tests::db',
                      schema: 'default',
                      table: 'orderPnlView',
                    },
                    tableAlias: 'orderPnlView',
                  },
                },
              ],
              distinct: false,
              groupBy: [],
              name: 'orderPnlViewOnView',
              primaryKey: ['ORDER_ID'],
            },
            {
              columnMappings: [
                {
                  name: 'ORDER_ID',
                  operation: {
                    _type: 'column',
                    column: 'ORDER_ID',
                    table: {
                      _type: 'Table',
                      database: 'model::relational::tests::db',
                      mainTableDb: 'model::relational::tests::db',
                      schema: 'default',
                      table: 'orderPnlTable',
                    },
                    tableAlias: 'orderPnlTable',
                  },
                },
                {
                  name: 'pnl',
                  operation: {
                    _type: 'column',
                    column: 'pnl',
                    table: {
                      _type: 'Table',
                      database: 'model::relational::tests::db',
                      mainTableDb: 'model::relational::tests::db',
                      schema: 'default',
                      table: 'orderPnlTable',
                    },
                    tableAlias: 'orderPnlTable',
                  },
                },
                {
                  name: 'accountId',
                  operation: {
                    _type: 'elemtWithJoins',
                    joins: [
                      {
                        db: 'model::relational::tests::db',
                        name: 'OrderPnlTable_Order',
                      },
                      {
                        db: 'model::relational::tests::db',
                        name: 'Order_Account',
                      },
                    ],
                    relationalElement: {
                      _type: 'column',
                      column: 'ID',
                      table: {
                        _type: 'Table',
                        database: 'model::relational::tests::db',
                        mainTableDb: 'model::relational::tests::db',
                        schema: 'default',
                        table: 'accountTable',
                      },
                      tableAlias: 'accountTable',
                    },
                  },
                },
                {
                  name: 'supportContact',
                  operation: {
                    _type: 'elemtWithJoins',
                    joins: [
                      {
                        db: 'model::relational::tests::db',
                        name: 'OrderPnlTable_Order',
                      },
                      {
                        db: 'model::relational::tests::db',
                        name: 'Order_SalesPerson',
                      },
                    ],
                    relationalElement: {
                      _type: 'column',
                      column: 'NAME',
                      table: {
                        _type: 'Table',
                        database: 'model::relational::tests::db',
                        mainTableDb: 'model::relational::tests::db',
                        schema: 'default',
                        table: 'salesPersonTable',
                      },
                      tableAlias: 'salesPersonTable',
                    },
                  },
                },
                {
                  name: 'supportContactId',
                  operation: {
                    _type: 'elemtWithJoins',
                    joins: [
                      {
                        db: 'model::relational::tests::db',
                        name: 'OrderPnlTable_Order',
                      },
                      {
                        db: 'model::relational::tests::db',
                        name: 'Order_SalesPerson',
                      },
                    ],
                    relationalElement: {
                      _type: 'column',
                      column: 'PERSON_ID',
                      table: {
                        _type: 'Table',
                        database: 'model::relational::tests::db',
                        mainTableDb: 'model::relational::tests::db',
                        schema: 'default',
                        table: 'salesPersonTable',
                      },
                      tableAlias: 'salesPersonTable',
                    },
                  },
                },
              ],
              distinct: true,
              groupBy: [],
              name: 'orderNegativePnlView',
              primaryKey: ['ORDER_ID'],
            },
            {
              columnMappings: [
                {
                  name: 'ORDER_ID',
                  operation: {
                    _type: 'column',
                    column: 'ORDER_ID',
                    table: {
                      _type: 'Table',
                      database: 'model::relational::tests::db',
                      mainTableDb: 'model::relational::tests::db',
                      schema: 'default',
                      table: 'orderNegativePnlView',
                    },
                    tableAlias: 'orderNegativePnlView',
                  },
                },
                {
                  name: 'pnl',
                  operation: {
                    _type: 'column',
                    column: 'pnl',
                    table: {
                      _type: 'Table',
                      database: 'model::relational::tests::db',
                      mainTableDb: 'model::relational::tests::db',
                      schema: 'default',
                      table: 'orderNegativePnlView',
                    },
                    tableAlias: 'orderNegativePnlView',
                  },
                },
              ],
              distinct: false,
              groupBy: [],
              name: 'orderNegativePnlViewOnView',
              primaryKey: ['ORDER_ID'],
            },
            {
              columnMappings: [
                {
                  name: 'accountId',
                  operation: {
                    _type: 'column',
                    column: 'accountID',
                    table: {
                      _type: 'Table',
                      database: 'model::relational::tests::db',
                      mainTableDb: 'model::relational::tests::db',
                      schema: 'default',
                      table: 'orderTable',
                    },
                    tableAlias: 'orderTable',
                  },
                },
                {
                  name: 'orderPnl',
                  operation: {
                    _type: 'dynaFunc',
                    funcName: 'sum',
                    parameters: [
                      {
                        _type: 'elemtWithJoins',
                        joins: [
                          {
                            db: 'model::relational::tests::db',
                            name: 'OrderPnlTable_Order',
                          },
                        ],
                        relationalElement: {
                          _type: 'column',
                          column: 'pnl',
                          table: {
                            _type: 'Table',
                            database: 'model::relational::tests::db',
                            mainTableDb: 'model::relational::tests::db',
                            schema: 'default',
                            table: 'orderPnlTable',
                          },
                          tableAlias: 'orderPnlTable',
                        },
                      },
                    ],
                  },
                },
              ],
              distinct: false,
              groupBy: [
                {
                  _type: 'column',
                  column: 'accountID',
                  table: {
                    _type: 'Table',
                    database: 'model::relational::tests::db',
                    mainTableDb: 'model::relational::tests::db',
                    schema: 'default',
                    table: 'orderTable',
                  },
                  tableAlias: 'orderTable',
                },
              ],
              name: 'accountOrderPnlView',
              primaryKey: ['accountId'],
            },
          ],
        },
      ],
    },
    classifierPath: 'meta::relational::metamodel::Database',
  },
  {
    path: 'model::relational::tests::db2',
    content: {
      _type: 'relational',
      filters: [],
      includedStores: ['model::relational::tests::db'],
      joins: [],
      name: 'db2',
      package: 'model::relational::tests',
      schemas: [
        {
          name: 'default',
          tables: [],
          views: [
            {
              columnMappings: [
                {
                  name: 'PERSON_ID',
                  operation: {
                    _type: 'column',
                    column: 'ID',
                    table: {
                      _type: 'Table',
                      database: 'model::relational::tests::db2',
                      mainTableDb: 'model::relational::tests::db2',
                      schema: 'default',
                      table: 'personTable',
                    },
                    tableAlias: 'personTable',
                  },
                },
                {
                  name: 'lastName',
                  operation: {
                    _type: 'column',
                    column: 'LASTNAME',
                    table: {
                      _type: 'Table',
                      database: 'model::relational::tests::db2',
                      mainTableDb: 'model::relational::tests::db2',
                      schema: 'default',
                      table: 'personTable',
                    },
                    tableAlias: 'personTable',
                  },
                },
                {
                  name: 'firm_name',
                  operation: {
                    _type: 'elemtWithJoins',
                    joins: [
                      {
                        db: 'model::relational::tests::db2',
                        name: 'Firm_Person',
                      },
                    ],
                    relationalElement: {
                      _type: 'column',
                      column: 'LEGALNAME',
                      table: {
                        _type: 'Table',
                        database: 'model::relational::tests::db2',
                        mainTableDb: 'model::relational::tests::db2',
                        schema: 'default',
                        table: 'firmTable',
                      },
                      tableAlias: 'firmTable',
                    },
                  },
                },
              ],
              distinct: false,
              groupBy: [],
              name: 'ViewWithJoinInIncludedStore',
              primaryKey: ['PERSON_ID'],
            },
          ],
        },
      ],
    },
    classifierPath: 'meta::relational::metamodel::Database',
  },
  {
    path: 'model::relational::tests::dbInc',
    content: {
      _type: 'relational',
      filters: [
        {
          _type: 'filter',
          name: 'FirmXFilter',
          operation: {
            _type: 'dynaFunc',
            funcName: 'equal',
            parameters: [
              {
                _type: 'column',
                column: 'LEGALNAME',
                table: {
                  _type: 'Table',
                  database: 'model::relational::tests::dbInc',
                  mainTableDb: 'model::relational::tests::dbInc',
                  schema: 'default',
                  table: 'firmTable',
                },
                tableAlias: 'firmTable',
              },
              {
                _type: 'literal',
                value: 'Firm X',
              },
            ],
          },
        },
      ],
      includedStores: [],
      joins: [
        {
          name: 'personViewWithFirmTable',
          operation: {
            _type: 'dynaFunc',
            funcName: 'equal',
            parameters: [
              {
                _type: 'column',
                column: 'ID',
                table: {
                  _type: 'Table',
                  database: 'model::relational::tests::dbInc',
                  mainTableDb: 'model::relational::tests::dbInc',
                  schema: 'default',
                  table: 'firmTable',
                },
                tableAlias: 'firmTable',
              },
              {
                _type: 'column',
                column: 'firmId',
                table: {
                  _type: 'Table',
                  database: 'model::relational::tests::dbInc',
                  mainTableDb: 'model::relational::tests::dbInc',
                  schema: 'default',
                  table: 'PersonViewWithDistinct',
                },
                tableAlias: 'PersonViewWithDistinct',
              },
            ],
          },
        },
        {
          name: 'PersonWithPersonView',
          operation: {
            _type: 'dynaFunc',
            funcName: 'and',
            parameters: [
              {
                _type: 'dynaFunc',
                funcName: 'equal',
                parameters: [
                  {
                    _type: 'column',
                    column: 'ID',
                    table: {
                      _type: 'Table',
                      database: 'model::relational::tests::dbInc',
                      mainTableDb: 'model::relational::tests::dbInc',
                      schema: 'default',
                      table: 'personTable',
                    },
                    tableAlias: 'personTable',
                  },
                  {
                    _type: 'column',
                    column: 'id',
                    table: {
                      _type: 'Table',
                      database: 'model::relational::tests::dbInc',
                      mainTableDb: 'model::relational::tests::dbInc',
                      schema: 'default',
                      table: 'personViewWithGroupBy',
                    },
                    tableAlias: 'personViewWithGroupBy',
                  },
                ],
              },
              {
                _type: 'dynaFunc',
                funcName: 'equal',
                parameters: [
                  {
                    _type: 'column',
                    column: 'AGE',
                    table: {
                      _type: 'Table',
                      database: 'model::relational::tests::dbInc',
                      mainTableDb: 'model::relational::tests::dbInc',
                      schema: 'default',
                      table: 'personTable',
                    },
                    tableAlias: 'personTable',
                  },
                  {
                    _type: 'column',
                    column: 'maxage',
                    table: {
                      _type: 'Table',
                      database: 'model::relational::tests::dbInc',
                      mainTableDb: 'model::relational::tests::dbInc',
                      schema: 'default',
                      table: 'personViewWithGroupBy',
                    },
                    tableAlias: 'personViewWithGroupBy',
                  },
                ],
              },
            ],
          },
        },
        {
          name: 'Address_Firm',
          operation: {
            _type: 'dynaFunc',
            funcName: 'equal',
            parameters: [
              {
                _type: 'column',
                column: 'ID',
                table: {
                  _type: 'Table',
                  database: 'model::relational::tests::dbInc',
                  mainTableDb: 'model::relational::tests::dbInc',
                  schema: 'default',
                  table: 'addressTable',
                },
                tableAlias: 'addressTable',
              },
              {
                _type: 'column',
                column: 'ADDRESSID',
                table: {
                  _type: 'Table',
                  database: 'model::relational::tests::dbInc',
                  mainTableDb: 'model::relational::tests::dbInc',
                  schema: 'default',
                  table: 'firmTable',
                },
                tableAlias: 'firmTable',
              },
            ],
          },
        },
        {
          name: 'Address_Person',
          operation: {
            _type: 'dynaFunc',
            funcName: 'equal',
            parameters: [
              {
                _type: 'column',
                column: 'ID',
                table: {
                  _type: 'Table',
                  database: 'model::relational::tests::dbInc',
                  mainTableDb: 'model::relational::tests::dbInc',
                  schema: 'default',
                  table: 'addressTable',
                },
                tableAlias: 'addressTable',
              },
              {
                _type: 'column',
                column: 'ADDRESSID',
                table: {
                  _type: 'Table',
                  database: 'model::relational::tests::dbInc',
                  mainTableDb: 'model::relational::tests::dbInc',
                  schema: 'default',
                  table: 'personTable',
                },
                tableAlias: 'personTable',
              },
            ],
          },
        },
        {
          name: 'Firm_Ceo',
          operation: {
            _type: 'dynaFunc',
            funcName: 'equal',
            parameters: [
              {
                _type: 'column',
                column: 'CEOID',
                table: {
                  _type: 'Table',
                  database: 'model::relational::tests::dbInc',
                  mainTableDb: 'model::relational::tests::dbInc',
                  schema: 'default',
                  table: 'firmTable',
                },
                tableAlias: 'firmTable',
              },
              {
                _type: 'column',
                column: 'ID',
                table: {
                  _type: 'Table',
                  database: 'model::relational::tests::dbInc',
                  mainTableDb: 'model::relational::tests::dbInc',
                  schema: 'default',
                  table: 'personTable',
                },
                tableAlias: 'personTable',
              },
            ],
          },
        },
        {
          name: 'Firm_Person',
          operation: {
            _type: 'dynaFunc',
            funcName: 'equal',
            parameters: [
              {
                _type: 'column',
                column: 'ID',
                table: {
                  _type: 'Table',
                  database: 'model::relational::tests::dbInc',
                  mainTableDb: 'model::relational::tests::dbInc',
                  schema: 'default',
                  table: 'firmTable',
                },
                tableAlias: 'firmTable',
              },
              {
                _type: 'column',
                column: 'FIRMID',
                table: {
                  _type: 'Table',
                  database: 'model::relational::tests::dbInc',
                  mainTableDb: 'model::relational::tests::dbInc',
                  schema: 'default',
                  table: 'personTable',
                },
                tableAlias: 'personTable',
              },
            ],
          },
        },
        {
          name: 'FirmExtension_PersonExtension',
          operation: {
            _type: 'dynaFunc',
            funcName: 'equal',
            parameters: [
              {
                _type: 'column',
                column: 'firmId',
                table: {
                  _type: 'Table',
                  database: 'model::relational::tests::dbInc',
                  mainTableDb: 'model::relational::tests::dbInc',
                  schema: 'default',
                  table: 'firmExtensionTable',
                },
                tableAlias: 'firmExtensionTable',
              },
              {
                _type: 'column',
                column: 'FIRMID',
                table: {
                  _type: 'Table',
                  database: 'model::relational::tests::dbInc',
                  mainTableDb: 'model::relational::tests::dbInc',
                  schema: 'default',
                  table: 'PersonTableExtension',
                },
                tableAlias: 'PersonTableExtension',
              },
            ],
          },
        },
        {
          name: 'Person_Location',
          operation: {
            _type: 'dynaFunc',
            funcName: 'equal',
            parameters: [
              {
                _type: 'column',
                column: 'ID',
                table: {
                  _type: 'Table',
                  database: 'model::relational::tests::dbInc',
                  mainTableDb: 'model::relational::tests::dbInc',
                  schema: 'default',
                  table: 'personTable',
                },
                tableAlias: 'personTable',
              },
              {
                _type: 'column',
                column: 'PERSONID',
                table: {
                  _type: 'Table',
                  database: 'model::relational::tests::dbInc',
                  mainTableDb: 'model::relational::tests::dbInc',
                  schema: 'default',
                  table: 'locationTable',
                },
                tableAlias: 'locationTable',
              },
            ],
          },
        },
        {
          name: 'Person_Manager',
          operation: {
            _type: 'dynaFunc',
            funcName: 'equal',
            parameters: [
              {
                _type: 'column',
                column: 'MANAGERID',
                table: {
                  _type: 'Table',
                  database: 'model::relational::tests::dbInc',
                  mainTableDb: 'model::relational::tests::dbInc',
                  schema: 'default',
                  table: 'personTable',
                },
                tableAlias: 'personTable',
              },
              {
                _type: 'column',
                column: 'ID',
                table: {
                  _type: 'Table',
                  database: 'model::relational::tests::dbInc',
                  mainTableDb: 'model::relational::tests::dbInc',
                  schema: 'default',
                  table: '{target}',
                },
                tableAlias: '{target}',
              },
            ],
          },
        },
        {
          name: 'location_PlaceOfInterest',
          operation: {
            _type: 'dynaFunc',
            funcName: 'equal',
            parameters: [
              {
                _type: 'column',
                column: 'ID',
                table: {
                  _type: 'Table',
                  database: 'model::relational::tests::dbInc',
                  mainTableDb: 'model::relational::tests::dbInc',
                  schema: 'default',
                  table: 'locationTable',
                },
                tableAlias: 'locationTable',
              },
              {
                _type: 'column',
                column: 'locationID',
                table: {
                  _type: 'Table',
                  database: 'model::relational::tests::dbInc',
                  mainTableDb: 'model::relational::tests::dbInc',
                  schema: 'default',
                  table: 'placeOfInterestTable',
                },
                tableAlias: 'placeOfInterestTable',
              },
            ],
          },
        },
        {
          name: 'Person_OtherFirm',
          operation: {
            _type: 'dynaFunc',
            funcName: 'equal',
            parameters: [
              {
                _type: 'column',
                column: 'FIRMID',
                table: {
                  _type: 'Table',
                  database: 'model::relational::tests::dbInc',
                  mainTableDb: 'model::relational::tests::dbInc',
                  schema: 'default',
                  table: 'personTable',
                },
                tableAlias: 'personTable',
              },
              {
                _type: 'column',
                column: 'ID',
                table: {
                  _type: 'Table',
                  database: 'model::relational::tests::dbInc',
                  mainTableDb: 'model::relational::tests::dbInc',
                  schema: 'default',
                  table: 'otherFirmTable',
                },
                tableAlias: 'otherFirmTable',
              },
            ],
          },
        },
      ],
      name: 'dbInc',
      package: 'model::relational::tests',
      schemas: [
        {
          name: 'productSchema',
          tables: [
            {
              columns: [
                {
                  name: 'ID',
                  nullable: false,
                  type: {
                    _type: 'Integer',
                  },
                },
                {
                  name: 'NAME',
                  nullable: true,
                  type: {
                    _type: 'Varchar',
                    size: 200,
                  },
                },
              ],
              name: 'productTable',
              primaryKey: ['ID'],
            },
          ],
          views: [],
        },
        {
          name: 'default',
          tables: [
            {
              columns: [
                {
                  name: 'ID',
                  nullable: false,
                  type: {
                    _type: 'Integer',
                  },
                },
                {
                  name: 'FIRSTNAME',
                  nullable: true,
                  type: {
                    _type: 'Varchar',
                    size: 200,
                  },
                },
                {
                  name: 'LASTNAME',
                  nullable: true,
                  type: {
                    _type: 'Varchar',
                    size: 200,
                  },
                },
                {
                  name: 'AGE',
                  nullable: true,
                  type: {
                    _type: 'Integer',
                  },
                },
                {
                  name: 'ADDRESSID',
                  nullable: true,
                  type: {
                    _type: 'Integer',
                  },
                },
                {
                  name: 'FIRMID',
                  nullable: true,
                  type: {
                    _type: 'Integer',
                  },
                },
                {
                  name: 'MANAGERID',
                  nullable: true,
                  type: {
                    _type: 'Integer',
                  },
                },
              ],
              name: 'personTable',
              primaryKey: ['ID'],
            },
            {
              columns: [
                {
                  name: 'ID',
                  nullable: false,
                  type: {
                    _type: 'Integer',
                  },
                },
                {
                  name: 'FIRSTNAME',
                  nullable: true,
                  type: {
                    _type: 'Varchar',
                    size: 200,
                  },
                },
                {
                  name: 'LASTNAME',
                  nullable: true,
                  type: {
                    _type: 'Varchar',
                    size: 200,
                  },
                },
                {
                  name: 'AGE',
                  nullable: true,
                  type: {
                    _type: 'Integer',
                  },
                },
                {
                  name: 'ADDRESSID',
                  nullable: true,
                  type: {
                    _type: 'Integer',
                  },
                },
                {
                  name: 'FIRMID',
                  nullable: true,
                  type: {
                    _type: 'Integer',
                  },
                },
                {
                  name: 'MANAGERID',
                  nullable: true,
                  type: {
                    _type: 'Integer',
                  },
                },
                {
                  name: 'birthDate',
                  nullable: true,
                  type: {
                    _type: 'Date',
                  },
                },
              ],
              name: 'PersonTableExtension',
              primaryKey: ['ID'],
            },
            {
              columns: [
                {
                  name: 'ID',
                  nullable: false,
                  type: {
                    _type: 'Integer',
                  },
                },
                {
                  name: 'FIRSTNAME',
                  nullable: true,
                  type: {
                    _type: 'Varchar',
                    size: 200,
                  },
                },
                {
                  name: 'LASTNAME',
                  nullable: true,
                  type: {
                    _type: 'Varchar',
                    size: 200,
                  },
                },
                {
                  name: 'AGE',
                  nullable: true,
                  type: {
                    _type: 'Integer',
                  },
                },
                {
                  name: 'ADDRESSID',
                  nullable: true,
                  type: {
                    _type: 'Integer',
                  },
                },
                {
                  name: 'FIRMID',
                  nullable: true,
                  type: {
                    _type: 'Integer',
                  },
                },
                {
                  name: 'MANAGERID',
                  nullable: true,
                  type: {
                    _type: 'Integer',
                  },
                },
              ],
              name: 'differentPersonTable',
              primaryKey: ['ID'],
            },
            {
              columns: [
                {
                  name: 'ID',
                  nullable: false,
                  type: {
                    _type: 'Integer',
                  },
                },
                {
                  name: 'LEGALNAME',
                  nullable: true,
                  type: {
                    _type: 'Varchar',
                    size: 200,
                  },
                },
                {
                  name: 'ADDRESSID',
                  nullable: true,
                  type: {
                    _type: 'Integer',
                  },
                },
                {
                  name: 'CEOID',
                  nullable: true,
                  type: {
                    _type: 'Integer',
                  },
                },
              ],
              name: 'firmTable',
              primaryKey: ['ID'],
            },
            {
              columns: [
                {
                  name: 'firmId',
                  nullable: false,
                  type: {
                    _type: 'Integer',
                  },
                },
                {
                  name: 'legalName',
                  nullable: true,
                  type: {
                    _type: 'Varchar',
                    size: 200,
                  },
                },
                {
                  name: 'establishedDate',
                  nullable: true,
                  type: {
                    _type: 'Date',
                  },
                },
              ],
              name: 'firmExtensionTable',
              primaryKey: ['firmId'],
            },
            {
              columns: [
                {
                  name: 'ID',
                  nullable: false,
                  type: {
                    _type: 'Integer',
                  },
                },
                {
                  name: 'LEGALNAME',
                  nullable: true,
                  type: {
                    _type: 'Varchar',
                    size: 200,
                  },
                },
                {
                  name: 'ADDRESSID',
                  nullable: true,
                  type: {
                    _type: 'Integer',
                  },
                },
              ],
              name: 'otherFirmTable',
              primaryKey: ['ID'],
            },
            {
              columns: [
                {
                  name: 'ID',
                  nullable: false,
                  type: {
                    _type: 'Integer',
                  },
                },
                {
                  name: 'TYPE',
                  nullable: true,
                  type: {
                    _type: 'Integer',
                  },
                },
                {
                  name: 'NAME',
                  nullable: true,
                  type: {
                    _type: 'Varchar',
                    size: 200,
                  },
                },
                {
                  name: 'STREET',
                  nullable: true,
                  type: {
                    _type: 'Varchar',
                    size: 100,
                  },
                },
                {
                  name: 'COMMENTS',
                  nullable: true,
                  type: {
                    _type: 'Varchar',
                    size: 100,
                  },
                },
              ],
              name: 'addressTable',
              primaryKey: ['ID'],
            },
            {
              columns: [
                {
                  name: 'ID',
                  nullable: false,
                  type: {
                    _type: 'Integer',
                  },
                },
                {
                  name: 'PERSONID',
                  nullable: true,
                  type: {
                    _type: 'Integer',
                  },
                },
                {
                  name: 'PLACE',
                  nullable: true,
                  type: {
                    _type: 'Varchar',
                    size: 200,
                  },
                },
                {
                  name: 'date',
                  nullable: true,
                  type: {
                    _type: 'Date',
                  },
                },
              ],
              name: 'locationTable',
              primaryKey: ['ID'],
            },
            {
              columns: [
                {
                  name: 'ID',
                  nullable: false,
                  type: {
                    _type: 'Integer',
                  },
                },
                {
                  name: 'locationID',
                  nullable: false,
                  type: {
                    _type: 'Integer',
                  },
                },
                {
                  name: 'NAME',
                  nullable: true,
                  type: {
                    _type: 'Varchar',
                    size: 200,
                  },
                },
              ],
              name: 'placeOfInterestTable',
              primaryKey: ['ID', 'locationID'],
            },
          ],
          views: [
            {
              columnMappings: [
                {
                  name: 'PERSON_ID',
                  operation: {
                    _type: 'column',
                    column: 'ID',
                    table: {
                      _type: 'Table',
                      database: 'model::relational::tests::dbInc',
                      mainTableDb: 'model::relational::tests::dbInc',
                      schema: 'default',
                      table: 'personTable',
                    },
                    tableAlias: 'personTable',
                  },
                },
                {
                  name: 'lastName',
                  operation: {
                    _type: 'column',
                    column: 'LASTNAME',
                    table: {
                      _type: 'Table',
                      database: 'model::relational::tests::dbInc',
                      mainTableDb: 'model::relational::tests::dbInc',
                      schema: 'default',
                      table: 'personTable',
                    },
                    tableAlias: 'personTable',
                  },
                },
                {
                  name: 'firm_name',
                  operation: {
                    _type: 'elemtWithJoins',
                    joins: [
                      {
                        db: 'model::relational::tests::dbInc',
                        name: 'Firm_Person',
                      },
                    ],
                    relationalElement: {
                      _type: 'column',
                      column: 'LEGALNAME',
                      table: {
                        _type: 'Table',
                        database: 'model::relational::tests::dbInc',
                        mainTableDb: 'model::relational::tests::dbInc',
                        schema: 'default',
                        table: 'firmTable',
                      },
                      tableAlias: 'firmTable',
                    },
                  },
                },
              ],
              distinct: false,
              groupBy: [],
              name: 'PersonFirmView',
              primaryKey: ['PERSON_ID'],
            },
            {
              columnMappings: [
                {
                  name: 'id',
                  operation: {
                    _type: 'column',
                    column: 'ID',
                    table: {
                      _type: 'Table',
                      database: 'model::relational::tests::dbInc',
                      mainTableDb: 'model::relational::tests::dbInc',
                      schema: 'default',
                      table: 'personTable',
                    },
                    tableAlias: 'personTable',
                  },
                },
                {
                  name: 'maxage',
                  operation: {
                    _type: 'dynaFunc',
                    funcName: 'max',
                    parameters: [
                      {
                        _type: 'column',
                        column: 'AGE',
                        table: {
                          _type: 'Table',
                          database: 'model::relational::tests::dbInc',
                          mainTableDb: 'model::relational::tests::dbInc',
                          schema: 'default',
                          table: 'personTable',
                        },
                        tableAlias: 'personTable',
                      },
                    ],
                  },
                },
              ],
              distinct: false,
              groupBy: [
                {
                  _type: 'column',
                  column: 'ID',
                  table: {
                    _type: 'Table',
                    database: 'model::relational::tests::dbInc',
                    mainTableDb: 'model::relational::tests::dbInc',
                    schema: 'default',
                    table: 'personTable',
                  },
                  tableAlias: 'personTable',
                },
              ],
              name: 'personViewWithGroupBy',
              primaryKey: ['id'],
            },
            {
              columnMappings: [
                {
                  name: 'id',
                  operation: {
                    _type: 'elemtWithJoins',
                    joins: [
                      {
                        db: 'model::relational::tests::dbInc',
                        name: 'PersonWithPersonView',
                      },
                    ],
                    relationalElement: {
                      _type: 'column',
                      column: 'ID',
                      table: {
                        _type: 'Table',
                        database: 'model::relational::tests::dbInc',
                        mainTableDb: 'model::relational::tests::dbInc',
                        schema: 'default',
                        table: 'personTable',
                      },
                      tableAlias: 'personTable',
                    },
                  },
                },
                {
                  name: 'firstName',
                  operation: {
                    _type: 'elemtWithJoins',
                    joins: [
                      {
                        db: 'model::relational::tests::dbInc',
                        name: 'PersonWithPersonView',
                      },
                    ],
                    relationalElement: {
                      _type: 'column',
                      column: 'FIRSTNAME',
                      table: {
                        _type: 'Table',
                        database: 'model::relational::tests::dbInc',
                        mainTableDb: 'model::relational::tests::dbInc',
                        schema: 'default',
                        table: 'personTable',
                      },
                      tableAlias: 'personTable',
                    },
                  },
                },
                {
                  name: 'lastName',
                  operation: {
                    _type: 'elemtWithJoins',
                    joins: [
                      {
                        db: 'model::relational::tests::dbInc',
                        name: 'PersonWithPersonView',
                      },
                    ],
                    relationalElement: {
                      _type: 'column',
                      column: 'LASTNAME',
                      table: {
                        _type: 'Table',
                        database: 'model::relational::tests::dbInc',
                        mainTableDb: 'model::relational::tests::dbInc',
                        schema: 'default',
                        table: 'personTable',
                      },
                      tableAlias: 'personTable',
                    },
                  },
                },
                {
                  name: 'firmId',
                  operation: {
                    _type: 'elemtWithJoins',
                    joins: [
                      {
                        db: 'model::relational::tests::dbInc',
                        name: 'PersonWithPersonView',
                      },
                    ],
                    relationalElement: {
                      _type: 'column',
                      column: 'FIRMID',
                      table: {
                        _type: 'Table',
                        database: 'model::relational::tests::dbInc',
                        mainTableDb: 'model::relational::tests::dbInc',
                        schema: 'default',
                        table: 'personTable',
                      },
                      tableAlias: 'personTable',
                    },
                  },
                },
              ],
              distinct: true,
              groupBy: [],
              name: 'PersonViewWithDistinct',
              primaryKey: ['id'],
            },
          ],
        },
      ],
    },
    classifierPath: 'meta::relational::metamodel::Database',
  },
];

export const TEST_DATA__DatabaseWithSelfJoin = [
  {
    path: 'apps::meta::relational::tests::dbInc',
    content: {
      _type: 'relational',
      filters: [],
      joins: [
        {
          name: 'Person_Manager',
          operation: {
            _type: 'dynaFunc',
            funcName: 'equal',
            parameters: [
              {
                _type: 'column',
                column: 'MANAGERID',
                table: {
                  _type: 'Table',
                  database: 'apps::meta::relational::tests::dbInc',
                  mainTableDb: 'apps::meta::relational::tests::dbInc',
                  schema: 'default',
                  table: 'personTable',
                },
                tableAlias: 'personTable',
              },
              {
                _type: 'column',
                column: 'ID',
                table: {
                  _type: 'Table',
                  database: 'apps::meta::relational::tests::dbInc',
                  mainTableDb: 'apps::meta::relational::tests::dbInc',
                  schema: 'default',
                  table: '{target}',
                },
                tableAlias: '{target}',
              },
            ],
          },
        },
      ],
      name: 'dbInc',
      package: 'apps::meta::relational::tests',
      schemas: [
        {
          name: 'default',
          tables: [
            {
              columns: [
                {
                  name: 'ID',
                  nullable: false,
                  type: {
                    _type: 'Integer',
                  },
                },
                {
                  name: 'MANAGERID',
                  nullable: true,
                  type: {
                    _type: 'Integer',
                  },
                },
              ],
              name: 'personTable',
              primaryKey: ['ID'],
            },
          ],
          views: [],
        },
      ],
      includedStores: [],
    },
    classifierPath: 'meta::relational::metamodel::Database',
  },
  {
    path: 'apps::meta::relational::tests::dbInc1',
    content: {
      _type: 'relational',
      filters: [],
      joins: [
        {
          name: 'Person_Manager',
          operation: {
            _type: 'dynaFunc',
            funcName: 'equal',
            parameters: [
              {
                _type: 'column',
                column: 'MANAGERID',
                table: {
                  _type: 'Table',
                  database: 'apps::meta::relational::tests::dbInc1',
                  mainTableDb: 'apps::meta::relational::tests::dbInc1',
                  schema: 'demoSchema',
                  table: 'personTable',
                },
                tableAlias: 'personTable',
              },
              {
                _type: 'column',
                column: 'ID',
                table: {
                  _type: 'Table',
                  database: 'apps::meta::relational::tests::dbInc1',
                  mainTableDb: 'apps::meta::relational::tests::dbInc1',
                  schema: 'default',
                  table: '{target}',
                },
                tableAlias: '{target}',
              },
            ],
          },
        },
      ],
      name: 'dbInc1',
      package: 'apps::meta::relational::tests',
      schemas: [
        {
          name: 'demoSchema',
          tables: [
            {
              columns: [
                {
                  name: 'ID',
                  nullable: false,
                  type: {
                    _type: 'Integer',
                  },
                },
                {
                  name: 'MANAGERID',
                  nullable: true,
                  type: {
                    _type: 'Integer',
                  },
                },
              ],
              name: 'personTable',
              primaryKey: ['ID'],
            },
          ],
          views: [],
        },
      ],
      includedStores: [],
    },
    classifierPath: 'meta::relational::metamodel::Database',
  },
];

export const TEST_DATA__simpleEmbeddedRelationalRoundtrip = [
  {
    path: 'other::Address',
    content: {
      _type: 'class',
      name: 'Address',
      package: 'other',
      properties: [
        {
          multiplicity: {
            lowerBound: 1,
            upperBound: 1,
          },
          name: 'line1',
          type: 'String',
        },
      ],
    },
    classifierPath: 'meta::pure::metamodel::type::Class',
  },
  {
    path: 'other::Firm',
    content: {
      _type: 'class',
      name: 'Firm',
      package: 'other',
      properties: [
        {
          multiplicity: {
            lowerBound: 1,
            upperBound: 1,
          },
          name: 'legalName',
          type: 'String',
        },
        {
          multiplicity: {
            lowerBound: 1,
            upperBound: 1,
          },
          name: 'employees',
          type: 'other::Person',
        },
        {
          multiplicity: {
            lowerBound: 1,
            upperBound: 1,
          },
          name: 'address',
          type: 'other::Address',
        },
      ],
    },
    classifierPath: 'meta::pure::metamodel::type::Class',
  },
  {
    path: 'other::Person',
    content: {
      _type: 'class',
      name: 'Person',
      package: 'other',
      properties: [
        {
          multiplicity: {
            lowerBound: 1,
            upperBound: 1,
          },
          name: 'name',
          type: 'String',
        },
        {
          multiplicity: {
            lowerBound: 1,
            upperBound: 1,
          },
          name: 'firm',
          type: 'other::Firm',
        },
        {
          multiplicity: {
            lowerBound: 0,
            upperBound: 1,
          },
          name: 'address',
          type: 'other::Address',
        },
      ],
    },
    classifierPath: 'meta::pure::metamodel::type::Class',
  },
  {
    path: 'mapping::db',
    content: {
      _type: 'relational',
      filters: [
        {
          _type: 'filter',
          name: 'PersonFilter',
          operation: {
            _type: 'dynaFunc',
            funcName: 'equal',
            parameters: [
              {
                _type: 'column',
                column: 'name',
                table: {
                  _type: 'Table',
                  database: 'mapping::db',
                  mainTableDb: 'mapping::db',
                  schema: 'default',
                  table: 'employeeFirmDenormTable',
                },
                tableAlias: 'employeeFirmDenormTable',
              },
              {
                _type: 'literal',
                value: 'Utkarsh',
              },
            ],
          },
        },
      ],
      includedStores: [],
      joins: [
        {
          name: 'testJoin',
          operation: {
            _type: 'dynaFunc',
            funcName: 'equal',
            parameters: [
              {
                _type: 'column',
                column: 'name',
                table: {
                  _type: 'Table',
                  database: 'mapping::db',
                  mainTableDb: 'mapping::db',
                  schema: 'default',
                  table: 'employeeFirmDenormTable',
                },
                tableAlias: 'employeeFirmDenormTable',
              },
              {
                _type: 'column',
                column: 'name',
                table: {
                  _type: 'Table',
                  database: 'mapping::db',
                  mainTableDb: 'mapping::db',
                  schema: 'default',
                  table: '{target}',
                },
                tableAlias: '{target}',
              },
            ],
          },
        },
      ],
      name: 'db',
      package: 'mapping',
      schemas: [
        {
          name: 'default',
          tables: [
            {
              columns: [
                {
                  name: 'id',
                  nullable: false,
                  type: {
                    _type: 'Integer',
                  },
                },
                {
                  name: 'name',
                  nullable: true,
                  type: {
                    _type: 'Varchar',
                    size: 200,
                  },
                },
                {
                  name: 'firmId',
                  nullable: true,
                  type: {
                    _type: 'Integer',
                  },
                },
                {
                  name: 'legalName',
                  nullable: true,
                  type: {
                    _type: 'Varchar',
                    size: 200,
                  },
                },
                {
                  name: 'address',
                  nullable: true,
                  type: {
                    _type: 'Varchar',
                    size: 200,
                  },
                },
              ],
              name: 'employeeFirmDenormTable',
              primaryKey: ['id'],
            },
          ],
          views: [],
        },
      ],
    },
    classifierPath: 'meta::relational::metamodel::Database',
  },
  {
    path: 'mappingPackage::myMapping',
    content: {
      _type: 'mapping',
      classMappings: [
        {
          _type: 'relational',
          class: 'other::Person',
          distinct: false,
          filter: {
            filter: {
              db: 'mapping::db',
              name: 'PersonFilter',
            },
            joins: [
              {
                db: 'mapping::db',
                name: 'testJoin',
              },
            ],
          },
          mainTable: {
            _type: 'Table',
            database: 'mapping::db',
            mainTableDb: 'mapping::db',
            schema: 'default',
            table: 'employeeFirmDenormTable',
          },
          primaryKey: [
            {
              _type: 'column',
              column: 'id',
              table: {
                _type: 'Table',
                database: 'mapping::db',
                mainTableDb: 'mapping::db',
                schema: 'default',
                table: 'employeeFirmDenormTable',
              },
              tableAlias: 'employeeFirmDenormTable',
            },
          ],
          propertyMappings: [
            {
              _type: 'relationalPropertyMapping',
              property: {
                class: 'other::Person',
                property: 'name',
              },
              relationalOperation: {
                _type: 'column',
                column: 'name',
                table: {
                  _type: 'Table',
                  database: 'mapping::db',
                  mainTableDb: 'mapping::db',
                  schema: 'default',
                  table: 'employeeFirmDenormTable',
                },
                tableAlias: 'employeeFirmDenormTable',
              },
            },
            {
              _type: 'embeddedPropertyMapping',
              classMapping: {
                _type: 'embedded',
                primaryKey: [],
                propertyMappings: [
                  {
                    _type: 'relationalPropertyMapping',
                    property: {
                      property: 'legalName',
                    },
                    relationalOperation: {
                      _type: 'column',
                      column: 'legalName',
                      table: {
                        _type: 'Table',
                        database: 'mapping::db',
                        mainTableDb: 'mapping::db',
                        schema: 'default',
                        table: 'employeeFirmDenormTable',
                      },
                      tableAlias: 'employeeFirmDenormTable',
                    },
                  },
                ],
                root: false,
              },
              property: {
                class: 'other::Person',
                property: 'firm',
              },
            },
          ],
          root: false,
        },
      ],
      enumerationMappings: [],
      includedMappings: [],
      name: 'myMapping',
      package: 'mappingPackage',
      tests: [],
    },
    classifierPath: 'meta::pure::mapping::Mapping',
  },
];

export const TEST_DATA__multiLevelEmbeddedRelationalRoundtrip = [
  {
    path: 'other::Address',
    content: {
      _type: 'class',
      name: 'Address',
      package: 'other',
      properties: [
        {
          multiplicity: {
            lowerBound: 1,
            upperBound: 1,
          },
          name: 'line1',
          type: 'String',
        },
      ],
    },
    classifierPath: 'meta::pure::metamodel::type::Class',
  },
  {
    path: 'other::Firm',
    content: {
      _type: 'class',
      name: 'Firm',
      package: 'other',
      properties: [
        {
          multiplicity: {
            lowerBound: 1,
            upperBound: 1,
          },
          name: 'legalName',
          type: 'String',
        },
        {
          multiplicity: {
            lowerBound: 1,
            upperBound: 1,
          },
          name: 'employees',
          type: 'other::Person',
        },
        {
          multiplicity: {
            lowerBound: 1,
            upperBound: 1,
          },
          name: 'address',
          type: 'other::Address',
        },
      ],
    },
    classifierPath: 'meta::pure::metamodel::type::Class',
  },
  {
    path: 'other::Person',
    content: {
      _type: 'class',
      name: 'Person',
      package: 'other',
      properties: [
        {
          multiplicity: {
            lowerBound: 1,
            upperBound: 1,
          },
          name: 'name',
          type: 'String',
        },
        {
          multiplicity: {
            lowerBound: 1,
            upperBound: 1,
          },
          name: 'firm',
          type: 'other::Firm',
        },
        {
          multiplicity: {
            lowerBound: 0,
            upperBound: 1,
          },
          name: 'address',
          type: 'other::Address',
        },
      ],
    },
    classifierPath: 'meta::pure::metamodel::type::Class',
  },
  {
    path: 'mapping::db',
    content: {
      _type: 'relational',
      filters: [],
      includedStores: [],
      joins: [],
      name: 'db',
      package: 'mapping',
      schemas: [
        {
          name: 'default',
          tables: [
            {
              columns: [
                {
                  name: 'id',
                  nullable: false,
                  type: {
                    _type: 'Integer',
                  },
                },
                {
                  name: 'name',
                  nullable: true,
                  type: {
                    _type: 'Varchar',
                    size: 200,
                  },
                },
                {
                  name: 'firmId',
                  nullable: true,
                  type: {
                    _type: 'Integer',
                  },
                },
                {
                  name: 'legalName',
                  nullable: true,
                  type: {
                    _type: 'Varchar',
                    size: 200,
                  },
                },
                {
                  name: 'address',
                  nullable: true,
                  type: {
                    _type: 'Varchar',
                    size: 200,
                  },
                },
              ],
              name: 'employeeFirmDenormTable',
              primaryKey: ['id'],
            },
          ],
          views: [],
        },
      ],
    },
    classifierPath: 'meta::relational::metamodel::Database',
  },
  {
    path: 'mappingPackage::myMapping',
    content: {
      _type: 'mapping',
      classMappings: [
        {
          _type: 'relational',
          class: 'other::Person',
          distinct: false,
          mainTable: {
            _type: 'Table',
            database: 'mapping::db',
            mainTableDb: 'mapping::db',
            schema: 'default',
            table: 'employeeFirmDenormTable',
          },
          primaryKey: [
            {
              _type: 'column',
              column: 'id',
              table: {
                _type: 'Table',
                database: 'mapping::db',
                mainTableDb: 'mapping::db',
                schema: 'default',
                table: 'employeeFirmDenormTable',
              },
              tableAlias: '',
            },
          ],
          propertyMappings: [
            {
              _type: 'relationalPropertyMapping',
              property: {
                class: 'other::Person',
                property: 'name',
              },
              relationalOperation: {
                _type: 'column',
                column: 'name',
                table: {
                  _type: 'Table',
                  database: 'mapping::db',
                  mainTableDb: 'mapping::db',
                  schema: 'default',
                  table: 'employeeFirmDenormTable',
                },
                tableAlias: 'employeeFirmDenormTable',
              },
            },
            {
              _type: 'embeddedPropertyMapping',
              classMapping: {
                _type: 'embedded',
                primaryKey: [
                  {
                    _type: 'column',
                    column: 'legalName',
                    table: {
                      _type: 'Table',
                      database: 'mapping::db',
                      mainTableDb: 'mapping::db',
                      schema: 'default',
                      table: 'employeeFirmDenormTable',
                    },
                    tableAlias: 'employeeFirmDenormTable',
                  },
                ],
                propertyMappings: [
                  {
                    _type: 'relationalPropertyMapping',
                    property: {
                      property: 'legalName',
                    },
                    relationalOperation: {
                      _type: 'column',
                      column: 'legalName',
                      table: {
                        _type: 'Table',
                        database: 'mapping::db',
                        mainTableDb: 'mapping::db',
                        schema: 'default',
                        table: 'employeeFirmDenormTable',
                      },
                      tableAlias: 'employeeFirmDenormTable',
                    },
                  },
                  {
                    _type: 'embeddedPropertyMapping',
                    classMapping: {
                      _type: 'embedded',
                      primaryKey: [],
                      propertyMappings: [
                        {
                          _type: 'relationalPropertyMapping',
                          property: {
                            property: 'line1',
                          },
                          relationalOperation: {
                            _type: 'column',
                            column: 'address',
                            table: {
                              _type: 'Table',
                              database: 'mapping::db',
                              mainTableDb: 'mapping::db',
                              schema: 'default',
                              table: 'employeeFirmDenormTable',
                            },
                            tableAlias: 'employeeFirmDenormTable',
                          },
                        },
                      ],
                      root: false,
                    },
                    property: {
                      property: 'address',
                    },
                  },
                ],
                root: false,
              },
              property: {
                class: 'other::Person',
                property: 'firm',
              },
            },
            {
              _type: 'embeddedPropertyMapping',
              classMapping: {
                _type: 'embedded',
                primaryKey: [],
                propertyMappings: [
                  {
                    _type: 'relationalPropertyMapping',
                    property: {
                      property: 'line1',
                    },
                    relationalOperation: {
                      _type: 'column',
                      column: 'address',
                      table: {
                        _type: 'Table',
                        database: 'mapping::db',
                        mainTableDb: 'mapping::db',
                        schema: 'default',
                        table: 'employeeFirmDenormTable',
                      },
                      tableAlias: 'employeeFirmDenormTable',
                    },
                  },
                ],
                root: false,
              },
              property: {
                class: 'other::Person',
                property: 'address',
              },
            },
          ],
          root: false,
        },
      ],
      enumerationMappings: [],
      includedMappings: [],
      name: 'myMapping',
      package: 'mappingPackage',
      tests: [],
    },
    classifierPath: 'meta::pure::mapping::Mapping',
  },
];

// References to resolve in Relational Mapping
// - TablePointer / Maintable
// - JoinPointer
// - ColumnPointer
// - FilterPointer
export const TEST_DATA__RelationalMappingRoundtrip = [
  // TODO
];

// References to resolve in Relational Database Connection
// - Connection store
export const TEST_DATA__RelationalDatabaseConnectionRoundtrip = [
  {
    path: 'apps::pure::studio::relational::tests::dbInc',
    content: {
      _type: 'relational',
      filters: [],
      includedStores: [],
      joins: [],
      name: 'dbInc',
      package: 'apps::pure::studio::relational::tests',
      schemas: [],
    },
    classifierPath: 'meta::relational::metamodel::Database',
  },
  {
    path: 'apps::myRedshift',
    content: {
      _type: 'connection',
      connectionValue: {
        _type: 'RelationalDatabaseConnection',
        authenticationStrategy: {
          _type: 'oauth',
          oauthKey: 'dummy',
          scopeName: 'UserPass',
        },
        databaseType: 'H2',
        datasourceSpecification: {
          _type: 'redshift',
          clusterID: 'cluster',
          databaseName: 'test',
          endpointURL: 'endpoint',
          host: 'myserver',
          port: 5439,
          region: 'region-1',
        },
        element: 'apps::pure::studio::relational::tests::dbInc',
        type: 'H2',
      },
      name: 'myRedshift',
      package: 'apps',
    },
    classifierPath: 'meta::pure::runtime::PackageableConnection',
  },
  {
    path: 'apps::mySnowFlake',
    content: {
      _type: 'connection',
      connectionValue: {
        _type: 'RelationalDatabaseConnection',
        authenticationStrategy: {
          _type: 'oauth',
          oauthKey: 'dummy',
          scopeName: 'UserPass',
        },
        databaseType: 'H2',
        datasourceSpecification: {
          _type: 'snowflake',
          accountName: 'dummy',
          databaseName: 'test',
          region: 'EMEA',
          warehouseName: 'test',
        },
        element: 'apps::pure::studio::relational::tests::dbInc',
        type: 'H2',
      },
      name: 'mySnowFlake',
      package: 'apps',
    },
    classifierPath: 'meta::pure::runtime::PackageableConnection',
  },
  {
    path: 'apps::mySnowFlakeWithRole',
    content: {
      _type: 'connection',
      connectionValue: {
        _type: 'RelationalDatabaseConnection',
        authenticationStrategy: {
          _type: 'oauth',
          oauthKey: 'dummy',
          scopeName: 'UserPass',
        },
        databaseType: 'H2',
        datasourceSpecification: {
          _type: 'snowflake',
          accountName: 'dummy',
          databaseName: 'test',
          region: 'EMEA',
          role: 'test',
          warehouseName: 'test',
        },
        element: 'apps::pure::studio::relational::tests::dbInc',
        type: 'H2',
      },
      name: 'mySnowFlakeWithRole',
      package: 'apps',
    },
    classifierPath: 'meta::pure::runtime::PackageableConnection',
  },
  {
    path: 'apps::mySnowFlakeWithQuotedIdentifiersIgnoreCaseFlag',
    content: {
      _type: 'connection',
      connectionValue: {
        _type: 'RelationalDatabaseConnection',
        authenticationStrategy: {
          _type: 'oauth',
          oauthKey: 'dummy',
          scopeName: 'UserPass',
        },
        databaseType: 'H2',
        datasourceSpecification: {
          _type: 'snowflake',
          accountName: 'dummy',
          databaseName: 'test',
          quotedIdentifiersIgnoreCase: true,
          region: 'EMEA',
          warehouseName: 'test',
        },
        element: 'apps::pure::studio::relational::tests::dbInc',
        type: 'H2',
      },
      name: 'mySnowFlakeWithQuotedIdentifiersIgnoreCaseFlag',
      package: 'apps',
    },
    classifierPath: 'meta::pure::runtime::PackageableConnection',
  },
  {
    path: 'apps::mySnowFlakeWithQuotedIdentifiersIgnoreCaseFlag2',
    content: {
      _type: 'connection',
      connectionValue: {
        _type: 'RelationalDatabaseConnection',
        authenticationStrategy: {
          _type: 'oauth',
          oauthKey: 'dummy',
          scopeName: 'UserPass',
        },
        databaseType: 'H2',
        datasourceSpecification: {
          _type: 'snowflake',
          accountName: 'dummy',
          databaseName: 'test',
          quotedIdentifiersIgnoreCase: false,
          region: 'EMEA',
          warehouseName: 'test',
        },
        element: 'apps::pure::studio::relational::tests::dbInc',
        type: 'H2',
      },
      name: 'mySnowFlakeWithQuotedIdentifiersIgnoreCaseFlag2',
      package: 'apps',
    },
    classifierPath: 'meta::pure::runtime::PackageableConnection',
  },
  {
    path: 'simple::H2Connection',
    content: {
      _type: 'connection',
      connectionValue: {
        _type: 'RelationalDatabaseConnection',
        authenticationStrategy: {
          _type: 'h2Default',
        },
        databaseType: 'H2',
        datasourceSpecification: {
          _type: 'static',
          databaseName: 'myDb',
          host: 'somehost',
          port: 999,
        },
        element: 'apps::pure::studio::relational::tests::dbInc',
        type: 'H2',
      },
      name: 'H2Connection',
      package: 'simple',
    },
    classifierPath: 'meta::pure::runtime::PackageableConnection',
  },
  {
    path: 'simple::SnowflakeConnection',
    content: {
      _type: 'connection',
      connectionValue: {
        _type: 'RelationalDatabaseConnection',
        authenticationStrategy: {
          _type: 'h2Default',
        },
        databaseType: 'Snowflake',
        datasourceSpecification: {
          _type: 'snowflake',
          accountName: 'acct1',
          databaseName: 'dbName',
          region: 'reg1',
          warehouseName: 'warehouse',
        },
        element: 'apps::pure::studio::relational::tests::dbInc',
        type: 'Snowflake',
      },
      name: 'SnowflakeConnection',
      package: 'simple',
    },
    classifierPath: 'meta::pure::runtime::PackageableConnection',
  },
  {
    path: 'simple::H2ConnectionWithQuoteIdentifiers',
    content: {
      _type: 'connection',
      connectionValue: {
        _type: 'RelationalDatabaseConnection',
        authenticationStrategy: {
          _type: 'h2Default',
        },
        databaseType: 'H2',
        datasourceSpecification: {
          _type: 'static',
          databaseName: 'myDb',
          host: 'somehost',
          port: 999,
        },
        element: 'apps::pure::studio::relational::tests::dbInc',
        quoteIdentifiers: true,
        timeZone: 'IST',
        type: 'H2',
      },
      name: 'H2ConnectionWithQuoteIdentifiers',
      package: 'simple',
    },
    classifierPath: 'meta::pure::runtime::PackageableConnection',
  },
  {
    path: 'simple::H2ConnectionWithQuoteIdentifiers1',
    content: {
      _type: 'connection',
      connectionValue: {
        _type: 'RelationalDatabaseConnection',
        authenticationStrategy: {
          _type: 'h2Default',
        },
        databaseType: 'H2',
        datasourceSpecification: {
          _type: 'static',
          databaseName: 'myDb',
          host: 'somehost',
          port: 999,
        },
        element: 'apps::pure::studio::relational::tests::dbInc',
        quoteIdentifiers: false,
        timeZone: 'IST',
        type: 'H2',
      },
      name: 'H2ConnectionWithQuoteIdentifiers1',
      package: 'simple',
    },
    classifierPath: 'meta::pure::runtime::PackageableConnection',
  },
  {
    path: 'apps::myBigQuery',
    content: {
      _type: 'connection',
      connectionValue: {
        _type: 'RelationalDatabaseConnection',
        authenticationStrategy: {
<<<<<<< HEAD
          _type: 'gcpWorkloadIdentityFederation',
          additionalGcpScopes: [],
          serviceAccountEmail: 'serviceAccountEmail',
=======
          _type: 'gcpApplicationDefaultCredentials',
>>>>>>> 5d8c7c35
        },
        datasourceSpecification: {
          _type: 'bigQuery',
          defaultDataset: 'legend_testing_dataset',
          projectId: 'legend-integration-testing',
<<<<<<< HEAD
=======
          proxyHost: 'proxy-host',
          proxyPort: '8080',
>>>>>>> 5d8c7c35
        },
        element: 'apps::pure::studio::relational::tests::dbInc',
        type: 'BigQuery',
      },
      name: 'myBigQuery',
      package: 'apps',
    },
    classifierPath: 'meta::pure::runtime::PackageableConnection',
  },
];

export const TEST_DATA__RelationalInputData = [
  // TODO
];

export const TEST_DATA__RelationalAssociationMapping = [
  {
    path: 'apps::meta::pure::tests::model::simple::GeographicEntityType',
    content: {
      _type: 'Enumeration',
      name: 'GeographicEntityType',
      package: 'apps::meta::pure::tests::model::simple',
      values: [
        {
          taggedValues: [
            {
              tag: {
                profile: 'doc',
                value: 'doc',
              },
              value: 'A city, town, village, or other urban area.',
            },
          ],
          value: 'CITY',
        },
        {
          stereotypes: [
            {
              profile: 'doc',
              value: 'deprecated',
            },
          ],
          value: 'COUNTRY',
        },
        {
          taggedValues: [
            {
              tag: {
                profile: 'doc',
                value: 'doc',
              },
              value: 'Any geographic entity other than a city or country.',
            },
          ],
          value: 'REGION',
        },
      ],
    },
    classifierPath: 'meta::pure::metamodel::type::Enumeration',
  },
  {
    path: 'apps::meta::pure::tests::model::simple::Address',
    content: {
      _type: 'class',
      name: 'Address',
      package: 'apps::meta::pure::tests::model::simple',
      properties: [
        {
          multiplicity: {
            lowerBound: 1,
            upperBound: 1,
          },
          name: 'name',
          type: 'String',
        },
        {
          multiplicity: {
            lowerBound: 0,
            upperBound: 1,
          },
          name: 'street',
          type: 'String',
        },
        {
          multiplicity: {
            lowerBound: 0,
            upperBound: 1,
          },
          name: 'comments',
          type: 'String',
        },
      ],
      qualifiedProperties: [
        {
          body: [
            {
              _type: 'func',
              function: 'plus',
              parameters: [
                {
                  _type: 'collection',
                  multiplicity: {
                    lowerBound: 2,
                    upperBound: 2,
                  },
                  values: [
                    {
                      _type: 'string',
                      multiplicity: {
                        lowerBound: 1,
                        upperBound: 1,
                      },
                      values: ['D:'],
                    },
                    {
                      _type: 'property',
                      parameters: [
                        {
                          _type: 'var',
                          name: 'this',
                        },
                      ],
                      property: 'name',
                    },
                  ],
                },
              ],
            },
          ],
          name: 'description',
          parameters: [],
          returnMultiplicity: {
            lowerBound: 1,
            upperBound: 1,
          },
          returnType: 'String',
        },
      ],
      superTypes: ['apps::meta::pure::tests::model::simple::GeographicEntity'],
    },
    classifierPath: 'meta::pure::metamodel::type::Class',
  },
  {
    path: 'apps::meta::pure::tests::model::simple::Bridge',
    content: {
      _type: 'class',
      name: 'Bridge',
      package: 'apps::meta::pure::tests::model::simple',
    },
    classifierPath: 'meta::pure::metamodel::type::Class',
  },
  {
    path: 'apps::meta::pure::tests::model::simple::Department',
    content: {
      _type: 'class',
      name: 'Department',
      package: 'apps::meta::pure::tests::model::simple',
      superTypes: ['apps::meta::pure::tests::model::simple::Organization'],
    },
    classifierPath: 'meta::pure::metamodel::type::Class',
  },
  {
    path: 'apps::meta::pure::tests::model::simple::Division',
    content: {
      _type: 'class',
      name: 'Division',
      package: 'apps::meta::pure::tests::model::simple',
      superTypes: ['apps::meta::pure::tests::model::simple::Organization'],
    },
    classifierPath: 'meta::pure::metamodel::type::Class',
  },
  {
    path: 'apps::meta::pure::tests::model::simple::EntityWithAddress',
    content: {
      _type: 'class',
      name: 'EntityWithAddress',
      package: 'apps::meta::pure::tests::model::simple',
      properties: [
        {
          multiplicity: {
            lowerBound: 0,
            upperBound: 1,
          },
          name: 'address',
          type: 'apps::meta::pure::tests::model::simple::Address',
        },
      ],
    },
    classifierPath: 'meta::pure::metamodel::type::Class',
  },
  {
    path: 'apps::meta::pure::tests::model::simple::EntityWithLocations',
    content: {
      _type: 'class',
      name: 'EntityWithLocations',
      package: 'apps::meta::pure::tests::model::simple',
      properties: [
        {
          multiplicity: {
            lowerBound: 0,
          },
          name: 'locations',
          type: 'apps::meta::pure::tests::model::simple::Location',
        },
      ],
      qualifiedProperties: [
        {
          body: [
            {
              _type: 'func',
              function: 'filter',
              parameters: [
                {
                  _type: 'property',
                  parameters: [
                    {
                      _type: 'var',
                      name: 'this',
                    },
                  ],
                  property: 'locations',
                },
                {
                  _type: 'lambda',
                  body: [
                    {
                      _type: 'func',
                      function: 'exists',
                      parameters: [
                        {
                          _type: 'var',
                          name: 'types',
                        },
                        {
                          _type: 'lambda',
                          body: [
                            {
                              _type: 'func',
                              function: 'is',
                              parameters: [
                                {
                                  _type: 'property',
                                  parameters: [
                                    {
                                      _type: 'var',
                                      name: 'l',
                                    },
                                  ],
                                  property: 'type',
                                },
                                {
                                  _type: 'var',
                                  name: 'type',
                                },
                              ],
                            },
                          ],
                          parameters: [
                            {
                              _type: 'var',
                              name: 'type',
                            },
                          ],
                        },
                      ],
                    },
                  ],
                  parameters: [
                    {
                      _type: 'var',
                      name: 'l',
                    },
                  ],
                },
              ],
            },
          ],
          name: 'locationsByType',
          parameters: [
            {
              _type: 'var',
              class:
                'apps::meta::pure::tests::model::simple::GeographicEntityType',
              multiplicity: {
                lowerBound: 0,
              },
              name: 'types',
            },
          ],
          returnMultiplicity: {
            lowerBound: 0,
          },
          returnType: 'apps::meta::pure::tests::model::simple::Location',
        },
      ],
    },
    classifierPath: 'meta::pure::metamodel::type::Class',
  },
  {
    path: 'apps::meta::pure::tests::model::simple::Firm',
    content: {
      _type: 'class',
      name: 'Firm',
      package: 'apps::meta::pure::tests::model::simple',
      properties: [
        {
          multiplicity: {
            lowerBound: 1,
            upperBound: 1,
          },
          name: 'legalName',
          type: 'String',
        },
        {
          multiplicity: {
            lowerBound: 0,
            upperBound: 1,
          },
          name: 'nickName',
          type: 'String',
        },
      ],
      qualifiedProperties: [
        {
          body: [
            {
              _type: 'func',
              function: 'times',
              parameters: [
                {
                  _type: 'collection',
                  multiplicity: {
                    lowerBound: 2,
                    upperBound: 2,
                  },
                  values: [
                    {
                      _type: 'func',
                      function: 'average',
                      parameters: [
                        {
                          _type: 'property',
                          parameters: [
                            {
                              _type: 'property',
                              parameters: [
                                {
                                  _type: 'var',
                                  name: 'this',
                                },
                              ],
                              property: 'employees',
                            },
                          ],
                          property: 'age',
                        },
                      ],
                    },
                    {
                      _type: 'float',
                      multiplicity: {
                        lowerBound: 1,
                        upperBound: 1,
                      },
                      values: [2],
                    },
                  ],
                },
              ],
            },
          ],
          name: 'averageEmployeesAge',
          parameters: [],
          returnMultiplicity: {
            lowerBound: 1,
            upperBound: 1,
          },
          returnType: 'Float',
        },
        {
          body: [
            {
              _type: 'func',
              function: 'sum',
              parameters: [
                {
                  _type: 'property',
                  parameters: [
                    {
                      _type: 'property',
                      parameters: [
                        {
                          _type: 'var',
                          name: 'this',
                        },
                      ],
                      property: 'employees',
                    },
                  ],
                  property: 'age',
                },
              ],
            },
          ],
          name: 'sumEmployeesAge',
          parameters: [],
          returnMultiplicity: {
            lowerBound: 1,
            upperBound: 1,
          },
          returnType: 'Integer',
        },
        {
          body: [
            {
              _type: 'func',
              function: 'max',
              parameters: [
                {
                  _type: 'property',
                  parameters: [
                    {
                      _type: 'property',
                      parameters: [
                        {
                          _type: 'var',
                          name: 'this',
                        },
                      ],
                      property: 'employees',
                    },
                  ],
                  property: 'age',
                },
              ],
            },
          ],
          name: 'maxEmployeesAge',
          parameters: [],
          returnMultiplicity: {
            lowerBound: 0,
            upperBound: 1,
          },
          returnType: 'Integer',
        },
        {
          body: [
            {
              _type: 'func',
              function: 'plus',
              parameters: [
                {
                  _type: 'collection',
                  multiplicity: {
                    lowerBound: 3,
                    upperBound: 3,
                  },
                  values: [
                    {
                      _type: 'property',
                      parameters: [
                        {
                          _type: 'var',
                          name: 'this',
                        },
                      ],
                      property: 'legalName',
                    },
                    {
                      _type: 'string',
                      multiplicity: {
                        lowerBound: 1,
                        upperBound: 1,
                      },
                      values: [','],
                    },
                    {
                      _type: 'property',
                      parameters: [
                        {
                          _type: 'func',
                          function: 'toOne',
                          parameters: [
                            {
                              _type: 'property',
                              parameters: [
                                {
                                  _type: 'var',
                                  name: 'this',
                                },
                              ],
                              property: 'address',
                            },
                          ],
                        },
                      ],
                      property: 'name',
                    },
                  ],
                },
              ],
            },
          ],
          name: 'nameAndAddress',
          parameters: [],
          returnMultiplicity: {
            lowerBound: 1,
            upperBound: 1,
          },
          returnType: 'String',
        },
        {
          body: [
            {
              _type: 'func',
              function: 'if',
              parameters: [
                {
                  _type: 'func',
                  function: 'equal',
                  parameters: [
                    {
                      _type: 'func',
                      function: 'toOne',
                      parameters: [
                        {
                          _type: 'property',
                          parameters: [
                            {
                              _type: 'var',
                              name: 'this',
                            },
                          ],
                          property: 'legalName',
                        },
                      ],
                    },
                    {
                      _type: 'string',
                      multiplicity: {
                        lowerBound: 1,
                        upperBound: 1,
                      },
                      values: ['Firm X'],
                    },
                  ],
                },
                {
                  _type: 'lambda',
                  body: [
                    {
                      _type: 'string',
                      multiplicity: {
                        lowerBound: 1,
                        upperBound: 1,
                      },
                      values: ['Yes'],
                    },
                  ],
                  parameters: [],
                },
                {
                  _type: 'lambda',
                  body: [
                    {
                      _type: 'string',
                      multiplicity: {
                        lowerBound: 1,
                        upperBound: 1,
                      },
                      values: ['No'],
                    },
                  ],
                  parameters: [],
                },
              ],
            },
          ],
          name: 'isfirmX',
          parameters: [],
          returnMultiplicity: {
            lowerBound: 1,
            upperBound: 1,
          },
          returnType: 'String',
        },
        {
          body: [
            {
              _type: 'func',
              function: 'if',
              parameters: [
                {
                  _type: 'func',
                  function: 'equal',
                  parameters: [
                    {
                      _type: 'property',
                      parameters: [
                        {
                          _type: 'var',
                          name: 'this',
                        },
                      ],
                      property: 'legalName',
                    },
                    {
                      _type: 'string',
                      multiplicity: {
                        lowerBound: 1,
                        upperBound: 1,
                      },
                      values: ['Firm X'],
                    },
                  ],
                },
                {
                  _type: 'lambda',
                  body: [
                    {
                      _type: 'func',
                      function: 'plus',
                      parameters: [
                        {
                          _type: 'collection',
                          multiplicity: {
                            lowerBound: 2,
                            upperBound: 2,
                          },
                          values: [
                            {
                              _type: 'property',
                              parameters: [
                                {
                                  _type: 'var',
                                  name: 'this',
                                },
                              ],
                              property: 'legalName',
                            },
                            {
                              _type: 'string',
                              multiplicity: {
                                lowerBound: 1,
                                upperBound: 1,
                              },
                              values: [' , Top Secret'],
                            },
                          ],
                        },
                      ],
                    },
                  ],
                  parameters: [],
                },
                {
                  _type: 'lambda',
                  body: [
                    {
                      _type: 'func',
                      function: 'plus',
                      parameters: [
                        {
                          _type: 'collection',
                          multiplicity: {
                            lowerBound: 3,
                            upperBound: 3,
                          },
                          values: [
                            {
                              _type: 'property',
                              parameters: [
                                {
                                  _type: 'var',
                                  name: 'this',
                                },
                              ],
                              property: 'legalName',
                            },
                            {
                              _type: 'string',
                              multiplicity: {
                                lowerBound: 1,
                                upperBound: 1,
                              },
                              values: [','],
                            },
                            {
                              _type: 'property',
                              parameters: [
                                {
                                  _type: 'func',
                                  function: 'toOne',
                                  parameters: [
                                    {
                                      _type: 'property',
                                      parameters: [
                                        {
                                          _type: 'var',
                                          name: 'this',
                                        },
                                      ],
                                      property: 'address',
                                    },
                                  ],
                                },
                              ],
                              property: 'name',
                            },
                          ],
                        },
                      ],
                    },
                  ],
                  parameters: [],
                },
              ],
            },
          ],
          name: 'nameAndMaskedAddress',
          parameters: [],
          returnMultiplicity: {
            lowerBound: 1,
            upperBound: 1,
          },
          returnType: 'String',
        },
        {
          body: [
            {
              _type: 'func',
              function: 'toOne',
              parameters: [
                {
                  _type: 'func',
                  function: 'filter',
                  parameters: [
                    {
                      _type: 'property',
                      parameters: [
                        {
                          _type: 'var',
                          name: 'this',
                        },
                      ],
                      property: 'employees',
                    },
                    {
                      _type: 'lambda',
                      body: [
                        {
                          _type: 'func',
                          function: 'equal',
                          parameters: [
                            {
                              _type: 'property',
                              parameters: [
                                {
                                  _type: 'var',
                                  name: 'e',
                                },
                              ],
                              property: 'lastName',
                            },
                            {
                              _type: 'var',
                              name: 'lastName',
                            },
                          ],
                        },
                      ],
                      parameters: [
                        {
                          _type: 'var',
                          name: 'e',
                        },
                      ],
                    },
                  ],
                },
              ],
            },
          ],
          name: 'employeeByLastName',
          parameters: [
            {
              _type: 'var',
              class: 'String',
              multiplicity: {
                lowerBound: 1,
                upperBound: 1,
              },
              name: 'lastName',
            },
          ],
          returnMultiplicity: {
            lowerBound: 0,
            upperBound: 1,
          },
          returnType: 'apps::meta::pure::tests::model::simple::Person',
        },
        {
          body: [
            {
              _type: 'property',
              parameters: [
                {
                  _type: 'func',
                  function: 'toOne',
                  parameters: [
                    {
                      _type: 'func',
                      function: 'filter',
                      parameters: [
                        {
                          _type: 'property',
                          parameters: [
                            {
                              _type: 'var',
                              name: 'this',
                            },
                          ],
                          property: 'employees',
                        },
                        {
                          _type: 'lambda',
                          body: [
                            {
                              _type: 'func',
                              function: 'equal',
                              parameters: [
                                {
                                  _type: 'property',
                                  parameters: [
                                    {
                                      _type: 'var',
                                      name: 'e',
                                    },
                                  ],
                                  property: 'lastName',
                                },
                                {
                                  _type: 'var',
                                  name: 'lastName',
                                },
                              ],
                            },
                          ],
                          parameters: [
                            {
                              _type: 'var',
                              name: 'e',
                            },
                          ],
                        },
                      ],
                    },
                  ],
                },
              ],
              property: 'firstName',
            },
          ],
          name: 'employeeByLastNameFirstName',
          parameters: [
            {
              _type: 'var',
              class: 'String',
              multiplicity: {
                lowerBound: 1,
                upperBound: 1,
              },
              name: 'lastName',
            },
          ],
          returnMultiplicity: {
            lowerBound: 0,
            upperBound: 1,
          },
          returnType: 'String',
        },
        {
          body: [
            {
              _type: 'func',
              function: 'toOne',
              parameters: [
                {
                  _type: 'func',
                  function: 'filter',
                  parameters: [
                    {
                      _type: 'property',
                      parameters: [
                        {
                          _type: 'var',
                          name: 'this',
                        },
                      ],
                      property: 'employees',
                    },
                    {
                      _type: 'lambda',
                      body: [
                        {
                          _type: 'func',
                          function: 'equal',
                          parameters: [
                            {
                              _type: 'var',
                              name: 'lastName',
                            },
                            {
                              _type: 'property',
                              parameters: [
                                {
                                  _type: 'var',
                                  name: 'e',
                                },
                              ],
                              property: 'lastName',
                            },
                          ],
                        },
                      ],
                      parameters: [
                        {
                          _type: 'var',
                          name: 'e',
                        },
                      ],
                    },
                  ],
                },
              ],
            },
          ],
          name: 'employeeByLastNameWhereVarIsFirstEqualArg',
          parameters: [
            {
              _type: 'var',
              class: 'String',
              multiplicity: {
                lowerBound: 1,
                upperBound: 1,
              },
              name: 'lastName',
            },
          ],
          returnMultiplicity: {
            lowerBound: 0,
            upperBound: 1,
          },
          returnType: 'apps::meta::pure::tests::model::simple::Person',
        },
        {
          body: [
            {
              _type: 'func',
              function: 'filter',
              parameters: [
                {
                  _type: 'property',
                  parameters: [
                    {
                      _type: 'var',
                      name: 'this',
                    },
                  ],
                  property: 'employees',
                },
                {
                  _type: 'lambda',
                  body: [
                    {
                      _type: 'func',
                      function: 'lessThan',
                      parameters: [
                        {
                          _type: 'func',
                          function: 'toOne',
                          parameters: [
                            {
                              _type: 'property',
                              parameters: [
                                {
                                  _type: 'var',
                                  name: 'e',
                                },
                              ],
                              property: 'age',
                            },
                          ],
                        },
                        {
                          _type: 'var',
                          name: 'age',
                        },
                      ],
                    },
                  ],
                  parameters: [
                    {
                      _type: 'var',
                      name: 'e',
                    },
                  ],
                },
              ],
            },
          ],
          name: 'employeesByAge',
          parameters: [
            {
              _type: 'var',
              class: 'Integer',
              multiplicity: {
                lowerBound: 1,
                upperBound: 1,
              },
              name: 'age',
            },
          ],
          returnMultiplicity: {
            lowerBound: 0,
          },
          returnType: 'apps::meta::pure::tests::model::simple::Person',
        },
        {
          body: [
            {
              _type: 'func',
              function: 'filter',
              parameters: [
                {
                  _type: 'property',
                  parameters: [
                    {
                      _type: 'var',
                      name: 'this',
                    },
                  ],
                  property: 'employees',
                },
                {
                  _type: 'lambda',
                  body: [
                    {
                      _type: 'func',
                      function: 'or',
                      parameters: [
                        {
                          _type: 'func',
                          function: 'equal',
                          parameters: [
                            {
                              _type: 'property',
                              parameters: [
                                {
                                  _type: 'property',
                                  parameters: [
                                    {
                                      _type: 'var',
                                      name: 'e',
                                    },
                                  ],
                                  property: 'address',
                                },
                              ],
                              property: 'name',
                            },
                            {
                              _type: 'var',
                              name: 'city',
                            },
                          ],
                        },
                        {
                          _type: 'func',
                          function: 'equal',
                          parameters: [
                            {
                              _type: 'property',
                              parameters: [
                                {
                                  _type: 'property',
                                  parameters: [
                                    {
                                      _type: 'var',
                                      name: 'e',
                                    },
                                  ],
                                  property: 'manager',
                                },
                              ],
                              property: 'name',
                            },
                            {
                              _type: 'var',
                              name: 'managerName',
                            },
                          ],
                        },
                      ],
                    },
                  ],
                  parameters: [
                    {
                      _type: 'var',
                      name: 'e',
                    },
                  ],
                },
              ],
            },
          ],
          name: 'employeesByCityOrManager',
          parameters: [
            {
              _type: 'var',
              class: 'String',
              multiplicity: {
                lowerBound: 1,
                upperBound: 1,
              },
              name: 'city',
            },
            {
              _type: 'var',
              class: 'String',
              multiplicity: {
                lowerBound: 1,
                upperBound: 1,
              },
              name: 'managerName',
            },
          ],
          returnMultiplicity: {
            lowerBound: 0,
          },
          returnType: 'apps::meta::pure::tests::model::simple::Person',
        },
        {
          body: [
            {
              _type: 'func',
              function: 'toOne',
              parameters: [
                {
                  _type: 'func',
                  function: 'filter',
                  parameters: [
                    {
                      _type: 'property',
                      parameters: [
                        {
                          _type: 'var',
                          name: 'this',
                        },
                      ],
                      property: 'employees',
                    },
                    {
                      _type: 'lambda',
                      body: [
                        {
                          _type: 'func',
                          function: 'and',
                          parameters: [
                            {
                              _type: 'func',
                              function: 'equal',
                              parameters: [
                                {
                                  _type: 'property',
                                  parameters: [
                                    {
                                      _type: 'var',
                                      name: 'e',
                                    },
                                  ],
                                  property: 'lastName',
                                },
                                {
                                  _type: 'var',
                                  name: 'name',
                                },
                              ],
                            },
                            {
                              _type: 'func',
                              function: 'or',
                              parameters: [
                                {
                                  _type: 'func',
                                  function: 'equal',
                                  parameters: [
                                    {
                                      _type: 'property',
                                      parameters: [
                                        {
                                          _type: 'property',
                                          parameters: [
                                            {
                                              _type: 'var',
                                              name: 'e',
                                            },
                                          ],
                                          property: 'address',
                                        },
                                      ],
                                      property: 'name',
                                    },
                                    {
                                      _type: 'var',
                                      name: 'city',
                                    },
                                  ],
                                },
                                {
                                  _type: 'func',
                                  function: 'equal',
                                  parameters: [
                                    {
                                      _type: 'property',
                                      parameters: [
                                        {
                                          _type: 'property',
                                          parameters: [
                                            {
                                              _type: 'var',
                                              name: 'e',
                                            },
                                          ],
                                          property: 'manager',
                                        },
                                      ],
                                      property: 'name',
                                    },
                                    {
                                      _type: 'var',
                                      name: 'managerName',
                                    },
                                  ],
                                },
                              ],
                            },
                          ],
                        },
                      ],
                      parameters: [
                        {
                          _type: 'var',
                          name: 'e',
                        },
                      ],
                    },
                  ],
                },
              ],
            },
          ],
          name: 'employeesByCityOrManagerAndLastName',
          parameters: [
            {
              _type: 'var',
              class: 'String',
              multiplicity: {
                lowerBound: 1,
                upperBound: 1,
              },
              name: 'name',
            },
            {
              _type: 'var',
              class: 'String',
              multiplicity: {
                lowerBound: 1,
                upperBound: 1,
              },
              name: 'city',
            },
            {
              _type: 'var',
              class: 'String',
              multiplicity: {
                lowerBound: 1,
                upperBound: 1,
              },
              name: 'managerName',
            },
          ],
          returnMultiplicity: {
            lowerBound: 1,
            upperBound: 1,
          },
          returnType: 'apps::meta::pure::tests::model::simple::Person',
        },
        {
          body: [
            {
              _type: 'func',
              function: 'exists',
              parameters: [
                {
                  _type: 'property',
                  parameters: [
                    {
                      _type: 'var',
                      name: 'this',
                    },
                  ],
                  property: 'employees',
                },
                {
                  _type: 'lambda',
                  body: [
                    {
                      _type: 'func',
                      function: 'lessThan',
                      parameters: [
                        {
                          _type: 'func',
                          function: 'toOne',
                          parameters: [
                            {
                              _type: 'property',
                              parameters: [
                                {
                                  _type: 'var',
                                  name: 'e',
                                },
                              ],
                              property: 'age',
                            },
                          ],
                        },
                        {
                          _type: 'var',
                          name: 'age',
                        },
                      ],
                    },
                  ],
                  parameters: [
                    {
                      _type: 'var',
                      name: 'e',
                    },
                  ],
                },
              ],
            },
          ],
          name: 'hasEmployeeBelowAge',
          parameters: [
            {
              _type: 'var',
              class: 'Integer',
              multiplicity: {
                lowerBound: 1,
                upperBound: 1,
              },
              name: 'age',
            },
          ],
          returnMultiplicity: {
            lowerBound: 1,
            upperBound: 1,
          },
          returnType: 'Boolean',
        },
        {
          body: [
            {
              _type: 'func',
              function: 'first',
              parameters: [
                {
                  _type: 'func',
                  function: 'filter',
                  parameters: [
                    {
                      _type: 'property',
                      parameters: [
                        {
                          _type: 'var',
                          name: 'this',
                        },
                      ],
                      property: 'employees',
                    },
                    {
                      _type: 'lambda',
                      body: [
                        {
                          _type: 'func',
                          function: 'equal',
                          parameters: [
                            {
                              _type: 'property',
                              parameters: [
                                {
                                  _type: 'var',
                                  name: 'e',
                                },
                              ],
                              property: 'name',
                            },
                            {
                              _type: 'property',
                              parameters: [
                                {
                                  _type: 'property',
                                  parameters: [
                                    {
                                      _type: 'var',
                                      name: 'this',
                                    },
                                  ],
                                  property: 'address',
                                },
                              ],
                              property: 'name',
                            },
                          ],
                        },
                      ],
                      parameters: [
                        {
                          _type: 'var',
                          name: 'e',
                        },
                      ],
                    },
                  ],
                },
              ],
            },
          ],
          name: 'employeeWithFirmAddressName',
          parameters: [],
          returnMultiplicity: {
            lowerBound: 0,
            upperBound: 1,
          },
          returnType: 'apps::meta::pure::tests::model::simple::Person',
        },
        {
          body: [
            {
              _type: 'func',
              function: 'first',
              parameters: [
                {
                  _type: 'func',
                  function: 'filter',
                  parameters: [
                    {
                      _type: 'property',
                      parameters: [
                        {
                          _type: 'var',
                          name: 'this',
                        },
                      ],
                      property: 'employees',
                    },
                    {
                      _type: 'lambda',
                      body: [
                        {
                          _type: 'func',
                          function: 'equal',
                          parameters: [
                            {
                              _type: 'property',
                              parameters: [
                                {
                                  _type: 'property',
                                  parameters: [
                                    {
                                      _type: 'var',
                                      name: 'e',
                                    },
                                  ],
                                  property: 'address',
                                },
                              ],
                              property: 'name',
                            },
                            {
                              _type: 'var',
                              name: 'name',
                            },
                          ],
                        },
                      ],
                      parameters: [
                        {
                          _type: 'var',
                          name: 'e',
                        },
                      ],
                    },
                  ],
                },
              ],
            },
          ],
          name: 'employeeWithAddressName',
          parameters: [
            {
              _type: 'var',
              class: 'String',
              multiplicity: {
                lowerBound: 1,
                upperBound: 1,
              },
              name: 'name',
            },
          ],
          returnMultiplicity: {
            lowerBound: 0,
            upperBound: 1,
          },
          returnType: 'apps::meta::pure::tests::model::simple::Person',
        },
        {
          body: [
            {
              _type: 'func',
              function: 'joinStrings',
              parameters: [
                {
                  _type: 'property',
                  parameters: [
                    {
                      _type: 'func',
                      function: 'sortBy',
                      parameters: [
                        {
                          _type: 'func',
                          function: 'filter',
                          parameters: [
                            {
                              _type: 'property',
                              parameters: [
                                {
                                  _type: 'var',
                                  name: 'this',
                                },
                              ],
                              property: 'employees',
                            },
                            {
                              _type: 'lambda',
                              body: [
                                {
                                  _type: 'func',
                                  function: 'equal',
                                  parameters: [
                                    {
                                      _type: 'func',
                                      function: 'trim',
                                      parameters: [
                                        {
                                          _type: 'func',
                                          function: 'toOne',
                                          parameters: [
                                            {
                                              _type: 'property',
                                              parameters: [
                                                {
                                                  _type: 'property',
                                                  parameters: [
                                                    {
                                                      _type: 'var',
                                                      name: 'e',
                                                    },
                                                  ],
                                                  property: 'address',
                                                },
                                              ],
                                              property: 'name',
                                            },
                                          ],
                                        },
                                      ],
                                    },
                                    {
                                      _type: 'var',
                                      name: 'name',
                                    },
                                  ],
                                },
                              ],
                              parameters: [
                                {
                                  _type: 'var',
                                  name: 'e',
                                },
                              ],
                            },
                          ],
                        },
                        {
                          _type: 'path',
                          path: [
                            {
                              _type: 'propertyPath',
                              parameters: [],
                              property: 'lastName',
                            },
                          ],
                          startType:
                            'apps::meta::pure::tests::model::simple::Person',
                        },
                      ],
                    },
                  ],
                  property: 'lastName',
                },
                {
                  _type: 'string',
                  multiplicity: {
                    lowerBound: 1,
                    upperBound: 1,
                  },
                  values: [''],
                },
              ],
            },
          ],
          name: 'employeesWithAddressNameSorted',
          parameters: [
            {
              _type: 'var',
              class: 'String',
              multiplicity: {
                lowerBound: 1,
                upperBound: 1,
              },
              name: 'name',
            },
          ],
          returnMultiplicity: {
            lowerBound: 0,
            upperBound: 1,
          },
          returnType: 'String',
        },
        {
          body: [
            {
              _type: 'func',
              function: 'filter',
              parameters: [
                {
                  _type: 'func',
                  function: 'map',
                  parameters: [
                    {
                      _type: 'property',
                      parameters: [
                        {
                          _type: 'var',
                          name: 'this',
                        },
                      ],
                      property: 'employees',
                    },
                    {
                      _type: 'lambda',
                      body: [
                        {
                          _type: 'property',
                          parameters: [
                            {
                              _type: 'var',
                              name: 'e',
                            },
                          ],
                          property: 'address',
                        },
                      ],
                      parameters: [
                        {
                          _type: 'var',
                          name: 'e',
                        },
                      ],
                    },
                  ],
                },
                {
                  _type: 'lambda',
                  body: [
                    {
                      _type: 'func',
                      function: 'and',
                      parameters: [
                        {
                          _type: 'func',
                          function: 'equal',
                          parameters: [
                            {
                              _type: 'var',
                              name: 'name',
                            },
                            {
                              _type: 'property',
                              parameters: [
                                {
                                  _type: 'property',
                                  parameters: [
                                    {
                                      _type: 'var',
                                      name: 'this',
                                    },
                                  ],
                                  property: 'address',
                                },
                              ],
                              property: 'name',
                            },
                          ],
                        },
                        {
                          _type: 'func',
                          function: 'equal',
                          parameters: [
                            {
                              _type: 'var',
                              name: 't',
                            },
                            {
                              _type: 'property',
                              parameters: [
                                {
                                  _type: 'var',
                                  name: 'x',
                                },
                              ],
                              property: 'type',
                            },
                          ],
                        },
                      ],
                    },
                  ],
                  parameters: [
                    {
                      _type: 'var',
                      name: 'x',
                    },
                  ],
                },
              ],
            },
          ],
          name: 'employeeAddressesWithFirmAddressName',
          parameters: [
            {
              _type: 'var',
              class: 'String',
              multiplicity: {
                lowerBound: 1,
                upperBound: 1,
              },
              name: 'name',
            },
            {
              _type: 'var',
              class:
                'apps::meta::pure::tests::model::simple::GeographicEntityType',
              multiplicity: {
                lowerBound: 1,
                upperBound: 1,
              },
              name: 't',
            },
          ],
          returnMultiplicity: {
            lowerBound: 0,
          },
          returnType: 'apps::meta::pure::tests::model::simple::Address',
        },
        {
          body: [
            {
              _type: 'func',
              function: 'in',
              parameters: [
                {
                  _type: 'property',
                  parameters: [
                    {
                      _type: 'var',
                      name: 'this',
                    },
                  ],
                  property: 'legalName',
                },
                {
                  _type: 'collection',
                  multiplicity: {
                    lowerBound: 3,
                    upperBound: 3,
                  },
                  values: [
                    {
                      _type: 'string',
                      multiplicity: {
                        lowerBound: 1,
                        upperBound: 1,
                      },
                      values: ['Firm X'],
                    },
                    {
                      _type: 'string',
                      multiplicity: {
                        lowerBound: 1,
                        upperBound: 1,
                      },
                      values: ['Firm X & Co.'],
                    },
                    {
                      _type: 'string',
                      multiplicity: {
                        lowerBound: 1,
                        upperBound: 1,
                      },
                      values: ['Firm X and Group'],
                    },
                  ],
                },
              ],
            },
          ],
          name: 'isfirmXGroup',
          parameters: [],
          returnMultiplicity: {
            lowerBound: 1,
            upperBound: 1,
          },
          returnType: 'Boolean',
        },
      ],
      superTypes: ['apps::meta::pure::tests::model::simple::EntityWithAddress'],
    },
    classifierPath: 'meta::pure::metamodel::type::Class',
  },
  {
    path: 'apps::meta::pure::tests::model::simple::FirmExtension',
    content: {
      _type: 'class',
      name: 'FirmExtension',
      package: 'apps::meta::pure::tests::model::simple',
      properties: [
        {
          multiplicity: {
            lowerBound: 1,
            upperBound: 1,
          },
          name: 'establishedDate',
          type: 'Date',
        },
        {
          multiplicity: {
            lowerBound: 0,
          },
          name: 'employeesExt',
          type: 'apps::meta::pure::tests::model::simple::PersonExtension',
        },
      ],
      qualifiedProperties: [
        {
          body: [
            {
              _type: 'func',
              function: 'year',
              parameters: [
                {
                  _type: 'property',
                  parameters: [
                    {
                      _type: 'var',
                      name: 'this',
                    },
                  ],
                  property: 'establishedDate',
                },
              ],
            },
          ],
          name: 'establishedYear',
          parameters: [],
          returnMultiplicity: {
            lowerBound: 1,
            upperBound: 1,
          },
          returnType: 'Integer',
        },
        {
          body: [
            {
              _type: 'func',
              function: 'joinStrings',
              parameters: [
                {
                  _type: 'property',
                  parameters: [
                    {
                      _type: 'property',
                      parameters: [
                        {
                          _type: 'var',
                          name: 'this',
                        },
                      ],
                      property: 'employeesExt',
                    },
                  ],
                  property: 'lastName',
                },
                {
                  _type: 'string',
                  multiplicity: {
                    lowerBound: 1,
                    upperBound: 1,
                  },
                  values: [','],
                },
              ],
            },
          ],
          name: 'allEmployeesLastName',
          parameters: [],
          returnMultiplicity: {
            lowerBound: 0,
            upperBound: 1,
          },
          returnType: 'String',
        },
      ],
      superTypes: ['apps::meta::pure::tests::model::simple::Firm'],
    },
    classifierPath: 'meta::pure::metamodel::type::Class',
  },
  {
    path: 'apps::meta::pure::tests::model::simple::GeographicEntity',
    content: {
      _type: 'class',
      name: 'GeographicEntity',
      package: 'apps::meta::pure::tests::model::simple',
      properties: [
        {
          multiplicity: {
            lowerBound: 1,
            upperBound: 1,
          },
          name: 'type',
          type: 'apps::meta::pure::tests::model::simple::GeographicEntityType',
        },
      ],
    },
    classifierPath: 'meta::pure::metamodel::type::Class',
  },
  {
    path: 'apps::meta::pure::tests::model::simple::Location',
    content: {
      _type: 'class',
      name: 'Location',
      package: 'apps::meta::pure::tests::model::simple',
      properties: [
        {
          multiplicity: {
            lowerBound: 1,
            upperBound: 1,
          },
          name: 'place',
          type: 'String',
        },
        {
          multiplicity: {
            lowerBound: 0,
            upperBound: 1,
          },
          name: 'censusdate',
          type: 'Date',
        },
      ],
      superTypes: ['apps::meta::pure::tests::model::simple::GeographicEntity'],
    },
    classifierPath: 'meta::pure::metamodel::type::Class',
  },
  {
    path: 'apps::meta::pure::tests::model::simple::Organization',
    content: {
      _type: 'class',
      name: 'Organization',
      package: 'apps::meta::pure::tests::model::simple',
      properties: [
        {
          multiplicity: {
            lowerBound: 1,
            upperBound: 1,
          },
          name: 'name',
          type: 'String',
        },
      ],
      qualifiedProperties: [
        {
          body: [
            {
              _type: 'func',
              function: 'if',
              parameters: [
                {
                  _type: 'func',
                  function: 'isEmpty',
                  parameters: [
                    {
                      _type: 'property',
                      parameters: [
                        {
                          _type: 'var',
                          name: 'this',
                        },
                      ],
                      property: 'parent',
                    },
                  ],
                },
                {
                  _type: 'lambda',
                  body: [
                    {
                      _type: 'collection',
                      multiplicity: {
                        lowerBound: 0,
                        upperBound: 0,
                      },
                      values: [],
                    },
                  ],
                  parameters: [],
                },
                {
                  _type: 'lambda',
                  body: [
                    {
                      _type: 'func',
                      function: 'concatenate',
                      parameters: [
                        {
                          _type: 'property',
                          parameters: [
                            {
                              _type: 'var',
                              name: 'this',
                            },
                          ],
                          property: 'parent',
                        },
                        {
                          _type: 'property',
                          parameters: [
                            {
                              _type: 'func',
                              function: 'toOne',
                              parameters: [
                                {
                                  _type: 'property',
                                  parameters: [
                                    {
                                      _type: 'var',
                                      name: 'this',
                                    },
                                  ],
                                  property: 'parent',
                                },
                              ],
                            },
                          ],
                          property: 'superOrganizations',
                        },
                      ],
                    },
                  ],
                  parameters: [],
                },
              ],
            },
          ],
          name: 'superOrganizations',
          parameters: [],
          returnMultiplicity: {
            lowerBound: 0,
          },
          returnType: 'apps::meta::pure::tests::model::simple::Organization',
        },
        {
          body: [
            {
              _type: 'func',
              function: 'removeDuplicates',
              parameters: [
                {
                  _type: 'func',
                  function: 'concatenate',
                  parameters: [
                    {
                      _type: 'property',
                      parameters: [
                        {
                          _type: 'var',
                          name: 'this',
                        },
                      ],
                      property: 'children',
                    },
                    {
                      _type: 'func',
                      function: 'map',
                      parameters: [
                        {
                          _type: 'property',
                          parameters: [
                            {
                              _type: 'var',
                              name: 'this',
                            },
                          ],
                          property: 'children',
                        },
                        {
                          _type: 'lambda',
                          body: [
                            {
                              _type: 'property',
                              parameters: [
                                {
                                  _type: 'var',
                                  name: 'c',
                                },
                              ],
                              property: 'subOrganizations',
                            },
                          ],
                          parameters: [
                            {
                              _type: 'var',
                              name: 'c',
                            },
                          ],
                        },
                      ],
                    },
                  ],
                },
              ],
            },
          ],
          name: 'subOrganizations',
          parameters: [],
          returnMultiplicity: {
            lowerBound: 0,
          },
          returnType: 'apps::meta::pure::tests::model::simple::Organization',
        },
        {
          body: [
            {
              _type: 'func',
              function: 'toOne',
              parameters: [
                {
                  _type: 'func',
                  function: 'filter',
                  parameters: [
                    {
                      _type: 'property',
                      parameters: [
                        {
                          _type: 'var',
                          name: 'this',
                        },
                      ],
                      property: 'children',
                    },
                    {
                      _type: 'lambda',
                      body: [
                        {
                          _type: 'func',
                          function: 'equal',
                          parameters: [
                            {
                              _type: 'property',
                              parameters: [
                                {
                                  _type: 'var',
                                  name: 'c',
                                },
                              ],
                              property: 'name',
                            },
                            {
                              _type: 'var',
                              name: 'name',
                            },
                          ],
                        },
                      ],
                      parameters: [
                        {
                          _type: 'var',
                          name: 'c',
                        },
                      ],
                    },
                  ],
                },
              ],
            },
          ],
          name: 'child',
          parameters: [
            {
              _type: 'var',
              class: 'String',
              multiplicity: {
                lowerBound: 1,
                upperBound: 1,
              },
              name: 'name',
            },
          ],
          returnMultiplicity: {
            lowerBound: 1,
            upperBound: 1,
          },
          returnType: 'apps::meta::pure::tests::model::simple::Organization',
        },
        {
          body: [
            {
              _type: 'func',
              function: 'removeDuplicates',
              parameters: [
                {
                  _type: 'func',
                  function: 'concatenate',
                  parameters: [
                    {
                      _type: 'property',
                      parameters: [
                        {
                          _type: 'var',
                          name: 'this',
                        },
                      ],
                      property: 'members',
                    },
                    {
                      _type: 'func',
                      function: 'map',
                      parameters: [
                        {
                          _type: 'property',
                          parameters: [
                            {
                              _type: 'var',
                              name: 'this',
                            },
                          ],
                          property: 'subOrganizations',
                        },
                        {
                          _type: 'lambda',
                          body: [
                            {
                              _type: 'property',
                              parameters: [
                                {
                                  _type: 'var',
                                  name: 'o',
                                },
                              ],
                              property: 'members',
                            },
                          ],
                          parameters: [
                            {
                              _type: 'var',
                              name: 'o',
                            },
                          ],
                        },
                      ],
                    },
                  ],
                },
              ],
            },
          ],
          name: 'allMembers',
          parameters: [],
          returnMultiplicity: {
            lowerBound: 0,
          },
          returnType: 'apps::meta::pure::tests::model::simple::Person',
        },
      ],
    },
    classifierPath: 'meta::pure::metamodel::type::Class',
  },
  {
    path: 'apps::meta::pure::tests::model::simple::Person',
    content: {
      _type: 'class',
      name: 'Person',
      package: 'apps::meta::pure::tests::model::simple',
      properties: [
        {
          multiplicity: {
            lowerBound: 1,
            upperBound: 1,
          },
          name: 'firstName',
          type: 'String',
        },
        {
          multiplicity: {
            lowerBound: 1,
            upperBound: 1,
          },
          name: 'lastName',
          type: 'String',
        },
        {
          multiplicity: {
            lowerBound: 0,
          },
          name: 'otherNames',
          type: 'String',
        },
        {
          multiplicity: {
            lowerBound: 0,
            upperBound: 1,
          },
          name: 'extraInformation',
          type: 'String',
        },
        {
          multiplicity: {
            lowerBound: 0,
            upperBound: 1,
          },
          name: 'manager',
          type: 'apps::meta::pure::tests::model::simple::Person',
        },
        {
          multiplicity: {
            lowerBound: 0,
            upperBound: 1,
          },
          name: 'age',
          type: 'Integer',
        },
        {
          multiplicity: {
            lowerBound: 0,
            upperBound: 1,
          },
          name: 'nickName',
          type: 'String',
        },
        {
          multiplicity: {
            lowerBound: 0,
            upperBound: 1,
          },
          name: 'activeEmployment',
          type: 'Boolean',
        },
      ],
      qualifiedProperties: [
        {
          body: [
            {
              _type: 'func',
              function: 'plus',
              parameters: [
                {
                  _type: 'collection',
                  multiplicity: {
                    lowerBound: 3,
                    upperBound: 3,
                  },
                  values: [
                    {
                      _type: 'property',
                      parameters: [
                        {
                          _type: 'var',
                          name: 'this',
                        },
                      ],
                      property: 'firstName',
                    },
                    {
                      _type: 'string',
                      multiplicity: {
                        lowerBound: 1,
                        upperBound: 1,
                      },
                      values: [' '],
                    },
                    {
                      _type: 'property',
                      parameters: [
                        {
                          _type: 'var',
                          name: 'this',
                        },
                      ],
                      property: 'lastName',
                    },
                  ],
                },
              ],
            },
          ],
          name: 'name',
          parameters: [],
          returnMultiplicity: {
            lowerBound: 1,
            upperBound: 1,
          },
          returnType: 'String',
        },
        {
          body: [
            {
              _type: 'func',
              function: 'plus',
              parameters: [
                {
                  _type: 'collection',
                  multiplicity: {
                    lowerBound: 5,
                    upperBound: 5,
                  },
                  values: [
                    {
                      _type: 'var',
                      name: 'title',
                    },
                    {
                      _type: 'string',
                      multiplicity: {
                        lowerBound: 1,
                        upperBound: 1,
                      },
                      values: [' '],
                    },
                    {
                      _type: 'property',
                      parameters: [
                        {
                          _type: 'var',
                          name: 'this',
                        },
                      ],
                      property: 'firstName',
                    },
                    {
                      _type: 'string',
                      multiplicity: {
                        lowerBound: 1,
                        upperBound: 1,
                      },
                      values: [' '],
                    },
                    {
                      _type: 'property',
                      parameters: [
                        {
                          _type: 'var',
                          name: 'this',
                        },
                      ],
                      property: 'lastName',
                    },
                  ],
                },
              ],
            },
          ],
          name: 'nameWithTitle',
          parameters: [
            {
              _type: 'var',
              class: 'String',
              multiplicity: {
                lowerBound: 1,
                upperBound: 1,
              },
              name: 'title',
            },
          ],
          returnMultiplicity: {
            lowerBound: 1,
            upperBound: 1,
          },
          returnType: 'String',
        },
        {
          body: [
            {
              _type: 'func',
              function: 'if',
              parameters: [
                {
                  _type: 'func',
                  function: 'isEmpty',
                  parameters: [
                    {
                      _type: 'var',
                      name: 'prefix',
                    },
                  ],
                },
                {
                  _type: 'lambda',
                  body: [
                    {
                      _type: 'func',
                      function: 'if',
                      parameters: [
                        {
                          _type: 'func',
                          function: 'isEmpty',
                          parameters: [
                            {
                              _type: 'var',
                              name: 'suffixes',
                            },
                          ],
                        },
                        {
                          _type: 'lambda',
                          body: [
                            {
                              _type: 'func',
                              function: 'plus',
                              parameters: [
                                {
                                  _type: 'collection',
                                  multiplicity: {
                                    lowerBound: 3,
                                    upperBound: 3,
                                  },
                                  values: [
                                    {
                                      _type: 'property',
                                      parameters: [
                                        {
                                          _type: 'var',
                                          name: 'this',
                                        },
                                      ],
                                      property: 'firstName',
                                    },
                                    {
                                      _type: 'string',
                                      multiplicity: {
                                        lowerBound: 1,
                                        upperBound: 1,
                                      },
                                      values: [' '],
                                    },
                                    {
                                      _type: 'property',
                                      parameters: [
                                        {
                                          _type: 'var',
                                          name: 'this',
                                        },
                                      ],
                                      property: 'lastName',
                                    },
                                  ],
                                },
                              ],
                            },
                          ],
                          parameters: [],
                        },
                        {
                          _type: 'lambda',
                          body: [
                            {
                              _type: 'func',
                              function: 'plus',
                              parameters: [
                                {
                                  _type: 'collection',
                                  multiplicity: {
                                    lowerBound: 5,
                                    upperBound: 5,
                                  },
                                  values: [
                                    {
                                      _type: 'property',
                                      parameters: [
                                        {
                                          _type: 'var',
                                          name: 'this',
                                        },
                                      ],
                                      property: 'firstName',
                                    },
                                    {
                                      _type: 'string',
                                      multiplicity: {
                                        lowerBound: 1,
                                        upperBound: 1,
                                      },
                                      values: [' '],
                                    },
                                    {
                                      _type: 'property',
                                      parameters: [
                                        {
                                          _type: 'var',
                                          name: 'this',
                                        },
                                      ],
                                      property: 'lastName',
                                    },
                                    {
                                      _type: 'string',
                                      multiplicity: {
                                        lowerBound: 1,
                                        upperBound: 1,
                                      },
                                      values: [', '],
                                    },
                                    {
                                      _type: 'func',
                                      function: 'joinStrings',
                                      parameters: [
                                        {
                                          _type: 'var',
                                          name: 'suffixes',
                                        },
                                        {
                                          _type: 'string',
                                          multiplicity: {
                                            lowerBound: 1,
                                            upperBound: 1,
                                          },
                                          values: [', '],
                                        },
                                      ],
                                    },
                                  ],
                                },
                              ],
                            },
                          ],
                          parameters: [],
                        },
                      ],
                    },
                  ],
                  parameters: [],
                },
                {
                  _type: 'lambda',
                  body: [
                    {
                      _type: 'func',
                      function: 'if',
                      parameters: [
                        {
                          _type: 'func',
                          function: 'isEmpty',
                          parameters: [
                            {
                              _type: 'var',
                              name: 'suffixes',
                            },
                          ],
                        },
                        {
                          _type: 'lambda',
                          body: [
                            {
                              _type: 'func',
                              function: 'plus',
                              parameters: [
                                {
                                  _type: 'collection',
                                  multiplicity: {
                                    lowerBound: 5,
                                    upperBound: 5,
                                  },
                                  values: [
                                    {
                                      _type: 'func',
                                      function: 'toOne',
                                      parameters: [
                                        {
                                          _type: 'var',
                                          name: 'prefix',
                                        },
                                      ],
                                    },
                                    {
                                      _type: 'string',
                                      multiplicity: {
                                        lowerBound: 1,
                                        upperBound: 1,
                                      },
                                      values: [' '],
                                    },
                                    {
                                      _type: 'property',
                                      parameters: [
                                        {
                                          _type: 'var',
                                          name: 'this',
                                        },
                                      ],
                                      property: 'firstName',
                                    },
                                    {
                                      _type: 'string',
                                      multiplicity: {
                                        lowerBound: 1,
                                        upperBound: 1,
                                      },
                                      values: [' '],
                                    },
                                    {
                                      _type: 'property',
                                      parameters: [
                                        {
                                          _type: 'var',
                                          name: 'this',
                                        },
                                      ],
                                      property: 'lastName',
                                    },
                                  ],
                                },
                              ],
                            },
                          ],
                          parameters: [],
                        },
                        {
                          _type: 'lambda',
                          body: [
                            {
                              _type: 'func',
                              function: 'plus',
                              parameters: [
                                {
                                  _type: 'collection',
                                  multiplicity: {
                                    lowerBound: 7,
                                    upperBound: 7,
                                  },
                                  values: [
                                    {
                                      _type: 'func',
                                      function: 'toOne',
                                      parameters: [
                                        {
                                          _type: 'var',
                                          name: 'prefix',
                                        },
                                      ],
                                    },
                                    {
                                      _type: 'string',
                                      multiplicity: {
                                        lowerBound: 1,
                                        upperBound: 1,
                                      },
                                      values: [' '],
                                    },
                                    {
                                      _type: 'property',
                                      parameters: [
                                        {
                                          _type: 'var',
                                          name: 'this',
                                        },
                                      ],
                                      property: 'firstName',
                                    },
                                    {
                                      _type: 'string',
                                      multiplicity: {
                                        lowerBound: 1,
                                        upperBound: 1,
                                      },
                                      values: [' '],
                                    },
                                    {
                                      _type: 'property',
                                      parameters: [
                                        {
                                          _type: 'var',
                                          name: 'this',
                                        },
                                      ],
                                      property: 'lastName',
                                    },
                                    {
                                      _type: 'string',
                                      multiplicity: {
                                        lowerBound: 1,
                                        upperBound: 1,
                                      },
                                      values: [', '],
                                    },
                                    {
                                      _type: 'func',
                                      function: 'joinStrings',
                                      parameters: [
                                        {
                                          _type: 'var',
                                          name: 'suffixes',
                                        },
                                        {
                                          _type: 'string',
                                          multiplicity: {
                                            lowerBound: 1,
                                            upperBound: 1,
                                          },
                                          values: [', '],
                                        },
                                      ],
                                    },
                                  ],
                                },
                              ],
                            },
                          ],
                          parameters: [],
                        },
                      ],
                    },
                  ],
                  parameters: [],
                },
              ],
            },
          ],
          name: 'nameWithPrefixAndSuffix',
          parameters: [
            {
              _type: 'var',
              class: 'String',
              multiplicity: {
                lowerBound: 0,
                upperBound: 1,
              },
              name: 'prefix',
            },
            {
              _type: 'var',
              class: 'String',
              multiplicity: {
                lowerBound: 0,
              },
              name: 'suffixes',
            },
          ],
          returnMultiplicity: {
            lowerBound: 1,
            upperBound: 1,
          },
          returnType: 'String',
        },
        {
          body: [
            {
              _type: 'func',
              function: 'if',
              parameters: [
                {
                  _type: 'var',
                  name: 'lastNameFirst',
                },
                {
                  _type: 'lambda',
                  body: [
                    {
                      _type: 'func',
                      function: 'plus',
                      parameters: [
                        {
                          _type: 'collection',
                          multiplicity: {
                            lowerBound: 3,
                            upperBound: 3,
                          },
                          values: [
                            {
                              _type: 'property',
                              parameters: [
                                {
                                  _type: 'var',
                                  name: 'this',
                                },
                              ],
                              property: 'lastName',
                            },
                            {
                              _type: 'string',
                              multiplicity: {
                                lowerBound: 1,
                                upperBound: 1,
                              },
                              values: [', '],
                            },
                            {
                              _type: 'property',
                              parameters: [
                                {
                                  _type: 'var',
                                  name: 'this',
                                },
                              ],
                              property: 'firstName',
                            },
                          ],
                        },
                      ],
                    },
                  ],
                  parameters: [],
                },
                {
                  _type: 'lambda',
                  body: [
                    {
                      _type: 'func',
                      function: 'plus',
                      parameters: [
                        {
                          _type: 'collection',
                          multiplicity: {
                            lowerBound: 3,
                            upperBound: 3,
                          },
                          values: [
                            {
                              _type: 'property',
                              parameters: [
                                {
                                  _type: 'var',
                                  name: 'this',
                                },
                              ],
                              property: 'firstName',
                            },
                            {
                              _type: 'string',
                              multiplicity: {
                                lowerBound: 1,
                                upperBound: 1,
                              },
                              values: [' '],
                            },
                            {
                              _type: 'property',
                              parameters: [
                                {
                                  _type: 'var',
                                  name: 'this',
                                },
                              ],
                              property: 'lastName',
                            },
                          ],
                        },
                      ],
                    },
                  ],
                  parameters: [],
                },
              ],
            },
          ],
          name: 'fullName',
          parameters: [
            {
              _type: 'var',
              class: 'Boolean',
              multiplicity: {
                lowerBound: 1,
                upperBound: 1,
              },
              name: 'lastNameFirst',
            },
          ],
          returnMultiplicity: {
            lowerBound: 1,
            upperBound: 1,
          },
          returnType: 'String',
        },
        {
          body: [
            {
              _type: 'func',
              function: 'if',
              parameters: [
                {
                  _type: 'property',
                  parameters: [
                    {
                      _type: 'var',
                      name: 'personNameParameter',
                    },
                  ],
                  property: 'lastNameFirst',
                },
                {
                  _type: 'lambda',
                  body: [
                    {
                      _type: 'func',
                      function: 'plus',
                      parameters: [
                        {
                          _type: 'collection',
                          multiplicity: {
                            lowerBound: 5,
                            upperBound: 5,
                          },
                          values: [
                            {
                              _type: 'property',
                              parameters: [
                                {
                                  _type: 'property',
                                  parameters: [
                                    {
                                      _type: 'var',
                                      name: 'personNameParameter',
                                    },
                                  ],
                                  property: 'nested',
                                },
                              ],
                              property: 'prefix',
                            },
                            {
                              _type: 'string',
                              multiplicity: {
                                lowerBound: 1,
                                upperBound: 1,
                              },
                              values: [' '],
                            },
                            {
                              _type: 'property',
                              parameters: [
                                {
                                  _type: 'var',
                                  name: 'this',
                                },
                              ],
                              property: 'lastName',
                            },
                            {
                              _type: 'string',
                              multiplicity: {
                                lowerBound: 1,
                                upperBound: 1,
                              },
                              values: [', '],
                            },
                            {
                              _type: 'property',
                              parameters: [
                                {
                                  _type: 'var',
                                  name: 'this',
                                },
                              ],
                              property: 'firstName',
                            },
                          ],
                        },
                      ],
                    },
                  ],
                  parameters: [],
                },
                {
                  _type: 'lambda',
                  body: [
                    {
                      _type: 'func',
                      function: 'plus',
                      parameters: [
                        {
                          _type: 'collection',
                          multiplicity: {
                            lowerBound: 3,
                            upperBound: 3,
                          },
                          values: [
                            {
                              _type: 'property',
                              parameters: [
                                {
                                  _type: 'var',
                                  name: 'this',
                                },
                              ],
                              property: 'firstName',
                            },
                            {
                              _type: 'string',
                              multiplicity: {
                                lowerBound: 1,
                                upperBound: 1,
                              },
                              values: [' '],
                            },
                            {
                              _type: 'property',
                              parameters: [
                                {
                                  _type: 'var',
                                  name: 'this',
                                },
                              ],
                              property: 'lastName',
                            },
                          ],
                        },
                      ],
                    },
                  ],
                  parameters: [],
                },
              ],
            },
          ],
          name: 'parameterizedName',
          parameters: [
            {
              _type: 'var',
              class:
                'apps::meta::pure::tests::model::simple::PersonNameParameter',
              multiplicity: {
                lowerBound: 1,
                upperBound: 1,
              },
              name: 'personNameParameter',
            },
          ],
          returnMultiplicity: {
            lowerBound: 1,
            upperBound: 1,
          },
          returnType: 'String',
        },
        {
          body: [
            {
              _type: 'func',
              function: 'removeDuplicates',
              parameters: [
                {
                  _type: 'func',
                  function: 'concatenate',
                  parameters: [
                    {
                      _type: 'property',
                      parameters: [
                        {
                          _type: 'var',
                          name: 'this',
                        },
                      ],
                      property: 'organizations',
                    },
                    {
                      _type: 'func',
                      function: 'map',
                      parameters: [
                        {
                          _type: 'property',
                          parameters: [
                            {
                              _type: 'var',
                              name: 'this',
                            },
                          ],
                          property: 'organizations',
                        },
                        {
                          _type: 'lambda',
                          body: [
                            {
                              _type: 'property',
                              parameters: [
                                {
                                  _type: 'var',
                                  name: 'o',
                                },
                              ],
                              property: 'superOrganizations',
                            },
                          ],
                          parameters: [
                            {
                              _type: 'var',
                              name: 'o',
                            },
                          ],
                        },
                      ],
                    },
                  ],
                },
              ],
            },
          ],
          name: 'allOrganizations',
          parameters: [],
          returnMultiplicity: {
            lowerBound: 0,
          },
          returnType: 'apps::meta::pure::tests::model::simple::Organization',
        },
        {
          body: [
            {
              _type: 'string',
              multiplicity: {
                lowerBound: 1,
                upperBound: 1,
              },
              values: ['constant'],
            },
          ],
          name: 'constant',
          parameters: [],
          returnMultiplicity: {
            lowerBound: 1,
            upperBound: 1,
          },
          returnType: 'String',
        },
        {
          body: [
            {
              _type: 'func',
              function: 'concatenate',
              parameters: [
                {
                  _type: 'property',
                  parameters: [
                    {
                      _type: 'var',
                      name: 'this',
                    },
                  ],
                  property: 'address',
                },
                {
                  _type: 'property',
                  parameters: [
                    {
                      _type: 'property',
                      parameters: [
                        {
                          _type: 'var',
                          name: 'this',
                        },
                      ],
                      property: 'firm',
                    },
                  ],
                  property: 'address',
                },
              ],
            },
          ],
          name: 'addresses',
          parameters: [],
          returnMultiplicity: {
            lowerBound: 0,
          },
          returnType: 'apps::meta::pure::tests::model::simple::Address',
        },
      ],
      superTypes: [
        'apps::meta::pure::tests::model::simple::EntityWithAddress',
        'apps::meta::pure::tests::model::simple::EntityWithLocations',
      ],
    },
    classifierPath: 'meta::pure::metamodel::type::Class',
  },
  {
    path: 'apps::meta::pure::tests::model::simple::PersonExtension',
    content: {
      _type: 'class',
      name: 'PersonExtension',
      package: 'apps::meta::pure::tests::model::simple',
      properties: [
        {
          multiplicity: {
            lowerBound: 0,
            upperBound: 1,
          },
          name: 'birthdate',
          type: 'Date',
        },
      ],
      qualifiedProperties: [
        {
          body: [
            {
              _type: 'func',
              function: 'year',
              parameters: [
                {
                  _type: 'property',
                  parameters: [
                    {
                      _type: 'var',
                      name: 'this',
                    },
                  ],
                  property: 'birthdate',
                },
              ],
            },
          ],
          name: 'birthYear',
          parameters: [],
          returnMultiplicity: {
            lowerBound: 0,
            upperBound: 1,
          },
          returnType: 'Integer',
        },
      ],
      superTypes: ['apps::meta::pure::tests::model::simple::Person'],
    },
    classifierPath: 'meta::pure::metamodel::type::Class',
  },
  {
    path: 'apps::meta::pure::tests::model::simple::PersonNameParameter',
    content: {
      _type: 'class',
      name: 'PersonNameParameter',
      package: 'apps::meta::pure::tests::model::simple',
      properties: [
        {
          multiplicity: {
            lowerBound: 1,
            upperBound: 1,
          },
          name: 'lastNameFirst',
          type: 'Boolean',
        },
        {
          multiplicity: {
            lowerBound: 1,
            upperBound: 1,
          },
          name: 'nested',
          type: 'apps::meta::pure::tests::model::simple::PersonNameParameterNested',
        },
      ],
    },
    classifierPath: 'meta::pure::metamodel::type::Class',
  },
  {
    path: 'apps::meta::pure::tests::model::simple::PersonNameParameterNested',
    content: {
      _type: 'class',
      name: 'PersonNameParameterNested',
      package: 'apps::meta::pure::tests::model::simple',
      properties: [
        {
          multiplicity: {
            lowerBound: 1,
            upperBound: 1,
          },
          name: 'prefix',
          type: 'String',
        },
      ],
    },
    classifierPath: 'meta::pure::metamodel::type::Class',
  },
  {
    path: 'apps::meta::pure::tests::model::simple::PlaceOfInterest',
    content: {
      _type: 'class',
      name: 'PlaceOfInterest',
      package: 'apps::meta::pure::tests::model::simple',
      properties: [
        {
          multiplicity: {
            lowerBound: 1,
            upperBound: 1,
          },
          name: 'name',
          type: 'String',
        },
      ],
    },
    classifierPath: 'meta::pure::metamodel::type::Class',
  },
  {
    path: 'apps::meta::pure::tests::model::simple::Team',
    content: {
      _type: 'class',
      name: 'Team',
      package: 'apps::meta::pure::tests::model::simple',
      superTypes: ['apps::meta::pure::tests::model::simple::Organization'],
    },
    classifierPath: 'meta::pure::metamodel::type::Class',
  },
  {
    path: 'apps::meta::relational::tests::mapping::union::extend::Address',
    content: {
      _type: 'class',
      name: 'Address',
      package: 'apps::meta::relational::tests::mapping::union::extend',
      superTypes: ['apps::meta::pure::tests::model::simple::Address'],
    },
    classifierPath: 'meta::pure::metamodel::type::Class',
  },
  {
    path: 'apps::meta::relational::tests::mapping::union::extend::Firm',
    content: {
      _type: 'class',
      name: 'Firm',
      package: 'apps::meta::relational::tests::mapping::union::extend',
      superTypes: ['apps::meta::pure::tests::model::simple::Firm'],
    },
    classifierPath: 'meta::pure::metamodel::type::Class',
  },
  {
    path: 'apps::meta::relational::tests::mapping::union::extend::Person',
    content: {
      _type: 'class',
      name: 'Person',
      package: 'apps::meta::relational::tests::mapping::union::extend',
      superTypes: ['apps::meta::pure::tests::model::simple::Person'],
    },
    classifierPath: 'meta::pure::metamodel::type::Class',
  },
  {
    path: 'apps::meta::pure::tests::model::simple::AddressLocation',
    content: {
      _type: 'association',
      name: 'AddressLocation',
      package: 'apps::meta::pure::tests::model::simple',
      properties: [
        {
          multiplicity: {
            lowerBound: 0,
            upperBound: 1,
          },
          name: 'location',
          type: 'apps::meta::pure::tests::model::simple::Location',
        },
        {
          multiplicity: {
            lowerBound: 0,
          },
          name: 'addresses',
          type: 'apps::meta::pure::tests::model::simple::Address',
        },
      ],
    },
    classifierPath: 'meta::pure::metamodel::relationship::Association',
  },
  {
    path: 'apps::meta::pure::tests::model::simple::BridgeAsso1',
    content: {
      _type: 'association',
      name: 'BridgeAsso1',
      package: 'apps::meta::pure::tests::model::simple',
      properties: [
        {
          multiplicity: {
            lowerBound: 0,
            upperBound: 1,
          },
          name: 'bridge',
          type: 'apps::meta::pure::tests::model::simple::Bridge',
        },
        {
          multiplicity: {
            lowerBound: 0,
          },
          name: 'employees',
          type: 'apps::meta::pure::tests::model::simple::Person',
        },
      ],
    },
    classifierPath: 'meta::pure::metamodel::relationship::Association',
  },
  {
    path: 'apps::meta::pure::tests::model::simple::BridgeAsso2',
    content: {
      _type: 'association',
      name: 'BridgeAsso2',
      package: 'apps::meta::pure::tests::model::simple',
      properties: [
        {
          multiplicity: {
            lowerBound: 0,
            upperBound: 1,
          },
          name: 'bridge',
          type: 'apps::meta::pure::tests::model::simple::Bridge',
        },
        {
          multiplicity: {
            lowerBound: 0,
            upperBound: 1,
          },
          name: 'firm',
          type: 'apps::meta::pure::tests::model::simple::Firm',
        },
      ],
    },
    classifierPath: 'meta::pure::metamodel::relationship::Association',
  },
  {
    path: 'apps::meta::pure::tests::model::simple::Employment',
    content: {
      _type: 'association',
      name: 'Employment',
      package: 'apps::meta::pure::tests::model::simple',
      properties: [
        {
          multiplicity: {
            lowerBound: 0,
            upperBound: 1,
          },
          name: 'firm',
          type: 'apps::meta::pure::tests::model::simple::Firm',
        },
        {
          multiplicity: {
            lowerBound: 0,
          },
          name: 'employees',
          type: 'apps::meta::pure::tests::model::simple::Person',
        },
      ],
    },
    classifierPath: 'meta::pure::metamodel::relationship::Association',
  },
  {
    path: 'apps::meta::pure::tests::model::simple::FirmCEO',
    content: {
      _type: 'association',
      name: 'FirmCEO',
      package: 'apps::meta::pure::tests::model::simple',
      properties: [
        {
          multiplicity: {
            lowerBound: 0,
            upperBound: 1,
          },
          name: 'ceoFirm',
          type: 'apps::meta::pure::tests::model::simple::Firm',
        },
        {
          multiplicity: {
            lowerBound: 0,
            upperBound: 1,
          },
          name: 'ceo',
          type: 'apps::meta::pure::tests::model::simple::Person',
        },
      ],
    },
    classifierPath: 'meta::pure::metamodel::relationship::Association',
  },
  {
    path: 'apps::meta::pure::tests::model::simple::FirmOrganizations',
    content: {
      _type: 'association',
      name: 'FirmOrganizations',
      package: 'apps::meta::pure::tests::model::simple',
      properties: [
        {
          multiplicity: {
            lowerBound: 1,
            upperBound: 1,
          },
          name: 'firm',
          type: 'apps::meta::pure::tests::model::simple::Firm',
        },
        {
          multiplicity: {
            lowerBound: 0,
          },
          name: 'organizations',
          type: 'apps::meta::pure::tests::model::simple::Organization',
        },
      ],
    },
    classifierPath: 'meta::pure::metamodel::relationship::Association',
  },
  {
    path: 'apps::meta::pure::tests::model::simple::Membership',
    content: {
      _type: 'association',
      name: 'Membership',
      package: 'apps::meta::pure::tests::model::simple',
      properties: [
        {
          multiplicity: {
            lowerBound: 0,
          },
          name: 'organizations',
          type: 'apps::meta::pure::tests::model::simple::Organization',
        },
        {
          multiplicity: {
            lowerBound: 0,
          },
          name: 'members',
          type: 'apps::meta::pure::tests::model::simple::Person',
        },
      ],
    },
    classifierPath: 'meta::pure::metamodel::relationship::Association',
  },
  {
    path: 'apps::meta::pure::tests::model::simple::PlacesOfInterest',
    content: {
      _type: 'association',
      name: 'PlacesOfInterest',
      package: 'apps::meta::pure::tests::model::simple',
      properties: [
        {
          multiplicity: {
            lowerBound: 1,
            upperBound: 1,
          },
          name: 'location',
          type: 'apps::meta::pure::tests::model::simple::Location',
        },
        {
          multiplicity: {
            lowerBound: 0,
          },
          name: 'placeOfInterest',
          type: 'apps::meta::pure::tests::model::simple::PlaceOfInterest',
        },
      ],
    },
    classifierPath: 'meta::pure::metamodel::relationship::Association',
  },
  {
    path: 'apps::meta::pure::tests::model::simple::SubOrganization',
    content: {
      _type: 'association',
      name: 'SubOrganization',
      package: 'apps::meta::pure::tests::model::simple',
      properties: [
        {
          multiplicity: {
            lowerBound: 0,
            upperBound: 1,
          },
          name: 'parent',
          type: 'apps::meta::pure::tests::model::simple::Organization',
        },
        {
          multiplicity: {
            lowerBound: 0,
          },
          name: 'children',
          type: 'apps::meta::pure::tests::model::simple::Organization',
        },
      ],
    },
    classifierPath: 'meta::pure::metamodel::relationship::Association',
  },
  {
    path: 'apps::meta::relational::tests::dbInc',
    content: {
      _type: 'relational',
      filters: [
        {
          _type: 'filter',
          name: 'Firm X',
          operation: {
            _type: 'dynaFunc',
            funcName: 'equal',
            parameters: [
              {
                _type: 'column',
                column: 'LEGALNAME',
                table: {
                  _type: 'Table',
                  database: 'apps::meta::relational::tests::dbInc',
                  mainTableDb: 'apps::meta::relational::tests::dbInc',
                  schema: 'default',
                  table: 'firmTable',
                },
                tableAlias: 'firmTable',
              },
              {
                _type: 'literal',
                value: 'Firm X',
              },
            ],
          },
        },
      ],
      includedStores: [],
      joins: [
        {
          name: 'personViewWithFirmTable',
          operation: {
            _type: 'dynaFunc',
            funcName: 'equal',
            parameters: [
              {
                _type: 'column',
                column: 'ID',
                table: {
                  _type: 'Table',
                  database: 'apps::meta::relational::tests::dbInc',
                  mainTableDb: 'apps::meta::relational::tests::dbInc',
                  schema: 'default',
                  table: 'firmTable',
                },
                tableAlias: 'firmTable',
              },
              {
                _type: 'column',
                column: 'firmId',
                table: {
                  _type: 'Table',
                  database: 'apps::meta::relational::tests::dbInc',
                  mainTableDb: 'apps::meta::relational::tests::dbInc',
                  schema: 'default',
                  table: 'PersonViewWithDistinct',
                },
                tableAlias: 'PersonViewWithDistinct',
              },
            ],
          },
        },
        {
          name: 'PersonWithPersonView',
          operation: {
            _type: 'dynaFunc',
            funcName: 'and',
            parameters: [
              {
                _type: 'dynaFunc',
                funcName: 'equal',
                parameters: [
                  {
                    _type: 'column',
                    column: 'ID',
                    table: {
                      _type: 'Table',
                      database: 'apps::meta::relational::tests::dbInc',
                      mainTableDb: 'apps::meta::relational::tests::dbInc',
                      schema: 'default',
                      table: 'personTable',
                    },
                    tableAlias: 'personTable',
                  },
                  {
                    _type: 'column',
                    column: 'id',
                    table: {
                      _type: 'Table',
                      database: 'apps::meta::relational::tests::dbInc',
                      mainTableDb: 'apps::meta::relational::tests::dbInc',
                      schema: 'default',
                      table: 'personViewWithGroupBy',
                    },
                    tableAlias: 'personViewWithGroupBy',
                  },
                ],
              },
              {
                _type: 'dynaFunc',
                funcName: 'equal',
                parameters: [
                  {
                    _type: 'column',
                    column: 'AGE',
                    table: {
                      _type: 'Table',
                      database: 'apps::meta::relational::tests::dbInc',
                      mainTableDb: 'apps::meta::relational::tests::dbInc',
                      schema: 'default',
                      table: 'personTable',
                    },
                    tableAlias: 'personTable',
                  },
                  {
                    _type: 'column',
                    column: 'maxage',
                    table: {
                      _type: 'Table',
                      database: 'apps::meta::relational::tests::dbInc',
                      mainTableDb: 'apps::meta::relational::tests::dbInc',
                      schema: 'default',
                      table: 'personViewWithGroupBy',
                    },
                    tableAlias: 'personViewWithGroupBy',
                  },
                ],
              },
            ],
          },
        },
        {
          name: 'Address_Firm',
          operation: {
            _type: 'dynaFunc',
            funcName: 'equal',
            parameters: [
              {
                _type: 'column',
                column: 'ID',
                table: {
                  _type: 'Table',
                  database: 'apps::meta::relational::tests::dbInc',
                  mainTableDb: 'apps::meta::relational::tests::dbInc',
                  schema: 'default',
                  table: 'addressTable',
                },
                tableAlias: 'addressTable',
              },
              {
                _type: 'column',
                column: 'ADDRESSID',
                table: {
                  _type: 'Table',
                  database: 'apps::meta::relational::tests::dbInc',
                  mainTableDb: 'apps::meta::relational::tests::dbInc',
                  schema: 'default',
                  table: 'firmTable',
                },
                tableAlias: 'firmTable',
              },
            ],
          },
        },
        {
          name: 'Address_Person',
          operation: {
            _type: 'dynaFunc',
            funcName: 'equal',
            parameters: [
              {
                _type: 'column',
                column: 'ID',
                table: {
                  _type: 'Table',
                  database: 'apps::meta::relational::tests::dbInc',
                  mainTableDb: 'apps::meta::relational::tests::dbInc',
                  schema: 'default',
                  table: 'addressTable',
                },
                tableAlias: 'addressTable',
              },
              {
                _type: 'column',
                column: 'ADDRESSID',
                table: {
                  _type: 'Table',
                  database: 'apps::meta::relational::tests::dbInc',
                  mainTableDb: 'apps::meta::relational::tests::dbInc',
                  schema: 'default',
                  table: 'personTable',
                },
                tableAlias: 'personTable',
              },
            ],
          },
        },
        {
          name: 'Firm_Ceo',
          operation: {
            _type: 'dynaFunc',
            funcName: 'equal',
            parameters: [
              {
                _type: 'column',
                column: 'CEOID',
                table: {
                  _type: 'Table',
                  database: 'apps::meta::relational::tests::dbInc',
                  mainTableDb: 'apps::meta::relational::tests::dbInc',
                  schema: 'default',
                  table: 'firmTable',
                },
                tableAlias: 'firmTable',
              },
              {
                _type: 'column',
                column: 'ID',
                table: {
                  _type: 'Table',
                  database: 'apps::meta::relational::tests::dbInc',
                  mainTableDb: 'apps::meta::relational::tests::dbInc',
                  schema: 'default',
                  table: 'personTable',
                },
                tableAlias: 'personTable',
              },
            ],
          },
        },
        {
          name: 'Firm_Person',
          operation: {
            _type: 'dynaFunc',
            funcName: 'equal',
            parameters: [
              {
                _type: 'column',
                column: 'ID',
                table: {
                  _type: 'Table',
                  database: 'apps::meta::relational::tests::dbInc',
                  mainTableDb: 'apps::meta::relational::tests::dbInc',
                  schema: 'default',
                  table: 'firmTable',
                },
                tableAlias: 'firmTable',
              },
              {
                _type: 'column',
                column: 'FIRMID',
                table: {
                  _type: 'Table',
                  database: 'apps::meta::relational::tests::dbInc',
                  mainTableDb: 'apps::meta::relational::tests::dbInc',
                  schema: 'default',
                  table: 'personTable',
                },
                tableAlias: 'personTable',
              },
            ],
          },
        },
        {
          name: 'FirmExtension_PersonExtension',
          operation: {
            _type: 'dynaFunc',
            funcName: 'equal',
            parameters: [
              {
                _type: 'column',
                column: 'firmId',
                table: {
                  _type: 'Table',
                  database: 'apps::meta::relational::tests::dbInc',
                  mainTableDb: 'apps::meta::relational::tests::dbInc',
                  schema: 'default',
                  table: 'firmExtensionTable',
                },
                tableAlias: 'firmExtensionTable',
              },
              {
                _type: 'column',
                column: 'FIRMID',
                table: {
                  _type: 'Table',
                  database: 'apps::meta::relational::tests::dbInc',
                  mainTableDb: 'apps::meta::relational::tests::dbInc',
                  schema: 'default',
                  table: 'PersonTableExtension',
                },
                tableAlias: 'PersonTableExtension',
              },
            ],
          },
        },
        {
          name: 'Person_Location',
          operation: {
            _type: 'dynaFunc',
            funcName: 'equal',
            parameters: [
              {
                _type: 'column',
                column: 'ID',
                table: {
                  _type: 'Table',
                  database: 'apps::meta::relational::tests::dbInc',
                  mainTableDb: 'apps::meta::relational::tests::dbInc',
                  schema: 'default',
                  table: 'personTable',
                },
                tableAlias: 'personTable',
              },
              {
                _type: 'column',
                column: 'PERSONID',
                table: {
                  _type: 'Table',
                  database: 'apps::meta::relational::tests::dbInc',
                  mainTableDb: 'apps::meta::relational::tests::dbInc',
                  schema: 'default',
                  table: 'locationTable',
                },
                tableAlias: 'locationTable',
              },
            ],
          },
        },
        {
          name: 'Person_Manager',
          operation: {
            _type: 'dynaFunc',
            funcName: 'equal',
            parameters: [
              {
                _type: 'column',
                column: 'MANAGERID',
                table: {
                  _type: 'Table',
                  database: 'apps::meta::relational::tests::dbInc',
                  mainTableDb: 'apps::meta::relational::tests::dbInc',
                  schema: 'default',
                  table: 'personTable',
                },
                tableAlias: 'personTable',
              },
              {
                _type: 'column',
                column: 'ID',
                table: {
                  _type: 'Table',
                  database: 'apps::meta::relational::tests::dbInc',
                  mainTableDb: 'apps::meta::relational::tests::dbInc',
                  schema: 'default',
                  table: '{target}',
                },
                tableAlias: '{target}',
              },
            ],
          },
        },
        {
          name: 'location_PlaceOfInterest',
          operation: {
            _type: 'dynaFunc',
            funcName: 'equal',
            parameters: [
              {
                _type: 'column',
                column: 'ID',
                table: {
                  _type: 'Table',
                  database: 'apps::meta::relational::tests::dbInc',
                  mainTableDb: 'apps::meta::relational::tests::dbInc',
                  schema: 'default',
                  table: 'locationTable',
                },
                tableAlias: 'locationTable',
              },
              {
                _type: 'column',
                column: 'locationID',
                table: {
                  _type: 'Table',
                  database: 'apps::meta::relational::tests::dbInc',
                  mainTableDb: 'apps::meta::relational::tests::dbInc',
                  schema: 'default',
                  table: 'placeOfInterestTable',
                },
                tableAlias: 'placeOfInterestTable',
              },
            ],
          },
        },
        {
          name: 'Person_OtherFirm',
          operation: {
            _type: 'dynaFunc',
            funcName: 'equal',
            parameters: [
              {
                _type: 'column',
                column: 'FIRMID',
                table: {
                  _type: 'Table',
                  database: 'apps::meta::relational::tests::dbInc',
                  mainTableDb: 'apps::meta::relational::tests::dbInc',
                  schema: 'default',
                  table: 'personTable',
                },
                tableAlias: 'personTable',
              },
              {
                _type: 'column',
                column: 'ID',
                table: {
                  _type: 'Table',
                  database: 'apps::meta::relational::tests::dbInc',
                  mainTableDb: 'apps::meta::relational::tests::dbInc',
                  schema: 'default',
                  table: 'otherFirmTable',
                },
                tableAlias: 'otherFirmTable',
              },
            ],
          },
        },
      ],
      name: 'dbInc',
      package: 'apps::meta::relational::tests',
      schemas: [
        {
          name: 'productSchema',
          tables: [
            {
              columns: [
                {
                  name: 'ID',
                  nullable: false,
                  type: {
                    _type: 'Integer',
                  },
                },
                {
                  name: 'NAME',
                  nullable: true,
                  type: {
                    _type: 'Varchar',
                    size: 200,
                  },
                },
              ],
              name: 'productTable',
              primaryKey: ['ID'],
            },
          ],
          views: [],
        },
        {
          name: 'default',
          tables: [
            {
              columns: [
                {
                  name: 'ID',
                  nullable: false,
                  type: {
                    _type: 'Integer',
                  },
                },
                {
                  name: 'FIRSTNAME',
                  nullable: true,
                  type: {
                    _type: 'Varchar',
                    size: 200,
                  },
                },
                {
                  name: 'LASTNAME',
                  nullable: true,
                  type: {
                    _type: 'Varchar',
                    size: 200,
                  },
                },
                {
                  name: 'AGE',
                  nullable: true,
                  type: {
                    _type: 'Integer',
                  },
                },
                {
                  name: 'ADDRESSID',
                  nullable: true,
                  type: {
                    _type: 'Integer',
                  },
                },
                {
                  name: 'FIRMID',
                  nullable: true,
                  type: {
                    _type: 'Integer',
                  },
                },
                {
                  name: 'MANAGERID',
                  nullable: true,
                  type: {
                    _type: 'Integer',
                  },
                },
              ],
              name: 'personTable',
              primaryKey: ['ID'],
            },
            {
              columns: [
                {
                  name: 'ID',
                  nullable: false,
                  type: {
                    _type: 'Integer',
                  },
                },
                {
                  name: 'FIRSTNAME',
                  nullable: true,
                  type: {
                    _type: 'Varchar',
                    size: 200,
                  },
                },
                {
                  name: 'LASTNAME',
                  nullable: true,
                  type: {
                    _type: 'Varchar',
                    size: 200,
                  },
                },
                {
                  name: 'AGE',
                  nullable: true,
                  type: {
                    _type: 'Integer',
                  },
                },
                {
                  name: 'ADDRESSID',
                  nullable: true,
                  type: {
                    _type: 'Integer',
                  },
                },
                {
                  name: 'FIRMID',
                  nullable: true,
                  type: {
                    _type: 'Integer',
                  },
                },
                {
                  name: 'MANAGERID',
                  nullable: true,
                  type: {
                    _type: 'Integer',
                  },
                },
                {
                  name: 'birthDate',
                  nullable: true,
                  type: {
                    _type: 'Date',
                  },
                },
              ],
              name: 'PersonTableExtension',
              primaryKey: ['ID'],
            },
            {
              columns: [
                {
                  name: 'ID',
                  nullable: false,
                  type: {
                    _type: 'Integer',
                  },
                },
                {
                  name: 'FIRSTNAME',
                  nullable: true,
                  type: {
                    _type: 'Varchar',
                    size: 200,
                  },
                },
                {
                  name: 'LASTNAME',
                  nullable: true,
                  type: {
                    _type: 'Varchar',
                    size: 200,
                  },
                },
                {
                  name: 'AGE',
                  nullable: true,
                  type: {
                    _type: 'Integer',
                  },
                },
                {
                  name: 'ADDRESSID',
                  nullable: true,
                  type: {
                    _type: 'Integer',
                  },
                },
                {
                  name: 'FIRMID',
                  nullable: true,
                  type: {
                    _type: 'Integer',
                  },
                },
                {
                  name: 'MANAGERID',
                  nullable: true,
                  type: {
                    _type: 'Integer',
                  },
                },
              ],
              name: 'differentPersonTable',
              primaryKey: ['ID'],
            },
            {
              columns: [
                {
                  name: 'ID',
                  nullable: false,
                  type: {
                    _type: 'Integer',
                  },
                },
                {
                  name: 'LEGALNAME',
                  nullable: true,
                  type: {
                    _type: 'Varchar',
                    size: 200,
                  },
                },
                {
                  name: 'ADDRESSID',
                  nullable: true,
                  type: {
                    _type: 'Integer',
                  },
                },
                {
                  name: 'CEOID',
                  nullable: true,
                  type: {
                    _type: 'Integer',
                  },
                },
              ],
              name: 'firmTable',
              primaryKey: ['ID'],
            },
            {
              columns: [
                {
                  name: 'firmId',
                  nullable: false,
                  type: {
                    _type: 'Integer',
                  },
                },
                {
                  name: 'legalName',
                  nullable: true,
                  type: {
                    _type: 'Varchar',
                    size: 200,
                  },
                },
                {
                  name: 'establishedDate',
                  nullable: true,
                  type: {
                    _type: 'Date',
                  },
                },
              ],
              name: 'firmExtensionTable',
              primaryKey: ['firmId'],
            },
            {
              columns: [
                {
                  name: 'ID',
                  nullable: false,
                  type: {
                    _type: 'Integer',
                  },
                },
                {
                  name: 'LEGALNAME',
                  nullable: true,
                  type: {
                    _type: 'Varchar',
                    size: 200,
                  },
                },
                {
                  name: 'ADDRESSID',
                  nullable: true,
                  type: {
                    _type: 'Integer',
                  },
                },
              ],
              name: 'otherFirmTable',
              primaryKey: ['ID'],
            },
            {
              columns: [
                {
                  name: 'ID',
                  nullable: false,
                  type: {
                    _type: 'Integer',
                  },
                },
                {
                  name: 'TYPE',
                  nullable: true,
                  type: {
                    _type: 'Integer',
                  },
                },
                {
                  name: 'NAME',
                  nullable: true,
                  type: {
                    _type: 'Varchar',
                    size: 200,
                  },
                },
                {
                  name: 'STREET',
                  nullable: true,
                  type: {
                    _type: 'Varchar',
                    size: 100,
                  },
                },
                {
                  name: 'COMMENTS',
                  nullable: true,
                  type: {
                    _type: 'Varchar',
                    size: 100,
                  },
                },
              ],
              name: 'addressTable',
              primaryKey: ['ID'],
            },
            {
              columns: [
                {
                  name: 'ID',
                  nullable: false,
                  type: {
                    _type: 'Integer',
                  },
                },
                {
                  name: 'PERSONID',
                  nullable: true,
                  type: {
                    _type: 'Integer',
                  },
                },
                {
                  name: 'PLACE',
                  nullable: true,
                  type: {
                    _type: 'Varchar',
                    size: 200,
                  },
                },
                {
                  name: 'date',
                  nullable: true,
                  type: {
                    _type: 'Date',
                  },
                },
              ],
              name: 'locationTable',
              primaryKey: ['ID'],
            },
            {
              columns: [
                {
                  name: 'ID',
                  nullable: false,
                  type: {
                    _type: 'Integer',
                  },
                },
                {
                  name: 'locationID',
                  nullable: false,
                  type: {
                    _type: 'Integer',
                  },
                },
                {
                  name: 'NAME',
                  nullable: true,
                  type: {
                    _type: 'Varchar',
                    size: 200,
                  },
                },
              ],
              name: 'placeOfInterestTable',
              primaryKey: ['ID', 'locationID'],
            },
          ],
          views: [
            {
              columnMappings: [
                {
                  name: 'PERSON_ID',
                  operation: {
                    _type: 'column',
                    column: 'ID',
                    table: {
                      _type: 'Table',
                      database: 'apps::meta::relational::tests::dbInc',
                      mainTableDb: 'apps::meta::relational::tests::dbInc',
                      schema: 'default',
                      table: 'personTable',
                    },
                    tableAlias: 'personTable',
                  },
                },
                {
                  name: 'lastName',
                  operation: {
                    _type: 'column',
                    column: 'LASTNAME',
                    table: {
                      _type: 'Table',
                      database: 'apps::meta::relational::tests::dbInc',
                      mainTableDb: 'apps::meta::relational::tests::dbInc',
                      schema: 'default',
                      table: 'personTable',
                    },
                    tableAlias: 'personTable',
                  },
                },
                {
                  name: 'firm_name',
                  operation: {
                    _type: 'elemtWithJoins',
                    joins: [
                      {
                        db: 'apps::meta::relational::tests::dbInc',
                        name: 'Firm_Person',
                      },
                    ],
                    relationalElement: {
                      _type: 'column',
                      column: 'LEGALNAME',
                      table: {
                        _type: 'Table',
                        database: 'apps::meta::relational::tests::dbInc',
                        mainTableDb: 'apps::meta::relational::tests::dbInc',
                        schema: 'default',
                        table: 'firmTable',
                      },
                      tableAlias: 'firmTable',
                    },
                  },
                },
              ],
              distinct: false,
              groupBy: [],
              name: 'PersonFirmView',
              primaryKey: ['PERSON_ID'],
            },
            {
              columnMappings: [
                {
                  name: 'id',
                  operation: {
                    _type: 'column',
                    column: 'ID',
                    table: {
                      _type: 'Table',
                      database: 'apps::meta::relational::tests::dbInc',
                      mainTableDb: 'apps::meta::relational::tests::dbInc',
                      schema: 'default',
                      table: 'personTable',
                    },
                    tableAlias: 'personTable',
                  },
                },
                {
                  name: 'maxage',
                  operation: {
                    _type: 'dynaFunc',
                    funcName: 'max',
                    parameters: [
                      {
                        _type: 'column',
                        column: 'AGE',
                        table: {
                          _type: 'Table',
                          database: 'apps::meta::relational::tests::dbInc',
                          mainTableDb: 'apps::meta::relational::tests::dbInc',
                          schema: 'default',
                          table: 'personTable',
                        },
                        tableAlias: 'personTable',
                      },
                    ],
                  },
                },
              ],
              distinct: false,
              groupBy: [
                {
                  _type: 'column',
                  column: 'ID',
                  table: {
                    _type: 'Table',
                    database: 'apps::meta::relational::tests::dbInc',
                    mainTableDb: 'apps::meta::relational::tests::dbInc',
                    schema: 'default',
                    table: 'personTable',
                  },
                  tableAlias: 'personTable',
                },
              ],
              name: 'personViewWithGroupBy',
              primaryKey: ['id'],
            },
            {
              columnMappings: [
                {
                  name: 'id',
                  operation: {
                    _type: 'elemtWithJoins',
                    joins: [
                      {
                        db: 'apps::meta::relational::tests::dbInc',
                        name: 'PersonWithPersonView',
                      },
                    ],
                    relationalElement: {
                      _type: 'column',
                      column: 'ID',
                      table: {
                        _type: 'Table',
                        database: 'apps::meta::relational::tests::dbInc',
                        mainTableDb: 'apps::meta::relational::tests::dbInc',
                        schema: 'default',
                        table: 'personTable',
                      },
                      tableAlias: 'personTable',
                    },
                  },
                },
                {
                  name: 'firstName',
                  operation: {
                    _type: 'elemtWithJoins',
                    joins: [
                      {
                        db: 'apps::meta::relational::tests::dbInc',
                        name: 'PersonWithPersonView',
                      },
                    ],
                    relationalElement: {
                      _type: 'column',
                      column: 'FIRSTNAME',
                      table: {
                        _type: 'Table',
                        database: 'apps::meta::relational::tests::dbInc',
                        mainTableDb: 'apps::meta::relational::tests::dbInc',
                        schema: 'default',
                        table: 'personTable',
                      },
                      tableAlias: 'personTable',
                    },
                  },
                },
                {
                  name: 'lastName',
                  operation: {
                    _type: 'elemtWithJoins',
                    joins: [
                      {
                        db: 'apps::meta::relational::tests::dbInc',
                        name: 'PersonWithPersonView',
                      },
                    ],
                    relationalElement: {
                      _type: 'column',
                      column: 'LASTNAME',
                      table: {
                        _type: 'Table',
                        database: 'apps::meta::relational::tests::dbInc',
                        mainTableDb: 'apps::meta::relational::tests::dbInc',
                        schema: 'default',
                        table: 'personTable',
                      },
                      tableAlias: 'personTable',
                    },
                  },
                },
                {
                  name: 'firmId',
                  operation: {
                    _type: 'elemtWithJoins',
                    joins: [
                      {
                        db: 'apps::meta::relational::tests::dbInc',
                        name: 'PersonWithPersonView',
                      },
                    ],
                    relationalElement: {
                      _type: 'column',
                      column: 'FIRMID',
                      table: {
                        _type: 'Table',
                        database: 'apps::meta::relational::tests::dbInc',
                        mainTableDb: 'apps::meta::relational::tests::dbInc',
                        schema: 'default',
                        table: 'personTable',
                      },
                      tableAlias: 'personTable',
                    },
                  },
                },
              ],
              distinct: true,
              groupBy: [],
              name: 'PersonViewWithDistinct',
              primaryKey: ['id'],
            },
          ],
        },
      ],
    },
    classifierPath: 'meta::relational::metamodel::Database',
  },
  {
    path: 'apps::meta::relational::tests::simpleRelationalMappingInc',
    content: {
      _type: 'mapping',
      associationMappings: [
        {
          _type: 'relational',
          association:
            'apps::meta::pure::tests::model::simple::PlacesOfInterest',
          propertyMappings: [
            {
              _type: 'relationalPropertyMapping',
              property: {
                property: 'location',
              },
              relationalOperation: {
                _type: 'elemtWithJoins',
                joins: [
                  {
                    db: 'apps::meta::relational::tests::dbInc',
                    name: 'location_PlaceOfInterest',
                  },
                ],
              },
              source: 'apps_meta_pure_tests_model_simple_PlaceOfInterest',
              target: 'apps_meta_pure_tests_model_simple_Location',
            },
            {
              _type: 'relationalPropertyMapping',
              property: {
                property: 'placeOfInterest',
              },
              relationalOperation: {
                _type: 'elemtWithJoins',
                joins: [
                  {
                    db: 'apps::meta::relational::tests::dbInc',
                    name: 'location_PlaceOfInterest',
                  },
                ],
              },
              source: 'apps_meta_pure_tests_model_simple_Location',
              target: 'apps_meta_pure_tests_model_simple_PlaceOfInterest',
            },
          ],
          stores: [],
        },
      ],
      classMappings: [
        {
          _type: 'relational',
          class: 'apps::meta::pure::tests::model::simple::Person',
          distinct: false,
          mainTable: {
            _type: 'Table',
            database: 'apps::meta::relational::tests::dbInc',
            mainTableDb: 'apps::meta::relational::tests::dbInc',
            schema: 'default',
            table: 'personTable',
          },
          primaryKey: [
            {
              _type: 'column',
              column: 'ID',
              table: {
                _type: 'Table',
                database: 'apps::meta::relational::tests::dbInc',
                mainTableDb: 'apps::meta::relational::tests::dbInc',
                schema: 'default',
                table: 'personTable',
              },
              tableAlias: '',
            },
          ],
          propertyMappings: [
            {
              _type: 'relationalPropertyMapping',
              property: {
                class: 'apps::meta::pure::tests::model::simple::Person',
                property: 'firstName',
              },
              relationalOperation: {
                _type: 'column',
                column: 'FIRSTNAME',
                table: {
                  _type: 'Table',
                  database: 'apps::meta::relational::tests::dbInc',
                  mainTableDb: 'apps::meta::relational::tests::dbInc',
                  schema: 'default',
                  table: 'personTable',
                },
                tableAlias: 'personTable',
              },
            },
            {
              _type: 'relationalPropertyMapping',
              property: {
                class: 'apps::meta::pure::tests::model::simple::Person',
                property: 'age',
              },
              relationalOperation: {
                _type: 'column',
                column: 'AGE',
                table: {
                  _type: 'Table',
                  database: 'apps::meta::relational::tests::dbInc',
                  mainTableDb: 'apps::meta::relational::tests::dbInc',
                  schema: 'default',
                  table: 'personTable',
                },
                tableAlias: 'personTable',
              },
            },
            {
              _type: 'relationalPropertyMapping',
              property: {
                class: 'apps::meta::pure::tests::model::simple::Person',
                property: 'lastName',
              },
              relationalOperation: {
                _type: 'column',
                column: 'LASTNAME',
                table: {
                  _type: 'Table',
                  database: 'apps::meta::relational::tests::dbInc',
                  mainTableDb: 'apps::meta::relational::tests::dbInc',
                  schema: 'default',
                  table: 'personTable',
                },
                tableAlias: 'personTable',
              },
            },
            {
              _type: 'relationalPropertyMapping',
              property: {
                class: 'apps::meta::pure::tests::model::simple::Person',
                property: 'firm',
              },
              relationalOperation: {
                _type: 'elemtWithJoins',
                joins: [
                  {
                    db: 'apps::meta::relational::tests::dbInc',
                    name: 'Firm_Person',
                  },
                ],
              },
              target: 'apps_meta_pure_tests_model_simple_Firm',
            },
            {
              _type: 'relationalPropertyMapping',
              property: {
                class:
                  'apps::meta::pure::tests::model::simple::EntityWithAddress',
                property: 'address',
              },
              relationalOperation: {
                _type: 'elemtWithJoins',
                joins: [
                  {
                    db: 'apps::meta::relational::tests::dbInc',
                    name: 'Address_Person',
                  },
                ],
              },
              target: 'apps_meta_pure_tests_model_simple_Address',
            },
            {
              _type: 'relationalPropertyMapping',
              property: {
                class:
                  'apps::meta::pure::tests::model::simple::EntityWithLocations',
                property: 'locations',
              },
              relationalOperation: {
                _type: 'elemtWithJoins',
                joins: [
                  {
                    db: 'apps::meta::relational::tests::dbInc',
                    name: 'Person_Location',
                  },
                ],
              },
              target: 'apps_meta_pure_tests_model_simple_Location',
            },
            {
              _type: 'relationalPropertyMapping',
              property: {
                class: 'apps::meta::pure::tests::model::simple::Person',
                property: 'manager',
              },
              relationalOperation: {
                _type: 'elemtWithJoins',
                joins: [
                  {
                    db: 'apps::meta::relational::tests::dbInc',
                    name: 'Person_Manager',
                  },
                ],
              },
              target: 'apps_meta_pure_tests_model_simple_Person',
            },
          ],
          root: false,
        },
        {
          _type: 'relational',
          class: 'apps::meta::pure::tests::model::simple::Firm',
          distinct: false,
          mainTable: {
            _type: 'Table',
            database: 'apps::meta::relational::tests::dbInc',
            mainTableDb: 'apps::meta::relational::tests::dbInc',
            schema: 'default',
            table: 'firmTable',
          },
          primaryKey: [
            {
              _type: 'column',
              column: 'ID',
              table: {
                _type: 'Table',
                database: 'apps::meta::relational::tests::dbInc',
                mainTableDb: 'apps::meta::relational::tests::dbInc',
                schema: 'default',
                table: 'firmTable',
              },
              tableAlias: '',
            },
          ],
          propertyMappings: [
            {
              _type: 'relationalPropertyMapping',
              property: {
                class: 'apps::meta::pure::tests::model::simple::Firm',
                property: 'legalName',
              },
              relationalOperation: {
                _type: 'column',
                column: 'LEGALNAME',
                table: {
                  _type: 'Table',
                  database: 'apps::meta::relational::tests::dbInc',
                  mainTableDb: 'apps::meta::relational::tests::dbInc',
                  schema: 'default',
                  table: 'firmTable',
                },
                tableAlias: 'firmTable',
              },
            },
            {
              _type: 'relationalPropertyMapping',
              property: {
                class: 'apps::meta::pure::tests::model::simple::Firm',
                property: 'employees',
              },
              relationalOperation: {
                _type: 'elemtWithJoins',
                joins: [
                  {
                    db: 'apps::meta::relational::tests::dbInc',
                    name: 'Firm_Person',
                  },
                ],
              },
              target: 'apps_meta_pure_tests_model_simple_Person',
            },
            {
              _type: 'relationalPropertyMapping',
              property: {
                class:
                  'apps::meta::pure::tests::model::simple::EntityWithAddress',
                property: 'address',
              },
              relationalOperation: {
                _type: 'elemtWithJoins',
                joins: [
                  {
                    db: 'apps::meta::relational::tests::dbInc',
                    name: 'Address_Firm',
                  },
                ],
              },
              target: 'apps_meta_pure_tests_model_simple_Address',
            },
          ],
          root: false,
        },
        {
          _type: 'relational',
          class: 'apps::meta::pure::tests::model::simple::FirmExtension',
          distinct: false,
          mainTable: {
            _type: 'Table',
            database: 'apps::meta::relational::tests::dbInc',
            mainTableDb: 'apps::meta::relational::tests::dbInc',
            schema: 'default',
            table: 'firmExtensionTable',
          },
          primaryKey: [
            {
              _type: 'column',
              column: 'firmId',
              table: {
                _type: 'Table',
                database: 'apps::meta::relational::tests::dbInc',
                mainTableDb: 'apps::meta::relational::tests::dbInc',
                schema: 'default',
                table: 'firmExtensionTable',
              },
              tableAlias: '',
            },
          ],
          propertyMappings: [
            {
              _type: 'relationalPropertyMapping',
              property: {
                class: 'apps::meta::pure::tests::model::simple::Firm',
                property: 'legalName',
              },
              relationalOperation: {
                _type: 'column',
                column: 'legalName',
                table: {
                  _type: 'Table',
                  database: 'apps::meta::relational::tests::dbInc',
                  mainTableDb: 'apps::meta::relational::tests::dbInc',
                  schema: 'default',
                  table: 'firmExtensionTable',
                },
                tableAlias: 'firmExtensionTable',
              },
            },
            {
              _type: 'relationalPropertyMapping',
              property: {
                class: 'apps::meta::pure::tests::model::simple::FirmExtension',
                property: 'establishedDate',
              },
              relationalOperation: {
                _type: 'column',
                column: 'establishedDate',
                table: {
                  _type: 'Table',
                  database: 'apps::meta::relational::tests::dbInc',
                  mainTableDb: 'apps::meta::relational::tests::dbInc',
                  schema: 'default',
                  table: 'firmExtensionTable',
                },
                tableAlias: 'firmExtensionTable',
              },
            },
            {
              _type: 'embeddedPropertyMapping',
              classMapping: {
                _type: 'embedded',
                primaryKey: [],
                propertyMappings: [
                  {
                    _type: 'relationalPropertyMapping',
                    property: {
                      property: 'birthdate',
                    },
                    relationalOperation: {
                      _type: 'elemtWithJoins',
                      joins: [
                        {
                          db: 'apps::meta::relational::tests::dbInc',
                          name: 'FirmExtension_PersonExtension',
                        },
                      ],
                      relationalElement: {
                        _type: 'column',
                        column: 'birthDate',
                        table: {
                          _type: 'Table',
                          database: 'apps::meta::relational::tests::dbInc',
                          mainTableDb: 'apps::meta::relational::tests::dbInc',
                          schema: 'default',
                          table: 'PersonTableExtension',
                        },
                        tableAlias: 'PersonTableExtension',
                      },
                    },
                  },
                ],
                root: false,
              },
              property: {
                class: 'apps::meta::pure::tests::model::simple::FirmExtension',
                property: 'employeesExt',
              },
            },
          ],
          root: false,
        },
        {
          _type: 'relational',
          class: 'apps::meta::pure::tests::model::simple::Address',
          distinct: false,
          mainTable: {
            _type: 'Table',
            database: 'apps::meta::relational::tests::dbInc',
            mainTableDb: 'apps::meta::relational::tests::dbInc',
            schema: 'default',
            table: 'addressTable',
          },
          primaryKey: [
            {
              _type: 'column',
              column: 'ID',
              table: {
                _type: 'Table',
                database: 'apps::meta::relational::tests::dbInc',
                mainTableDb: 'apps::meta::relational::tests::dbInc',
                schema: 'default',
                table: 'addressTable',
              },
              tableAlias: '',
            },
          ],
          propertyMappings: [
            {
              _type: 'relationalPropertyMapping',
              property: {
                class: 'apps::meta::pure::tests::model::simple::Address',
                property: 'name',
              },
              relationalOperation: {
                _type: 'column',
                column: 'NAME',
                table: {
                  _type: 'Table',
                  database: 'apps::meta::relational::tests::dbInc',
                  mainTableDb: 'apps::meta::relational::tests::dbInc',
                  schema: 'default',
                  table: 'addressTable',
                },
                tableAlias: 'addressTable',
              },
            },
            {
              _type: 'relationalPropertyMapping',
              property: {
                class: 'apps::meta::pure::tests::model::simple::Address',
                property: 'street',
              },
              relationalOperation: {
                _type: 'column',
                column: 'STREET',
                table: {
                  _type: 'Table',
                  database: 'apps::meta::relational::tests::dbInc',
                  mainTableDb: 'apps::meta::relational::tests::dbInc',
                  schema: 'default',
                  table: 'addressTable',
                },
                tableAlias: 'addressTable',
              },
            },
            {
              _type: 'relationalPropertyMapping',
              enumMappingId: 'GE',
              property: {
                class:
                  'apps::meta::pure::tests::model::simple::GeographicEntity',
                property: 'type',
              },
              relationalOperation: {
                _type: 'column',
                column: 'TYPE',
                table: {
                  _type: 'Table',
                  database: 'apps::meta::relational::tests::dbInc',
                  mainTableDb: 'apps::meta::relational::tests::dbInc',
                  schema: 'default',
                  table: 'addressTable',
                },
                tableAlias: 'addressTable',
              },
            },
            {
              _type: 'relationalPropertyMapping',
              property: {
                class: 'apps::meta::pure::tests::model::simple::Address',
                property: 'comments',
              },
              relationalOperation: {
                _type: 'column',
                column: 'COMMENTS',
                table: {
                  _type: 'Table',
                  database: 'apps::meta::relational::tests::dbInc',
                  mainTableDb: 'apps::meta::relational::tests::dbInc',
                  schema: 'default',
                  table: 'addressTable',
                },
                tableAlias: 'addressTable',
              },
            },
          ],
          root: false,
        },
        {
          _type: 'relational',
          class: 'apps::meta::pure::tests::model::simple::Location',
          distinct: false,
          mainTable: {
            _type: 'Table',
            database: 'apps::meta::relational::tests::dbInc',
            mainTableDb: 'apps::meta::relational::tests::dbInc',
            schema: 'default',
            table: 'locationTable',
          },
          primaryKey: [
            {
              _type: 'column',
              column: 'ID',
              table: {
                _type: 'Table',
                database: 'apps::meta::relational::tests::dbInc',
                mainTableDb: 'apps::meta::relational::tests::dbInc',
                schema: 'default',
                table: 'locationTable',
              },
              tableAlias: '',
            },
          ],
          propertyMappings: [
            {
              _type: 'relationalPropertyMapping',
              property: {
                class: 'apps::meta::pure::tests::model::simple::Location',
                property: 'place',
              },
              relationalOperation: {
                _type: 'column',
                column: 'PLACE',
                table: {
                  _type: 'Table',
                  database: 'apps::meta::relational::tests::dbInc',
                  mainTableDb: 'apps::meta::relational::tests::dbInc',
                  schema: 'default',
                  table: 'locationTable',
                },
                tableAlias: 'locationTable',
              },
            },
            {
              _type: 'relationalPropertyMapping',
              property: {
                class: 'apps::meta::pure::tests::model::simple::Location',
                property: 'censusdate',
              },
              relationalOperation: {
                _type: 'column',
                column: 'date',
                table: {
                  _type: 'Table',
                  database: 'apps::meta::relational::tests::dbInc',
                  mainTableDb: 'apps::meta::relational::tests::dbInc',
                  schema: 'default',
                  table: 'locationTable',
                },
                tableAlias: 'locationTable',
              },
            },
          ],
          root: false,
        },
        {
          _type: 'relational',
          class: 'apps::meta::pure::tests::model::simple::PlaceOfInterest',
          distinct: false,
          mainTable: {
            _type: 'Table',
            database: 'apps::meta::relational::tests::dbInc',
            mainTableDb: 'apps::meta::relational::tests::dbInc',
            schema: 'default',
            table: 'placeOfInterestTable',
          },
          primaryKey: [
            {
              _type: 'column',
              column: 'ID',
              table: {
                _type: 'Table',
                database: 'apps::meta::relational::tests::dbInc',
                mainTableDb: 'apps::meta::relational::tests::dbInc',
                schema: 'default',
                table: 'placeOfInterestTable',
              },
              tableAlias: '',
            },
            {
              _type: 'column',
              column: 'locationID',
              table: {
                _type: 'Table',
                database: 'apps::meta::relational::tests::dbInc',
                mainTableDb: 'apps::meta::relational::tests::dbInc',
                schema: 'default',
                table: 'placeOfInterestTable',
              },
              tableAlias: '',
            },
          ],
          propertyMappings: [
            {
              _type: 'relationalPropertyMapping',
              property: {
                class:
                  'apps::meta::pure::tests::model::simple::PlaceOfInterest',
                property: 'name',
              },
              relationalOperation: {
                _type: 'column',
                column: 'NAME',
                table: {
                  _type: 'Table',
                  database: 'apps::meta::relational::tests::dbInc',
                  mainTableDb: 'apps::meta::relational::tests::dbInc',
                  schema: 'default',
                  table: 'placeOfInterestTable',
                },
                tableAlias: 'placeOfInterestTable',
              },
            },
          ],
          root: false,
        },
      ],
      enumerationMappings: [
        {
          enumValueMappings: [
            {
              enumValue: 'CITY',
              sourceValues: [
                {
                  _type: 'integerSourceValue',
                  value: 1,
                },
              ],
            },
          ],
          enumeration:
            'apps::meta::pure::tests::model::simple::GeographicEntityType',
          id: 'GE',
        },
      ],
      includedMappings: [],
      name: 'simpleRelationalMappingInc',
      package: 'apps::meta::relational::tests',
      tests: [],
    },
    classifierPath: 'meta::pure::mapping::Mapping',
  },
];

export const TEST_DATA__XStoreAssociationMapping = [
  {
    path: 'test::Firm',
    content: {
      _type: 'class',
      name: 'Firm',
      package: 'test',
      properties: [
        {
          multiplicity: {
            lowerBound: 1,
            upperBound: 1,
          },
          name: 'id',
          type: 'Integer',
        },
        {
          multiplicity: {
            lowerBound: 1,
            upperBound: 1,
          },
          name: 'legalName',
          type: 'String',
        },
      ],
    },
    classifierPath: 'meta::pure::metamodel::type::Class',
  },
  {
    path: 'test::Person',
    content: {
      _type: 'class',
      name: 'Person',
      package: 'test',
      properties: [
        {
          multiplicity: {
            lowerBound: 1,
            upperBound: 1,
          },
          name: 'name',
          type: 'String',
        },
      ],
    },
    classifierPath: 'meta::pure::metamodel::type::Class',
  },
  {
    path: 'test::Firm_Person',
    content: {
      _type: 'association',
      name: 'Firm_Person',
      package: 'test',
      properties: [
        {
          multiplicity: {
            lowerBound: 1,
            upperBound: 1,
          },
          name: 'employer',
          type: 'test::Firm',
        },
        {
          multiplicity: {
            lowerBound: 0,
          },
          name: 'employees',
          type: 'test::Person',
        },
      ],
    },
    classifierPath: 'meta::pure::metamodel::relationship::Association',
  },
  {
    path: 'test::crossPropertyMappingWithLocalProperties',
    content: {
      _type: 'mapping',
      associationMappings: [
        {
          _type: 'xStore',
          association: 'test::Firm_Person',
          propertyMappings: [
            {
              _type: 'xStorePropertyMapping',
              crossExpression: {
                _type: 'lambda',
                body: [
                  {
                    _type: 'func',
                    function: 'equal',
                    parameters: [
                      {
                        _type: 'property',
                        parameters: [
                          {
                            _type: 'var',
                            name: 'this',
                          },
                        ],
                        property: 'name',
                      },
                      {
                        _type: 'property',
                        parameters: [
                          {
                            _type: 'var',
                            name: 'that',
                          },
                        ],
                        property: 'legalName',
                      },
                    ],
                  },
                ],
                parameters: [],
              },
              property: {
                class: 'test::Person',
                property: 'employer',
              },
              source: 'p',
              target: 'f',
            },
          ],
          stores: [],
        },
      ],
      classMappings: [
        {
          _type: 'pureInstance',
          class: 'test::Person',
          id: 'p',
          propertyMappings: [
            {
              _type: 'purePropertyMapping',
              explodeProperty: false,
              property: {
                class: 'test::Person',
                property: 'name',
              },
              source: '',
              transform: {
                _type: 'lambda',
                body: [
                  {
                    _type: 'property',
                    parameters: [
                      {
                        _type: 'var',
                        name: 'src',
                      },
                    ],
                    property: 'name',
                  },
                ],
                parameters: [],
              },
            },
          ],
          root: false,
          srcClass: 'test::Person',
        },
        {
          _type: 'pureInstance',
          class: 'test::Firm',
          id: 'f',
          propertyMappings: [
            {
              _type: 'purePropertyMapping',
              explodeProperty: false,
              property: {
                class: 'test::Firm',
                property: 'id',
              },
              source: '',
              transform: {
                _type: 'lambda',
                body: [
                  {
                    _type: 'property',
                    parameters: [
                      {
                        _type: 'var',
                        name: 'src',
                      },
                    ],
                    property: 'id',
                  },
                ],
                parameters: [],
              },
            },
            {
              _type: 'purePropertyMapping',
              explodeProperty: false,
              property: {
                class: 'test::Firm',
                property: 'legalName',
              },
              source: '',
              transform: {
                _type: 'lambda',
                body: [
                  {
                    _type: 'property',
                    parameters: [
                      {
                        _type: 'var',
                        name: 'src',
                      },
                    ],
                    property: 'legalName',
                  },
                ],
                parameters: [],
              },
            },
          ],
          root: false,
          srcClass: 'test::Firm',
        },
      ],
      enumerationMappings: [],
      includedMappings: [],
      name: 'crossPropertyMappingWithLocalProperties',
      package: 'test',
      tests: [],
    },
    classifierPath: 'meta::pure::mapping::Mapping',
  },
];<|MERGE_RESOLUTION|>--- conflicted
+++ resolved
@@ -4047,29 +4047,46 @@
     classifierPath: 'meta::pure::runtime::PackageableConnection',
   },
   {
-    path: 'apps::myBigQuery',
+    path: 'apps::myBigQueryWithApplicationDefaultCredentials',
     content: {
       _type: 'connection',
       connectionValue: {
         _type: 'RelationalDatabaseConnection',
         authenticationStrategy: {
-<<<<<<< HEAD
-          _type: 'gcpWorkloadIdentityFederation',
-          additionalGcpScopes: [],
-          serviceAccountEmail: 'serviceAccountEmail',
-=======
           _type: 'gcpApplicationDefaultCredentials',
->>>>>>> 5d8c7c35
         },
         datasourceSpecification: {
           _type: 'bigQuery',
           defaultDataset: 'legend_testing_dataset',
           projectId: 'legend-integration-testing',
-<<<<<<< HEAD
-=======
           proxyHost: 'proxy-host',
           proxyPort: '8080',
->>>>>>> 5d8c7c35
+        },
+        element: 'apps::pure::studio::relational::tests::dbInc',
+        type: 'BigQuery',
+      },
+      name: 'myBigQuery',
+      package: 'apps',
+    },
+    classifierPath: 'meta::pure::runtime::PackageableConnection',
+  },
+  {
+    path: 'apps::myBigQueryWithWorkloadIdentityFederation',
+    content: {
+      _type: 'connection',
+      connectionValue: {
+        _type: 'RelationalDatabaseConnection',
+        authenticationStrategy: {
+          _type: 'gcpWorkloadIdentityFederation',
+          additionalGcpScopes: [],
+          serviceAccountEmail: 'serviceAccountEmail',
+        },
+        datasourceSpecification: {
+          _type: 'bigQuery',
+          defaultDataset: 'legend_testing_dataset',
+          projectId: 'legend-integration-testing',
+          proxyHost: 'proxy-host',
+          proxyPort: '8080',
         },
         element: 'apps::pure::studio::relational::tests::dbInc',
         type: 'BigQuery',
