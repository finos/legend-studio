/**
 * Copyright (c) 2020-present, Goldman Sachs
 *
 * Licensed under the Apache License, Version 2.0 (the "License");
 * you may not use this file except in compliance with the License.
 * You may obtain a copy of the License at
 *
 *     http://www.apache.org/licenses/LICENSE-2.0
 *
 * Unless required by applicable law or agreed to in writing, software
 * distributed under the License is distributed on an "AS IS" BASIS,
 * WITHOUT WARRANTIES OR CONDITIONS OF ANY KIND, either express or implied.
 * See the License for the specific language governing permissions and
 * limitations under the License.
 */

import {
  extractElementNameFromPath,
  fromElementPathToMappingElementId,
  matchFunctionName,
  hashLambda,
  isValidFullPath,
  isValidPath,
  isValidPathIdentifier,
  resolvePackagePathAndElementName,
} from '../MetaModelUtils';
import {
  losslessParse,
  losslessStringify,
  unitTest,
} from '@finos/legend-shared';
<<<<<<< HEAD
import { ROOT_PACKAGE_NAME, MILESTONING_STEROTYPE } from '../MetaModelConst';
import { Package } from '../models/metamodels/pure/packageableElements/domain/Package';
=======
import { MILESTONING_STEROTYPES } from '../MetaModelConst';
>>>>>>> 4222615c
import {
  ObjectInputData,
  ObjectInputType,
} from '../models/metamodels/pure/packageableElements/store/modelToModel/mapping/ObjectInputData';
import { Class } from '../models/metamodels/pure/packageableElements/domain/Class';
import { PackageableElementExplicitReference } from '../models/metamodels/pure/packageableElements/PackageableElementReference';
import {
  TEST__buildGraphWithEntities,
  TEST__getTestGraphManagerState,
} from '../GraphManagerTestUtils';
import { TEST_DATA__MilestonedClassRoundtrip } from './roundtripTestData/TEST_DATA__DomainRoundtrip';
import type { Entity } from '@finos/legend-model-storage';
import { getMilestoneTemporalStereotype } from '../helpers/DomainHelper';

test(
  unitTest(
    'Lambda hash should ignore source information and ignore object properties order',
  ),
  () => {
    const lambda1 = {
      parameters: [{ a: 1 }, { b: 2 }],
      body: { a: 3 },
    };

    const lambda2 = {
      parameters: [{ a: 1 }, { b: 2, sourceInformation: {} }],
      body: {
        a: 3,
        sourceInformation: {},
      },
    };

    const lambda3 = {
      parameters: [{ b: 2 }, { a: 1 }],
      body: { a: 3 },
    };
    expect(hashLambda(lambda1.parameters, lambda1.body)).toEqual(
      hashLambda(lambda2.parameters, lambda2.body),
    );
    expect(hashLambda(lambda1.parameters, lambda1.body)).not.toEqual(
      hashLambda(lambda3.parameters, lambda3.body),
    );
  },
);

test(unitTest('JSON Object input data should be minified'), () => {
  const test1 = new ObjectInputData(
    PackageableElementExplicitReference.create(Class.createStub()),
    ObjectInputType.JSON,
    '{"a":1}',
  );

  const test2 = new ObjectInputData(
    PackageableElementExplicitReference.create(Class.createStub()),
    ObjectInputType.JSON,
    '{\n  "a":1\n}',
  );

  const test3 = new ObjectInputData(
    PackageableElementExplicitReference.create(Class.createStub()),
    ObjectInputType.JSON,
    '{\n  "a":1, \n "b" : {\n  "b1":"hello"\n} \n}',
  );

  expect(test1.data === losslessStringify(losslessParse(test1.data)));
  expect(test2.data === losslessStringify(losslessParse(test2.data)));
  expect(test3.data === losslessStringify(losslessParse(test3.data)));
});

test(unitTest('Resolve package path and element name'), () => {
  expect(resolvePackagePathAndElementName('something::somethingElse')).toEqual([
    'something',
    'somethingElse',
  ]);
  expect(
    resolvePackagePathAndElementName('something::a::somethingElse'),
  ).toEqual(['something::a', 'somethingElse']);
  expect(resolvePackagePathAndElementName('b')).toEqual(['', 'b']);
  expect(
    resolvePackagePathAndElementName('something::b', 'somethingElse'),
  ).toEqual(['something', 'b']);
  expect(resolvePackagePathAndElementName('b', 'somethingElse')).toEqual([
    'somethingElse',
    'b',
  ]);
});

test(unitTest('Check valid path and path identifier'), () => {
  expect(isValidPathIdentifier('')).toBe(false);
  expect(isValidPathIdentifier('$')).toBe(false);
  expect(isValidPathIdentifier('asd')).toBe(true);
  expect(isValidPathIdentifier('asd$')).toBe(true);

  expect(isValidFullPath('')).toBe(false);
  expect(isValidFullPath('something')).toBe(false);
  expect(isValidFullPath('something::')).toBe(false);
  expect(isValidFullPath('::')).toBe(false);
  expect(isValidFullPath(':')).toBe(false);
  expect(isValidFullPath('$123')).toBe(false);
  expect(isValidFullPath('$123::something')).toBe(false);
  expect(isValidFullPath('something::something')).toBe(true);

  expect(isValidPath('')).toBe(false);
  expect(isValidPath('asdas')).toBe(true);
  expect(isValidPath('::')).toBe(false);
  expect(isValidPath(':')).toBe(false);
  expect(isValidPath(',')).toBe(false);
  expect(isValidPath('$123')).toBe(false);
  expect(isValidPath('$123::something')).toBe(false);
  expect(isValidPath('something::something')).toBe(true);
});

test(unitTest('Extract element name in full element path'), () => {
  expect(extractElementNameFromPath('namePart')).toBe('namePart');
  expect(extractElementNameFromPath('p1::p2::p3::namePart')).toBe('namePart');
});

test(unitTest('Matches function name'), () => {
  expect(matchFunctionName('fnX', 'p1::p2::p3::fnX')).toBe(true);
  expect(matchFunctionName('fnX', 'fnX')).toBe(true);
  expect(matchFunctionName('p5::fnX', 'p1::p2::p3::fnX')).toBe(false);
  expect(matchFunctionName('p3::fnX', 'p1::p2::p3::fnX')).toBe(false);
  expect(matchFunctionName('fnY', 'fnX')).toBe(false);
});

test(unitTest('Converts element path to mapping element default ID'), () => {
  expect(
    fromElementPathToMappingElementId(
      'meta::pure::mapping::modelToModel::test::shared::dest::Person',
    ),
  ).toBe('meta_pure_mapping_modelToModel_test_shared_dest_Person');
  expect(fromElementPathToMappingElementId('Person')).toBe('Person');
});

test(unitTest('Milestoned class'), async () => {
  const graphManagerState = TEST__getTestGraphManagerState();
  const data = TEST_DATA__MilestonedClassRoundtrip as Entity[];
  await TEST__buildGraphWithEntities(graphManagerState, data, {
    TEMPORARY__preserveSectionIndex: true,
  });
  expect(
    getMilestoneTemporalStereotype(
      graphManagerState.graph.getClass('test::C'),
      graphManagerState.graph,
    ),
  ).toBe(MILESTONING_STEROTYPE.BUSINESS_TEMPORAL);
  expect(
    getMilestoneTemporalStereotype(
      graphManagerState.graph.getClass('test::D'),
      graphManagerState.graph,
    ),
  ).toBe(MILESTONING_STEROTYPE.BUSINESS_TEMPORAL);
});<|MERGE_RESOLUTION|>--- conflicted
+++ resolved
@@ -29,12 +29,7 @@
   losslessStringify,
   unitTest,
 } from '@finos/legend-shared';
-<<<<<<< HEAD
-import { ROOT_PACKAGE_NAME, MILESTONING_STEROTYPE } from '../MetaModelConst';
-import { Package } from '../models/metamodels/pure/packageableElements/domain/Package';
-=======
-import { MILESTONING_STEROTYPES } from '../MetaModelConst';
->>>>>>> 4222615c
+import { MILESTONING_STEREOTYPE } from '../MetaModelConst';
 import {
   ObjectInputData,
   ObjectInputType,
@@ -180,11 +175,11 @@
       graphManagerState.graph.getClass('test::C'),
       graphManagerState.graph,
     ),
-  ).toBe(MILESTONING_STEROTYPE.BUSINESS_TEMPORAL);
+  ).toBe(MILESTONING_STEREOTYPE.BUSINESS_TEMPORAL);
   expect(
     getMilestoneTemporalStereotype(
       graphManagerState.graph.getClass('test::D'),
       graphManagerState.graph,
     ),
-  ).toBe(MILESTONING_STEROTYPE.BUSINESS_TEMPORAL);
+  ).toBe(MILESTONING_STEREOTYPE.BUSINESS_TEMPORAL);
 });