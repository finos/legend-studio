/**
 * Copyright (c) 2020-present, Goldman Sachs
 *
 * Licensed under the Apache License, Version 2.0 (the "License");
 * you may not use this file except in compliance with the License.
 * You may obtain a copy of the License at
 *
 *     http://www.apache.org/licenses/LICENSE-2.0
 *
 * Unless required by applicable law or agreed to in writing, software
 * distributed under the License is distributed on an "AS IS" BASIS,
 * WITHOUT WARRANTIES OR CONDITIONS OF ANY KIND, either express or implied.
 * See the License for the specific language governing permissions and
 * limitations under the License.
 */

import {
  TEST_DATA__MissingSuperType,
  TEST_DATA__MissingProfile,
  TEST_DATA__MissingProperty,
  TEST_DATA__MissingStereoType,
  TEST_DATA__MissingTagValue,
  TEST_DATA__MissingTargetClassinMapping,
  TEST_DATA__MissingSetImp,
  TEST_DATA__MissingClassMapping,
  TEST_DATA__MissingClassMappingWithTargetId,
  TEST_DATA__DuplicateEnumerationValues,
  TEST_DATA__DuplicateProfileTags,
  TEST_DATA__DuplicateProfileStereotypes,
  TEST_DATA__DuplicateClassProperties,
  TEST_DATA__DuplicateAssociationProperties,
} from './TEST_DATA__GraphBuildFailure';
import { unitTest } from '@finos/legend-shared';
import type { Entity } from '@finos/legend-model-storage';
import type { GraphManagerState } from '../../GraphManagerState';
import {
  TEST__buildGraphWithEntities,
  TEST__getTestGraphManagerState,
} from '../../GraphManagerTestUtils';

let graphManagerState: GraphManagerState;

beforeEach(async () => {
  graphManagerState = TEST__getTestGraphManagerState();
});

test(unitTest('Missing super type'), async () => {
  await expect(() =>
    graphManagerState.graphManager.buildGraph(
      graphManagerState.graph,
      TEST_DATA__MissingSuperType as Entity[],
    ),
  ).rejects.toThrowError(
    `Can't find supertype 'ui::test1::Organism' of class 'ui::test1::Animal'`,
  );
});

test(unitTest('Missing profile'), async () => {
  await expect(() =>
    graphManagerState.graphManager.buildGraph(
      graphManagerState.graph,
      TEST_DATA__MissingProfile as Entity[],
    ),
  ).rejects.toThrowError(`Can't find profile 'ui::test1::ProfileTest'`);
});

test(unitTest('Missing class property'), async () => {
  await expect(() =>
    graphManagerState.graphManager.buildGraph(
      graphManagerState.graph,
      TEST_DATA__MissingProperty as Entity[],
    ),
  ).rejects.toThrowError(`Can't find type 'ui::test1::NotFound'`);
});

test(unitTest('Missing stereotype'), async () => {
  await expect(() =>
    graphManagerState.graphManager.buildGraph(
      graphManagerState.graph,
      TEST_DATA__MissingStereoType as Entity[],
    ),
  ).rejects.toThrowError(
    `Can't find stereotype 'missingStereotype' in profile 'ui::meta::pure::profiles::TestProfile'`,
  );
});

test(unitTest('Missing tagged value'), async () => {
  await expect(() =>
    graphManagerState.graphManager.buildGraph(
      graphManagerState.graph,
      TEST_DATA__MissingTagValue as Entity[],
    ),
  ).rejects.toThrowError(
    `Can't find tag 'missingTag' in profile 'ui::meta::pure::profiles::TestProfile'`,
  );
});

test(unitTest('Missing class in Pure Instance class mapping'), async () => {
  await expect(() =>
    graphManagerState.graphManager.buildGraph(
      graphManagerState.graph,
      TEST_DATA__MissingTargetClassinMapping as Entity[],
    ),
  ).rejects.toThrowError(`Can't find type 'ui::test1::Target_Something'`);
});

test(unitTest('Missing class mapping'), async () => {
<<<<<<< HEAD
  const buildGraph = flowResult(
    TEST__buildGraphWithEntities(
      graphManagerState,
=======
  await expect(() =>
    graphManagerState.graphManager.buildGraph(
      graphManagerState.graph,
>>>>>>> b5709b20
      TEST_DATA__MissingClassMapping as Entity[],
    ),
  ).rejects.toThrowError(
    `Can't find any class mapping for class 'ui::Employeer' in mapping 'ui::myMap'`,
  );
});

// TODO: This test is skipped because we want to temporarily relax graph building algorithm
// to ease Pure -> Legend migration push.
/* @MARKER: RELAXED GRAPH CHECK - See https://github.com/finos/legend-studio/issues/880 */
test.skip(unitTest('Missing class mapping with ID'), async () => {
<<<<<<< HEAD
  const buildGraph = flowResult(
    TEST__buildGraphWithEntities(
      graphManagerState,
=======
  await expect(() =>
    graphManagerState.graphManager.buildGraph(
      graphManagerState.graph,
>>>>>>> b5709b20
      TEST_DATA__MissingClassMappingWithTargetId as Entity[],
    ),
  ).rejects.toThrowError(
    `Can't find class mapping with ID 'notFound' in mapping 'ui::myMap'`,
  );
});

// TODO: This test is skipped because we don't support include mappings. We don't fail yet
// Unskip when include mappings support is added
test.skip(unitTest('Missing set implementation'), async () => {
  await expect(() =>
    graphManagerState.graphManager.buildGraph(
      graphManagerState.graph,
      TEST_DATA__MissingSetImp as Entity[],
    ),
  ).rejects.toThrowError(`Can't find set implementation 'targetClassAMissing'`);
});

/* @MARKER: RELAXED GRAPH CHECK - See https://github.com/finos/legend-studio/issues/660 */
test.skip(unitTest('Duplicate enumeration values'), async () => {
  await expect(() =>
    graphManagerState.graphManager.buildGraph(
      graphManagerState.graph,
      TEST_DATA__DuplicateEnumerationValues as Entity[],
    ),
  ).rejects.toThrowError(
    `Found duplicated value 'enum_value' in enumeration 'test::enum'`,
  );
});

/* @MARKER: RELAXED GRAPH CHECK - See https://github.com/finos/legend-studio/issues/660 */
test.skip(unitTest('Duplicate profile tags'), async () => {
  await expect(() =>
    graphManagerState.graphManager.buildGraph(
      graphManagerState.graph,
      TEST_DATA__DuplicateProfileTags as Entity[],
    ),
  ).rejects.toThrowError(
    `Found duplicated tag 'tag1' in profile 'test::profile1'`,
  );
});

/* @MARKER: RELAXED GRAPH CHECK - See https://github.com/finos/legend-studio/issues/660 */
test.skip(unitTest('Duplicate profile stereotypes'), async () => {
  await expect(() =>
    graphManagerState.graphManager.buildGraph(
      graphManagerState.graph,
      TEST_DATA__DuplicateProfileStereotypes as Entity[],
    ),
  ).rejects.toThrowError(
    `Found duplicated stereotype 'stereotype1' in profile 'test::profile2'`,
  );
});

/* @MARKER: RELAXED GRAPH CHECK - See https://github.com/finos/legend-studio/issues/660 */
test.skip(unitTest('Duplicate class properties'), async () => {
  await expect(() =>
    graphManagerState.graphManager.buildGraph(
      graphManagerState.graph,
      TEST_DATA__DuplicateClassProperties as Entity[],
    ),
  ).rejects.toThrowError(
    `Found duplicated property 'abc' in class 'test::class'`,
  );
});

/* @MARKER: RELAXED GRAPH CHECK - See https://github.com/finos/legend-studio/issues/660 */
test.skip(unitTest('Duplicate association properties'), async () => {
  await expect(() =>
    graphManagerState.graphManager.buildGraph(
      graphManagerState.graph,
      TEST_DATA__DuplicateAssociationProperties as Entity[],
    ),
  ).rejects.toThrowError(
    `Found duplicated property 'abc' in association 'test::association'`,
  );
});<|MERGE_RESOLUTION|>--- conflicted
+++ resolved
@@ -105,15 +105,9 @@
 });
 
 test(unitTest('Missing class mapping'), async () => {
-<<<<<<< HEAD
-  const buildGraph = flowResult(
-    TEST__buildGraphWithEntities(
-      graphManagerState,
-=======
-  await expect(() =>
-    graphManagerState.graphManager.buildGraph(
-      graphManagerState.graph,
->>>>>>> b5709b20
+  await expect(() =>
+    graphManagerState.graphManager.buildGraph(
+      graphManagerState.graph,
       TEST_DATA__MissingClassMapping as Entity[],
     ),
   ).rejects.toThrowError(
@@ -125,15 +119,9 @@
 // to ease Pure -> Legend migration push.
 /* @MARKER: RELAXED GRAPH CHECK - See https://github.com/finos/legend-studio/issues/880 */
 test.skip(unitTest('Missing class mapping with ID'), async () => {
-<<<<<<< HEAD
-  const buildGraph = flowResult(
-    TEST__buildGraphWithEntities(
-      graphManagerState,
-=======
-  await expect(() =>
-    graphManagerState.graphManager.buildGraph(
-      graphManagerState.graph,
->>>>>>> b5709b20
+  await expect(() =>
+    graphManagerState.graphManager.buildGraph(
+      graphManagerState.graph,
       TEST_DATA__MissingClassMappingWithTargetId as Entity[],
     ),
   ).rejects.toThrowError(
