/**
 * Copyright (c) 2020-present, Goldman Sachs
 *
 * Licensed under the Apache License, Version 2.0 (the "License");
 * you may not use this file except in compliance with the License.
 * You may obtain a copy of the License at
 *
 *     http://www.apache.org/licenses/LICENSE-2.0
 *
 * Unless required by applicable law or agreed to in writing, software
 * distributed under the License is distributed on an "AS IS" BASIS,
 * WITHOUT WARRANTIES OR CONDITIONS OF ANY KIND, either express or implied.
 * See the License for the specific language governing permissions and
 * limitations under the License.
 */

import {
  type PlainObject,
  UnsupportedOperationError,
  usingConstantValueSchema,
  usingModelSchema,
  deserializeMap,
} from '@finos/legend-shared';
import {
  type ModelSchema,
  createModelSchema,
  custom,
  deserialize,
  list,
  optional,
  primitive,
  serialize,
  SKIP,
} from 'serializr';
import { ATOMIC_TEST_TYPE } from '../../../../../../../graph/MetaModelConst.js';
import type { PureProtocolProcessorPlugin } from '../../../../PureProtocolProcessorPlugin.js';
import type { Testable_PureProtocolProcessorPlugin_Extension } from '../../../../Testable_PureProtocolProcessorPlugin_Extension.js';
import { V1_MappingTest } from '../../../model/packageableElements/mapping/V1_MappingTest.js';
import { V1_MappingTestSuite } from '../../../model/packageableElements/mapping/V1_MappingTestSuite.js';
import { V1_MultiExecutionServiceTestResult } from '../../../model/packageableElements/service/V1_MultiExecutionServiceTestResult.js';
import { V1_ServiceTest } from '../../../model/packageableElements/service/V1_ServiceTest.js';
import { V1_ServiceTestSuite } from '../../../model/packageableElements/service/V1_ServiceTestSuite.js';
import { V1_AssertFail } from '../../../model/test/assertion/status/V1_AssertFail.js';
import type { V1_AssertionStatus } from '../../../model/test/assertion/status/V1_AssertionStatus.js';
import { V1_AssertPass } from '../../../model/test/assertion/status/V1_AssertPass.js';
import { V1_EqualToJsonAssertFail } from '../../../model/test/assertion/status/V1_EqualToJsonAssertFail.js';
import { V1_EqualTo } from '../../../model/test/assertion/V1_EqualTo.js';
import { V1_EqualToJson } from '../../../model/test/assertion/V1_EqualToJson.js';
import { V1_EqualToTDS } from '../../../model/test/assertion/V1_EqualToTDS.js';
import type { V1_TestAssertion } from '../../../model/test/assertion/V1_TestAssertion.js';
import {
  type V1_TestResult,
  V1_TestError,
  V1_TestExecuted,
} from '../../../model/test/result/V1_TestResult.js';
import type { V1_AtomicTest } from '../../../model/test/V1_AtomicTest.js';
import type { V1_TestSuite } from '../../../model/test/V1_TestSuite.js';
import { V1_UniqueTestId } from '../../../model/test/V1_UniqueTestId.js';
import { V1_externalFormatDataModelSchema } from './V1_DataElementSerializationHelper.js';
import {
  V1_mappingTestModelSchema,
  V1_mappingTestSuiteModelSchema,
} from './V1_MappingSerializationHelper.js';
import {
  V1_serviceTestModelSchema,
  V1_serviceTestSuiteModelSchema,
} from './V1_ServiceSerializationHelper.js';

enum V1_AssertionStatusType {
  ASSERT_FAIL = 'assertFail',
  ASSERT_PASS = 'assertPass',
  EQUAL_TO_JSON_ASSERT_FAIL = 'equalToJsonAssertFail',
}

export enum V1_TestAssertionType {
  EQUAL_TO = 'equalTo',
  EQUAL_TO_JSON = 'equalToJson',
  EQUAL_TO_TDS = 'equalToTDS',
}

enum V1_TestResultType {
  TEST_ERROR = 'testError',
  TEST_EXECUTED = 'testExecuted',
  MULTI_EXECUTION_TEST_RESULT = 'multiExecutionTestResult',
  // Remove once https://github.com/finos/legend-engine/pull/808 is released
  TEMPROARY_MULTI_EXECUTION_TEST_RESULT = 'MultiExecutionServiceTestResult',
}

export enum V1_TestSuiteType {
  SERVICE_TEST_SUITE = 'serviceTestSuite',
  MAPPING_TEST_SUITE = 'mappingTestSuite',
}

export const V1_uniqueTestIdModelSchema = createModelSchema(V1_UniqueTestId, {
  atomicTestId: primitive(),
  testSuiteId: primitive(),
});

export const V1_assertFailModelSchema = createModelSchema(V1_AssertFail, {
  _type: usingConstantValueSchema(V1_AssertionStatusType.ASSERT_FAIL),
  id: primitive(),
  message: primitive(),
});

export const V1_assertPassModelSchema = createModelSchema(V1_AssertPass, {
  _type: usingConstantValueSchema(V1_AssertionStatusType.ASSERT_PASS),
  id: primitive(),
});

export const V1_equalToJsonAssertFailModelSchema = createModelSchema(
  V1_EqualToJsonAssertFail,
  {
    _type: usingConstantValueSchema(
      V1_AssertionStatusType.EQUAL_TO_JSON_ASSERT_FAIL,
    ),
    actual: primitive(),
    expected: primitive(),
    id: primitive(),
    message: primitive(),
  },
);

const V1_serializeAssertionStatus = (
  protocol: V1_AssertionStatus,
  plugins: PureProtocolProcessorPlugin[],
): PlainObject<V1_AssertionStatus> => {
  if (protocol instanceof V1_EqualToJsonAssertFail) {
    return serialize(V1_equalToJsonAssertFailModelSchema, protocol);
  } else if (protocol instanceof V1_AssertFail) {
    return serialize(V1_assertFailModelSchema, protocol);
  } else if (protocol instanceof V1_AssertPass) {
    return serialize(V1_assertPassModelSchema, protocol);
  }
  const extraAssertionStatusSerializers = plugins.flatMap(
    (plugin) =>
      (
        plugin as Testable_PureProtocolProcessorPlugin_Extension
      ).V1_getExtraAssertionStatusProtocolSerializers?.() ?? [],
  );
  for (const serializer of extraAssertionStatusSerializers) {
    const assertionStatusProtocolJson = serializer(protocol, plugins);
    if (assertionStatusProtocolJson) {
      return assertionStatusProtocolJson;
    }
  }
  throw new UnsupportedOperationError(
    `Can't serialize assertion status`,
    protocol,
  );
};

const V1_deserializeAssertionStatus = (
  json: PlainObject<V1_AssertionStatus>,
  plugins: PureProtocolProcessorPlugin[],
): V1_AssertionStatus => {
  switch (json._type) {
    case V1_AssertionStatusType.ASSERT_FAIL:
      return deserialize(V1_assertFailModelSchema, json);
    case V1_AssertionStatusType.ASSERT_PASS:
      return deserialize(V1_assertPassModelSchema, json);
    case V1_AssertionStatusType.EQUAL_TO_JSON_ASSERT_FAIL:
      return deserialize(V1_equalToJsonAssertFailModelSchema, json);
    default:
      const extraAssertionStatusProtocolDeserializers = plugins.flatMap(
        (plugin) =>
          (
            plugin as Testable_PureProtocolProcessorPlugin_Extension
          ).V1_getExtraAssertionStatusProtocolDeserializers?.() ?? [],
      );
      for (const deserializer of extraAssertionStatusProtocolDeserializers) {
        const assertionStatusProtocol = deserializer(json, plugins);
        if (assertionStatusProtocol) {
          return assertionStatusProtocol;
        }
      }
      throw new UnsupportedOperationError(
        `Can't deserialize assertion status of type '${json._type}'`,
      );
  }
};

export const V1_equalToModelSchema = createModelSchema(V1_EqualTo, {
  _type: usingConstantValueSchema(V1_TestAssertionType.EQUAL_TO),
  expected: primitive(),
  id: primitive(),
});

export const V1_equalToJsonModelSchema = createModelSchema(V1_EqualToJson, {
  _type: usingConstantValueSchema(V1_TestAssertionType.EQUAL_TO_JSON),
  expected: usingModelSchema(V1_externalFormatDataModelSchema),
  id: primitive(),
});

const V1_equalToTDSModelSchema = createModelSchema(V1_EqualToTDS, {
  _type: usingConstantValueSchema(V1_TestAssertionType.EQUAL_TO_TDS),
  expected: usingModelSchema(V1_externalFormatDataModelSchema),
  id: primitive(),
});

export const V1_testErrorModelSchema = createModelSchema(V1_TestError, {
  atomicTestId: primitive(),
  error: primitive(),
  testable: primitive(),
  testSuiteId: primitive(),
});

<<<<<<< HEAD
export const V1_testFailedModelSchema = (
  plugins: PureProtocolProcessorPlugin[],
): ModelSchema<V1_TestFailed> =>
  createModelSchema(V1_TestFailed, {
    assertStatuses: list(
      custom(
        (val) => V1_serializeAssertionStatus(val, plugins),
        (val) => V1_deserializeAssertionStatus(val, plugins),
      ),
    ),
    atomicTestId: usingModelSchema(V1_atomicTestIdModelSchema),
    testable: primitive(),
  });

export const V1_MultiExecutionServiceTestResultModelSchema = (
  plugins: PureProtocolProcessorPlugin[],
): ModelSchema<V1_MultiExecutionServiceTestResult> =>
  createModelSchema(V1_MultiExecutionServiceTestResult, {
    atomicTestId: usingModelSchema(V1_atomicTestIdModelSchema),
=======
export const V1_testExecutedModelSchema = createModelSchema(V1_TestExecuted, {
  assertStatuses: list(
    custom(
      (val) => V1_serializeAssertionStatus(val),
      (val) => V1_deserializeAssertionStatus(val),
    ),
  ),
  atomicTestId: primitive(),
  testable: primitive(),
  testExecutionStatus: primitive(),
  testSuiteId: optional(primitive()),
});

export const V1_MultiExecutionServiceTestResultModelSchema = createModelSchema(
  V1_MultiExecutionServiceTestResult,
  {
    atomicTestId: primitive(),
>>>>>>> 1a5080f8
    keyIndexedTestResults: custom(
      () => SKIP,
      (val) =>
        deserializeMap(val, (v) =>
          V1_deserializeTestResult(v as PlainObject<V1_TestResult>, plugins),
        ),
    ),
    testable: primitive(),
<<<<<<< HEAD
  });
=======
    testSuiteId: primitive(),
  },
);
>>>>>>> 1a5080f8

export function V1_deserializeTestResult(
  json: PlainObject<V1_TestResult>,
  plugins: PureProtocolProcessorPlugin[],
): V1_TestResult {
  switch (json._type) {
    case V1_TestResultType.TEST_ERROR:
      return deserialize(V1_testErrorModelSchema, json);
<<<<<<< HEAD
    case V1_TestResultType.TEST_FAILED:
      return deserialize(V1_testFailedModelSchema(plugins), json);
    case V1_TestResultType.TEST_PASSED:
      return deserialize(V1_testPassedModelSchema, json);
=======
    case V1_TestResultType.TEST_EXECUTED:
      return deserialize(V1_testExecutedModelSchema, json);
>>>>>>> 1a5080f8
    case V1_TestResultType.MULTI_EXECUTION_TEST_RESULT:
    case V1_TestResultType.TEMPROARY_MULTI_EXECUTION_TEST_RESULT:
      return deserialize(
        V1_MultiExecutionServiceTestResultModelSchema(plugins),
        json,
      );
    default:
      throw new UnsupportedOperationError(
        `Can't deserialize atomic test of type '${json._type}'`,
      );
  }
}

export const V1_serializeAtomicTest = (
  protocol: V1_AtomicTest,
  plugins: PureProtocolProcessorPlugin[],
): PlainObject<V1_AtomicTest> => {
  if (protocol instanceof V1_ServiceTest) {
    return serialize(V1_serviceTestModelSchema(plugins), protocol);
  } else if (protocol instanceof V1_MappingTest) {
    return serialize(V1_mappingTestModelSchema(plugins), protocol);
  }
  const extraAtomicTestSerializers = plugins.flatMap(
    (plugin) =>
      (
        plugin as Testable_PureProtocolProcessorPlugin_Extension
      ).V1_getExtraAtomicTestProtocolSerializers?.() ?? [],
  );
  for (const serializer of extraAtomicTestSerializers) {
    const atomicTestProtocolJson = serializer(protocol, plugins);
    if (atomicTestProtocolJson) {
      return atomicTestProtocolJson;
    }
  }

  throw new UnsupportedOperationError(
    `Can't serialize atomic test: no compatible serializer available from plugins`,
    protocol,
  );
};

export const V1_deserializeAtomicTest = (
  json: PlainObject<V1_AtomicTest>,
  plugins: PureProtocolProcessorPlugin[],
): V1_AtomicTest => {
  switch (json._type) {
    case ATOMIC_TEST_TYPE.Service_Test:
      return deserialize(V1_serviceTestModelSchema(plugins), json);
    case ATOMIC_TEST_TYPE.Mapping_Test:
      return deserialize(V1_mappingTestModelSchema(plugins), json);
    default: {
      const extraAtomicTestProtocolDeserializers = plugins.flatMap(
        (plugin) =>
          (
            plugin as Testable_PureProtocolProcessorPlugin_Extension
          ).V1_getExtraAtomicTestProtocolDeserializers?.() ?? [],
      );
      for (const deserializer of extraAtomicTestProtocolDeserializers) {
        const atomicTestProtocol = deserializer(json, plugins);
        if (atomicTestProtocol) {
          return atomicTestProtocol;
        }
      }
      throw new UnsupportedOperationError(
        `Can't deserialize atomic test of type '${json._type}': no compatible deserializer available from plugins`,
      );
    }
  }
};

export const V1_serializeTestAssertion = (
  protocol: V1_TestAssertion,
  plugins: PureProtocolProcessorPlugin[],
): PlainObject<V1_TestAssertion> => {
  if (protocol instanceof V1_EqualTo) {
    return serialize(V1_equalToModelSchema, protocol);
  } else if (protocol instanceof V1_EqualToJson) {
    return serialize(V1_equalToJsonModelSchema, protocol);
  } else if (protocol instanceof V1_EqualToTDS) {
    return serialize(V1_equalToTDSModelSchema, protocol);
  }
  const extraTestAssertionSerializers = plugins.flatMap(
    (plugin) =>
      (
        plugin as Testable_PureProtocolProcessorPlugin_Extension
      ).V1_getExtraTestAssertionProtocolSerializers?.() ?? [],
  );
  for (const serializer of extraTestAssertionSerializers) {
    const testAssertionProtocolJson = serializer(protocol, plugins);
    if (testAssertionProtocolJson) {
      return testAssertionProtocolJson;
    }
  }
  throw new UnsupportedOperationError(
    `Can't serialize test assertion`,
    protocol,
  );
};

export const V1_deserializeTestAssertion = (
  json: PlainObject<V1_TestAssertion>,
  plugins: PureProtocolProcessorPlugin[],
): V1_TestAssertion => {
  switch (json._type) {
    case V1_TestAssertionType.EQUAL_TO:
      return deserialize(V1_equalToModelSchema, json);
    case V1_TestAssertionType.EQUAL_TO_JSON:
      return deserialize(V1_equalToJsonModelSchema, json);
    case V1_TestAssertionType.EQUAL_TO_TDS:
      return deserialize(V1_equalToTDSModelSchema, json);
    default:
      const extraTestAssertionProtocolDeserializers = plugins.flatMap(
        (plugin) =>
          (
            plugin as Testable_PureProtocolProcessorPlugin_Extension
          ).V1_getExtraTestAssertionProtocolDeserializers?.() ?? [],
      );
      for (const deserializer of extraTestAssertionProtocolDeserializers) {
        const testAssertionProtocol = deserializer(json, plugins);
        if (testAssertionProtocol) {
          return testAssertionProtocol;
        }
      }
      throw new UnsupportedOperationError(
        `Can't deserialize test assertion of type '${json._type}'`,
      );
  }
};

export const V1_serializeTestSuite = (
  protocol: V1_TestSuite,
  plugins: PureProtocolProcessorPlugin[],
): PlainObject<V1_TestSuite> => {
  if (protocol instanceof V1_ServiceTestSuite) {
    return serialize(V1_serviceTestSuiteModelSchema(plugins), protocol);
  } else if (protocol instanceof V1_MappingTestSuite) {
    return serialize(V1_mappingTestSuiteModelSchema(plugins), protocol);
  }
  throw new UnsupportedOperationError(`Can't serialize test suite`, protocol);
};

export const V1_deserializeTestSuite = (
  json: PlainObject<V1_TestSuite>,
  plugins: PureProtocolProcessorPlugin[],
): V1_TestSuite => {
  switch (json._type) {
    case V1_TestSuiteType.SERVICE_TEST_SUITE:
      return deserialize(V1_serviceTestSuiteModelSchema(plugins), json);
    case V1_TestSuiteType.MAPPING_TEST_SUITE:
      return deserialize(V1_mappingTestSuiteModelSchema(plugins), json);
    default:
      throw new UnsupportedOperationError(
        `Can't deserialize test suite of type '${json._type}'`,
      );
  }
};<|MERGE_RESOLUTION|>--- conflicted
+++ resolved
@@ -22,7 +22,6 @@
   deserializeMap,
 } from '@finos/legend-shared';
 import {
-  type ModelSchema,
   createModelSchema,
   custom,
   deserialize,
@@ -122,7 +121,6 @@
 
 const V1_serializeAssertionStatus = (
   protocol: V1_AssertionStatus,
-  plugins: PureProtocolProcessorPlugin[],
 ): PlainObject<V1_AssertionStatus> => {
   if (protocol instanceof V1_EqualToJsonAssertFail) {
     return serialize(V1_equalToJsonAssertFailModelSchema, protocol);
@@ -131,18 +129,6 @@
   } else if (protocol instanceof V1_AssertPass) {
     return serialize(V1_assertPassModelSchema, protocol);
   }
-  const extraAssertionStatusSerializers = plugins.flatMap(
-    (plugin) =>
-      (
-        plugin as Testable_PureProtocolProcessorPlugin_Extension
-      ).V1_getExtraAssertionStatusProtocolSerializers?.() ?? [],
-  );
-  for (const serializer of extraAssertionStatusSerializers) {
-    const assertionStatusProtocolJson = serializer(protocol, plugins);
-    if (assertionStatusProtocolJson) {
-      return assertionStatusProtocolJson;
-    }
-  }
   throw new UnsupportedOperationError(
     `Can't serialize assertion status`,
     protocol,
@@ -151,7 +137,6 @@
 
 const V1_deserializeAssertionStatus = (
   json: PlainObject<V1_AssertionStatus>,
-  plugins: PureProtocolProcessorPlugin[],
 ): V1_AssertionStatus => {
   switch (json._type) {
     case V1_AssertionStatusType.ASSERT_FAIL:
@@ -161,18 +146,6 @@
     case V1_AssertionStatusType.EQUAL_TO_JSON_ASSERT_FAIL:
       return deserialize(V1_equalToJsonAssertFailModelSchema, json);
     default:
-      const extraAssertionStatusProtocolDeserializers = plugins.flatMap(
-        (plugin) =>
-          (
-            plugin as Testable_PureProtocolProcessorPlugin_Extension
-          ).V1_getExtraAssertionStatusProtocolDeserializers?.() ?? [],
-      );
-      for (const deserializer of extraAssertionStatusProtocolDeserializers) {
-        const assertionStatusProtocol = deserializer(json, plugins);
-        if (assertionStatusProtocol) {
-          return assertionStatusProtocol;
-        }
-      }
       throw new UnsupportedOperationError(
         `Can't deserialize assertion status of type '${json._type}'`,
       );
@@ -204,27 +177,6 @@
   testSuiteId: primitive(),
 });
 
-<<<<<<< HEAD
-export const V1_testFailedModelSchema = (
-  plugins: PureProtocolProcessorPlugin[],
-): ModelSchema<V1_TestFailed> =>
-  createModelSchema(V1_TestFailed, {
-    assertStatuses: list(
-      custom(
-        (val) => V1_serializeAssertionStatus(val, plugins),
-        (val) => V1_deserializeAssertionStatus(val, plugins),
-      ),
-    ),
-    atomicTestId: usingModelSchema(V1_atomicTestIdModelSchema),
-    testable: primitive(),
-  });
-
-export const V1_MultiExecutionServiceTestResultModelSchema = (
-  plugins: PureProtocolProcessorPlugin[],
-): ModelSchema<V1_MultiExecutionServiceTestResult> =>
-  createModelSchema(V1_MultiExecutionServiceTestResult, {
-    atomicTestId: usingModelSchema(V1_atomicTestIdModelSchema),
-=======
 export const V1_testExecutedModelSchema = createModelSchema(V1_TestExecuted, {
   assertStatuses: list(
     custom(
@@ -242,45 +194,29 @@
   V1_MultiExecutionServiceTestResult,
   {
     atomicTestId: primitive(),
->>>>>>> 1a5080f8
     keyIndexedTestResults: custom(
       () => SKIP,
       (val) =>
         deserializeMap(val, (v) =>
-          V1_deserializeTestResult(v as PlainObject<V1_TestResult>, plugins),
+          V1_deserializeTestResult(v as PlainObject<V1_TestResult>),
         ),
     ),
     testable: primitive(),
-<<<<<<< HEAD
-  });
-=======
     testSuiteId: primitive(),
   },
 );
->>>>>>> 1a5080f8
 
 export function V1_deserializeTestResult(
   json: PlainObject<V1_TestResult>,
-  plugins: PureProtocolProcessorPlugin[],
 ): V1_TestResult {
   switch (json._type) {
     case V1_TestResultType.TEST_ERROR:
       return deserialize(V1_testErrorModelSchema, json);
-<<<<<<< HEAD
-    case V1_TestResultType.TEST_FAILED:
-      return deserialize(V1_testFailedModelSchema(plugins), json);
-    case V1_TestResultType.TEST_PASSED:
-      return deserialize(V1_testPassedModelSchema, json);
-=======
     case V1_TestResultType.TEST_EXECUTED:
       return deserialize(V1_testExecutedModelSchema, json);
->>>>>>> 1a5080f8
     case V1_TestResultType.MULTI_EXECUTION_TEST_RESULT:
     case V1_TestResultType.TEMPROARY_MULTI_EXECUTION_TEST_RESULT:
-      return deserialize(
-        V1_MultiExecutionServiceTestResultModelSchema(plugins),
-        json,
-      );
+      return deserialize(V1_MultiExecutionServiceTestResultModelSchema, json);
     default:
       throw new UnsupportedOperationError(
         `Can't deserialize atomic test of type '${json._type}'`,
@@ -293,9 +229,9 @@
   plugins: PureProtocolProcessorPlugin[],
 ): PlainObject<V1_AtomicTest> => {
   if (protocol instanceof V1_ServiceTest) {
-    return serialize(V1_serviceTestModelSchema(plugins), protocol);
+    return serialize(V1_serviceTestModelSchema, protocol);
   } else if (protocol instanceof V1_MappingTest) {
-    return serialize(V1_mappingTestModelSchema(plugins), protocol);
+    return serialize(V1_mappingTestModelSchema, protocol);
   }
   const extraAtomicTestSerializers = plugins.flatMap(
     (plugin) =>
@@ -322,9 +258,9 @@
 ): V1_AtomicTest => {
   switch (json._type) {
     case ATOMIC_TEST_TYPE.Service_Test:
-      return deserialize(V1_serviceTestModelSchema(plugins), json);
+      return deserialize(V1_serviceTestModelSchema, json);
     case ATOMIC_TEST_TYPE.Mapping_Test:
-      return deserialize(V1_mappingTestModelSchema(plugins), json);
+      return deserialize(V1_mappingTestModelSchema, json);
     default: {
       const extraAtomicTestProtocolDeserializers = plugins.flatMap(
         (plugin) =>
@@ -347,7 +283,6 @@
 
 export const V1_serializeTestAssertion = (
   protocol: V1_TestAssertion,
-  plugins: PureProtocolProcessorPlugin[],
 ): PlainObject<V1_TestAssertion> => {
   if (protocol instanceof V1_EqualTo) {
     return serialize(V1_equalToModelSchema, protocol);
@@ -356,18 +291,6 @@
   } else if (protocol instanceof V1_EqualToTDS) {
     return serialize(V1_equalToTDSModelSchema, protocol);
   }
-  const extraTestAssertionSerializers = plugins.flatMap(
-    (plugin) =>
-      (
-        plugin as Testable_PureProtocolProcessorPlugin_Extension
-      ).V1_getExtraTestAssertionProtocolSerializers?.() ?? [],
-  );
-  for (const serializer of extraTestAssertionSerializers) {
-    const testAssertionProtocolJson = serializer(protocol, plugins);
-    if (testAssertionProtocolJson) {
-      return testAssertionProtocolJson;
-    }
-  }
   throw new UnsupportedOperationError(
     `Can't serialize test assertion`,
     protocol,
@@ -376,7 +299,6 @@
 
 export const V1_deserializeTestAssertion = (
   json: PlainObject<V1_TestAssertion>,
-  plugins: PureProtocolProcessorPlugin[],
 ): V1_TestAssertion => {
   switch (json._type) {
     case V1_TestAssertionType.EQUAL_TO:
@@ -386,18 +308,6 @@
     case V1_TestAssertionType.EQUAL_TO_TDS:
       return deserialize(V1_equalToTDSModelSchema, json);
     default:
-      const extraTestAssertionProtocolDeserializers = plugins.flatMap(
-        (plugin) =>
-          (
-            plugin as Testable_PureProtocolProcessorPlugin_Extension
-          ).V1_getExtraTestAssertionProtocolDeserializers?.() ?? [],
-      );
-      for (const deserializer of extraTestAssertionProtocolDeserializers) {
-        const testAssertionProtocol = deserializer(json, plugins);
-        if (testAssertionProtocol) {
-          return testAssertionProtocol;
-        }
-      }
       throw new UnsupportedOperationError(
         `Can't deserialize test assertion of type '${json._type}'`,
       );
