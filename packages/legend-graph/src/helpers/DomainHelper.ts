/**
 * Copyright (c) 2020-present, Goldman Sachs
 *
 * Licensed under the Apache License, Version 2.0 (the "License");
 * you may not use this file except in compliance with the License.
 * You may obtain a copy of the License at
 *
 *     http://www.apache.org/licenses/LICENSE-2.0
 *
 * Unless required by applicable law or agreed to in writing, software
 * distributed under the License is distributed on an "AS IS" BASIS,
 * WITHOUT WARRANTIES OR CONDITIONS OF ANY KIND, either express or implied.
 * See the License for the specific language governing permissions and
 * limitations under the License.
 */

import type { PureModel } from '../graph/PureModel';
import { Class } from '../models/metamodels/pure/packageableElements/domain/Class';
<<<<<<< HEAD
import {
  CORE_ELEMENT_PATH,
  MILESTONING_STEROTYPES,
  TYPICAL_MULTIPLICITY_TYPE,
} from '../MetaModelConst';
import type { PropertyOwner } from '../models/metamodels/pure/packageableElements/domain/AbstractProperty';
import { DerivedProperty } from '../models/metamodels/pure/packageableElements/domain/DerivedProperty';
import { GenericTypeExplicitReference } from '../models/metamodels/pure/packageableElements/domain/GenericTypeReference';
import { GenericType } from '../models/metamodels/pure/packageableElements/domain/GenericType';
import { Property } from '../models/metamodels/pure/packageableElements/domain/Property';
=======
import { CORE_PURE_PATH, MILESTONING_STEROTYPES } from '../MetaModelConst';
>>>>>>> 192e03d9

export const getMilestoneTemporalStereotype = (
  val: Class,
  graph: PureModel,
): MILESTONING_STEROTYPES | undefined => {
  const milestonedProfile = graph.getProfile(CORE_PURE_PATH.PROFILE_TEMPORAL);
  let stereotype;
  const profile = val.stereotypes.find(
    (e) => e.ownerReference.value === milestonedProfile,
  );
  stereotype = Object.values(MILESTONING_STEROTYPES).find(
    (e) => e === profile?.value.value,
  );
  if (stereotype !== undefined) {
    return stereotype;
  }
  val.generalizations.forEach((e) => {
    const superType = e.value.rawType;
    if (superType instanceof Class) {
      const milestonedStereotype = getMilestoneTemporalStereotype(
        superType,
        graph,
      );
      if (milestonedStereotype !== undefined) {
        stereotype = Object.values(MILESTONING_STEROTYPES).find(
          (e) => e === milestonedStereotype,
        );
      }
    }
  });
  return stereotype;
};

export const milestoningPropertyGenerator = (
  propertyOwner: PropertyOwner,
  graph: PureModel,
): void => {
  propertyOwner.properties.forEach((property) => {
    if (property.genericType.value.rawType instanceof Class) {
      const milestonedStereotype = getMilestoneTemporalStereotype(
        property.genericType.value.rawType,
        graph,
      );
      switch (milestonedStereotype) {
        case MILESTONING_STEROTYPES.BUSINESS_TEMPORAL: {
          const dateProperty = new DerivedProperty(
            `${property.name}`,
            graph.getTypicalMultiplicity(TYPICAL_MULTIPLICITY_TYPE.ONE),
            GenericTypeExplicitReference.create(
              new GenericType(
                graph.getClass(property.genericType.value.rawType.path),
              ),
            ),
            property.owner,
          );
          dateProperty.parameters = [
            {
              _type: 'var',
              class: 'Date',
              name: 'businessDate',
              multiplicity: {
                lowerBound: 1,
                upperBound: 1,
              },
            },
          ];
          dateProperty.body = [
            {
              _type: 'property',
              parameters: [
                {
                  _type: 'var',
                  name: 'this',
                },
              ],
              property: `${property.name}`,
            },
          ];
          const milestonedAllVersions = new Property(
            `${property.name}AllVersions`,
            graph.getTypicalMultiplicity(TYPICAL_MULTIPLICITY_TYPE.ONEMANY),
            GenericTypeExplicitReference.create(
              new GenericType(
                graph.getClass(property.genericType.value.rawType.path),
              ),
            ),
            property.owner,
          );
          const milestonedAllVersionsInRange = new DerivedProperty(
            `${property.name}AllVersionsInRange`,
            graph.getTypicalMultiplicity(TYPICAL_MULTIPLICITY_TYPE.ONE),
            GenericTypeExplicitReference.create(
              new GenericType(
                graph.getClass(property.genericType.value.rawType.path),
              ),
            ),
            property.owner,
          );
          milestonedAllVersionsInRange.parameters = [
            {
              _type: 'var',
              class: 'Date',
              name: 'start',
              multiplicity: {
                lowerBound: 1,
                upperBound: 1,
              },
            },
            {
              _type: 'var',
              class: 'Date',
              name: 'end',
              multiplicity: {
                lowerBound: 1,
                upperBound: 1,
              },
            },
          ];
          milestonedAllVersionsInRange.body = [
            {
              _type: 'property',
              parameters: [
                {
                  _type: 'var',
                  name: 'this',
                },
              ],
              property: `${property.name}`,
            },
          ];
          propertyOwner._originalMilestonedProperties.push(dateProperty);
          propertyOwner._originalMilestonedProperties.push(
            milestonedAllVersions,
          );
          propertyOwner._originalMilestonedProperties.push(
            milestonedAllVersionsInRange,
          );
          break;
        }
        case MILESTONING_STEROTYPES.PROCESSING_TEMPORAL: {
          const dateProperty = new DerivedProperty(
            `${property.name}`,
            graph.getTypicalMultiplicity(TYPICAL_MULTIPLICITY_TYPE.ONE),
            GenericTypeExplicitReference.create(
              new GenericType(
                graph.getClass(property.genericType.value.rawType.path),
              ),
            ),
            property.owner,
          );
          dateProperty.parameters = [
            {
              _type: 'var',
              class: 'Date',
              name: 'processingDate',
              multiplicity: {
                lowerBound: 1,
                upperBound: 1,
              },
            },
          ];
          dateProperty.body = [
            {
              _type: 'property',
              parameters: [
                {
                  _type: 'var',
                  name: 'this',
                },
              ],
              property: `${property.name}`,
            },
          ];
          const milestonedAllVersions = new Property(
            `${property.name}AllVersions`,
            graph.getTypicalMultiplicity(TYPICAL_MULTIPLICITY_TYPE.ONEMANY),
            GenericTypeExplicitReference.create(
              new GenericType(
                graph.getClass(property.genericType.value.rawType.path),
              ),
            ),
            property.owner,
          );
          const milestonedAllVersionsInRange = new DerivedProperty(
            `${property.name}AllVersionsInRange`,
            graph.getTypicalMultiplicity(TYPICAL_MULTIPLICITY_TYPE.ONE),
            GenericTypeExplicitReference.create(
              new GenericType(
                graph.getClass(property.genericType.value.rawType.path),
              ),
            ),
            property.owner,
          );
          milestonedAllVersionsInRange.parameters = [
            {
              _type: 'var',
              class: 'Date',
              name: 'start',
              multiplicity: {
                lowerBound: 1,
                upperBound: 1,
              },
            },
            {
              _type: 'var',
              class: 'Date',
              name: 'end',
              multiplicity: {
                lowerBound: 1,
                upperBound: 1,
              },
            },
          ];
          milestonedAllVersionsInRange.body = [
            {
              _type: 'property',
              parameters: [
                {
                  _type: 'var',
                  name: 'this',
                },
              ],
              property: `${property.name}`,
            },
          ];
          propertyOwner._originalMilestonedProperties.push(dateProperty);
          propertyOwner._originalMilestonedProperties.push(
            milestonedAllVersions,
          );
          propertyOwner._originalMilestonedProperties.push(
            milestonedAllVersionsInRange,
          );
          break;
        }
        case MILESTONING_STEROTYPES.BITEMPORAL: {
          const dateProperty = new DerivedProperty(
            `${property.name}`,
            graph.getTypicalMultiplicity(TYPICAL_MULTIPLICITY_TYPE.ONE),
            GenericTypeExplicitReference.create(
              new GenericType(
                graph.getClass(property.genericType.value.rawType.path),
              ),
            ),
            property.owner,
          );
          dateProperty.parameters = [
            {
              _type: 'var',
              class: 'Date',
              name: 'processingDate',
              multiplicity: {
                lowerBound: 1,
                upperBound: 1,
              },
            },
            {
              _type: 'var',
              class: 'Date',
              name: 'businessDate',
              multiplicity: {
                lowerBound: 1,
                upperBound: 1,
              },
            },
          ];
          dateProperty.body = [
            {
              _type: 'property',
              parameters: [
                {
                  _type: 'var',
                  name: 'this',
                },
              ],
              property: `${property.name}`,
            },
          ];
          const milestonedAllVersions = new Property(
            `${property.name}AllVersions`,
            graph.getTypicalMultiplicity(TYPICAL_MULTIPLICITY_TYPE.ONEMANY),
            GenericTypeExplicitReference.create(
              new GenericType(
                graph.getClass(property.genericType.value.rawType.path),
              ),
            ),
            property.owner,
          );
          propertyOwner._originalMilestonedProperties.push(dateProperty);
          propertyOwner._originalMilestonedProperties.push(
            milestonedAllVersions,
          );
          break;
        }
        default:
          break;
      }
    }
  });
};<|MERGE_RESOLUTION|>--- conflicted
+++ resolved
@@ -16,20 +16,16 @@
 
 import type { PureModel } from '../graph/PureModel';
 import { Class } from '../models/metamodels/pure/packageableElements/domain/Class';
-<<<<<<< HEAD
-import {
-  CORE_ELEMENT_PATH,
-  MILESTONING_STEROTYPES,
-  TYPICAL_MULTIPLICITY_TYPE,
-} from '../MetaModelConst';
 import type { PropertyOwner } from '../models/metamodels/pure/packageableElements/domain/AbstractProperty';
 import { DerivedProperty } from '../models/metamodels/pure/packageableElements/domain/DerivedProperty';
 import { GenericTypeExplicitReference } from '../models/metamodels/pure/packageableElements/domain/GenericTypeReference';
 import { GenericType } from '../models/metamodels/pure/packageableElements/domain/GenericType';
 import { Property } from '../models/metamodels/pure/packageableElements/domain/Property';
-=======
-import { CORE_PURE_PATH, MILESTONING_STEROTYPES } from '../MetaModelConst';
->>>>>>> 192e03d9
+import {
+  CORE_PURE_PATH,
+  MILESTONING_STEROTYPES,
+  TYPICAL_MULTIPLICITY_TYPE,
+} from '../MetaModelConst';
 
 export const getMilestoneTemporalStereotype = (
   val: Class,
@@ -160,11 +156,11 @@
               property: `${property.name}`,
             },
           ];
-          propertyOwner._originalMilestonedProperties.push(dateProperty);
-          propertyOwner._originalMilestonedProperties.push(
+          propertyOwner._generatedMilestonedProperties.push(dateProperty);
+          propertyOwner._generatedMilestonedProperties.push(
             milestonedAllVersions,
           );
-          propertyOwner._originalMilestonedProperties.push(
+          propertyOwner._generatedMilestonedProperties.push(
             milestonedAllVersionsInRange,
           );
           break;
@@ -255,11 +251,11 @@
               property: `${property.name}`,
             },
           ];
-          propertyOwner._originalMilestonedProperties.push(dateProperty);
-          propertyOwner._originalMilestonedProperties.push(
+          propertyOwner._generatedMilestonedProperties.push(dateProperty);
+          propertyOwner._generatedMilestonedProperties.push(
             milestonedAllVersions,
           );
-          propertyOwner._originalMilestonedProperties.push(
+          propertyOwner._generatedMilestonedProperties.push(
             milestonedAllVersionsInRange,
           );
           break;
@@ -317,8 +313,8 @@
             ),
             property.owner,
           );
-          propertyOwner._originalMilestonedProperties.push(dateProperty);
-          propertyOwner._originalMilestonedProperties.push(
+          propertyOwner._generatedMilestonedProperties.push(dateProperty);
+          propertyOwner._generatedMilestonedProperties.push(
             milestonedAllVersions,
           );
           break;
