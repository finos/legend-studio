--- conflicted
+++ resolved
@@ -16,16 +16,12 @@
 
 import type { PureModel } from '../graph/PureModel';
 import { Class } from '../models/metamodels/pure/packageableElements/domain/Class';
-<<<<<<< HEAD
-import { CORE_PURE_PATH, MILESTONING_STEROTYPE } from '../MetaModelConst';
-=======
 import {
   CORE_PURE_PATH,
   ELEMENT_PATH_DELIMITER,
   RESERVERD_PACKAGE_NAMES,
-  MILESTONING_STEROTYPES,
+  MILESTONING_STEREOTYPE,
 } from '../MetaModelConst';
->>>>>>> 4222615c
 import { Profile } from '../models/metamodels/pure/packageableElements/domain/Profile';
 import { Tag } from '../models/metamodels/pure/packageableElements/domain/Tag';
 import { Enum } from '../models/metamodels/pure/packageableElements/domain/Enum';
@@ -204,13 +200,13 @@
 export const getMilestoneTemporalStereotype = (
   val: Class,
   graph: PureModel,
-): MILESTONING_STEROTYPE | undefined => {
+): MILESTONING_STEREOTYPE | undefined => {
   const milestonedProfile = graph.getProfile(CORE_PURE_PATH.PROFILE_TEMPORAL);
   let stereotype;
   const profile = val.stereotypes.find(
     (st) => st.ownerReference.value === milestonedProfile,
   );
-  stereotype = Object.values(MILESTONING_STEROTYPE).find(
+  stereotype = Object.values(MILESTONING_STEREOTYPE).find(
     (value) => value === profile?.value.value,
   );
   if (stereotype !== undefined) {
@@ -224,7 +220,7 @@
         graph,
       );
       if (milestonedStereotype !== undefined) {
-        stereotype = Object.values(MILESTONING_STEROTYPE).find(
+        stereotype = Object.values(MILESTONING_STEREOTYPE).find(
           (value) => value === milestonedStereotype,
         );
       }
