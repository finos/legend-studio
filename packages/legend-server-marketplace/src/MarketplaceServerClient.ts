/**
 * Copyright (c) 2020-present, Goldman Sachs
 *
 * Licensed under the Apache License, Version 2.0 (the "License");
 * you may not use this file except in compliance with the License.
 * You may obtain a copy of the License at
 *
 *     http://www.apache.org/licenses/LICENSE-2.0
 *
 * Unless required by applicable law or agreed to in writing, software
 * distributed under the License is distributed on an "AS IS" BASIS,
 * WITHOUT WARRANTIES OR CONDITIONS OF ANY KIND, either express or implied.
 * See the License for the specific language governing permissions and
 * limitations under the License.
 */

import { type PlainObject, AbstractServerClient } from '@finos/legend-shared';
import type { LightProvider, TerminalResult } from './models/Provider.js';
<<<<<<< HEAD
import type {
  DataProduct,
  DataProductSearchResult,
} from './models/DataProduct.js';
import type {
  SubscriptionRequest,
  SubscriptionResponse,
} from './models/Subscription.js';
=======
import type { DataProductSearchResult } from './models/DataProductSearchResult.js';
import type { Subscription } from './models/Subscription.js';
>>>>>>> bc522d30
import type {
  CartItem,
  CartItemRequest,
  CartItemResponse,
  CartSummary,
} from './models/Cart.js';
import type { OrderDetails } from './models/Order.js';
<<<<<<< HEAD
import {
  type TerminalProductOrderResponse,
  OrderStatusCategory,
} from './models/TerminalProductOrder.js';
=======
import type { V1_EntitlementsLakehouseEnvironmentType } from '@finos/legend-graph';
>>>>>>> bc522d30

export interface MarketplaceServerClientConfig {
  serverUrl: string;
  subscriptionUrl: string;
}

interface TerminalAddOnServerResponse<T> {
  hrid: string;
  desktops?: T;
  addons?: T;
  landing_addons?: T;
}

interface MarketplaceServerResponse<T> {
  response_code: string;
  status: string;
  results: T;
}

export class MarketplaceServerClient extends AbstractServerClient {
  subscriptionUrl: string;
  constructor(config: MarketplaceServerClientConfig) {
    super({
      baseUrl: config.serverUrl,
      networkClientOptions: {
        // NOTE: with the way we setup this server, we allow any (*) origin for CORS
        // so here we have to explicit omit credentials
        // See https://fetch.spec.whatwg.org/#concept-request-credentials-mode
        credentials: 'omit',
      },
    });

    this.subscriptionUrl = config.subscriptionUrl;
  }

  // ------------------------------------------- Vendors -------------------------------------------

  private _vendors = (): string => `${this.baseUrl}/v1/vendors`;

  getVendors = (): Promise<PlainObject<LightProvider>[]> =>
    this.get(this._vendors());

  getVendorsByCategory = async (
    user: string,
    category: string,
    viewType: string,
    filters: string,
    limit: number,
  ): Promise<PlainObject<TerminalResult>[]> => {
    const response = await this.get<
      TerminalAddOnServerResponse<PlainObject<TerminalResult>[]>
    >(`${this.baseUrl}/v1/service/${viewType}/${category}?kerberos=${user}`);
    let result = [];
    if (viewType === 'landing') {
      result =
        category === 'desktop'
          ? (response.desktops ?? [])
          : (response.landing_addons ?? []);
    } else {
      result =
        category === 'desktop'
          ? (response.desktops ?? [])
          : (response.addons ?? []);
    }

    return result;
  };

  // ------------------------------------------- Search- -------------------------------------------

  private _search = (): string => `${this.baseUrl}/v1/search`;

  dataProductSearch = async (
    query: string,
    lakehouseEnv: V1_EntitlementsLakehouseEnvironmentType,
    searchType: string = 'hybrid',
  ): Promise<PlainObject<DataProductSearchResult>[]> =>
    (
      await this.get<
        MarketplaceServerResponse<PlainObject<DataProductSearchResult>[]>
      >(
        `${this._search()}/dataProducts/${lakehouseEnv}?query=${query}&search_type=${searchType}`,
      )
    ).results;

  // ------------------------------------------- Subscriptions -----------------------------------------

  private _subscriptions = (user: string): string =>
    `${this.baseUrl}/v1/service/subscription/${user}`;

  getSubscriptions = async (
    user: string,
  ): Promise<PlainObject<SubscriptionResponse>> =>
    this.get<PlainObject<SubscriptionResponse>>(this._subscriptions(user));

  cancelSubscriptions = async (
    cancellationRequest: SubscriptionRequest,
  ): Promise<PlainObject<{ message: string }>> =>
    this.post(
      `${this.baseUrl}/v1/workflow/cancel/subscription`,
      cancellationRequest,
    );

  // ------------------------------------------- Cart -------------------------------------------

  private _cart = (user: string): string => `${this.baseUrl}/v1/cart/${user}`;

  getCart = async (
    user: string,
  ): Promise<PlainObject<Record<number, CartItem[]>>> =>
    this.get<PlainObject<Record<number, CartItem[]>>>(this._cart(user));

  getCartSummary = async (user: string): Promise<PlainObject<CartSummary>> =>
    this.get<PlainObject<CartSummary>>(`${this._cart(user)}/summary`);

  clearCart = async (user: string): Promise<void> =>
    this.delete(this._cart(user));

  deleteCartItem = async (user: string, cartId: number): Promise<void> =>
    this.delete(`${this._cart(user)}/item/${cartId}`);

  addToCart = async (
    user: string,
    cartItemData: CartItemRequest,
  ): Promise<PlainObject<CartItemResponse>> =>
    this.post(this._cart(user), cartItemData);

  submitOrder = async (
    user: string,
    orderData: OrderDetails,
  ): Promise<PlainObject<unknown>> =>
    this.post(`${this.baseUrl}/v1/workflow/create/order`, orderData);

  // ------------------------------------------- Orders -------------------------------------------
  private _orders = (): string => `${this.baseUrl}/v1/workflow/fetch/orders`;

  fetchOrders = async (
    user: string,
    category: OrderStatusCategory = OrderStatusCategory.OPEN,
  ): Promise<PlainObject<TerminalProductOrderResponse>> =>
    this.get<PlainObject<TerminalProductOrderResponse>>(
      this._orders(),
      undefined,
      undefined,
      {
        kerberos: user,
        category,
      },
    );
}<|MERGE_RESOLUTION|>--- conflicted
+++ resolved
@@ -16,19 +16,11 @@
 
 import { type PlainObject, AbstractServerClient } from '@finos/legend-shared';
 import type { LightProvider, TerminalResult } from './models/Provider.js';
-<<<<<<< HEAD
-import type {
-  DataProduct,
-  DataProductSearchResult,
-} from './models/DataProduct.js';
+import type { DataProductSearchResult } from './models/DataProductSearchResult.js';
 import type {
   SubscriptionRequest,
-  SubscriptionResponse,
+  SubscriptionResponse
 } from './models/Subscription.js';
-=======
-import type { DataProductSearchResult } from './models/DataProductSearchResult.js';
-import type { Subscription } from './models/Subscription.js';
->>>>>>> bc522d30
 import type {
   CartItem,
   CartItemRequest,
@@ -36,14 +28,11 @@
   CartSummary,
 } from './models/Cart.js';
 import type { OrderDetails } from './models/Order.js';
-<<<<<<< HEAD
 import {
   type TerminalProductOrderResponse,
   OrderStatusCategory,
 } from './models/TerminalProductOrder.js';
-=======
 import type { V1_EntitlementsLakehouseEnvironmentType } from '@finos/legend-graph';
->>>>>>> bc522d30
 
 export interface MarketplaceServerClientConfig {
   serverUrl: string;
